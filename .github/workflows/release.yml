jobs:
  build:
    name: build
    runs-on: ${{ matrix.os }}
    steps:
      - if: ${{ matrix.os == 'windows-2019' }}
        uses: actions/cache@v2
        with:
          path: ~\AppData\Local\pip\Cache
          key: ${{ runner.os }}-pip-${{ hashFiles('setup.py') }}
          restore-keys: |
            ${{ runner.os }}-pip-
      - if: ${{ matrix.os == 'macos-10.15' }}
        uses: actions/cache@v2
        with:
          path: ~/Library/Caches/pip
          key: ${{ runner.os }}-pip-${{ hashFiles('**/requirements.txt') }}
          restore-keys: |
            ${{ runner.os }}-pip-
      - uses: actions/checkout@v2
      - uses: actions/setup-python@v2
        with:
          architecture: x64
          python-version: ${{ matrix.python-version }}
      - uses: actions/setup-java@v1
        with:
          java-version: '14.0.1' # The JDK version to make available on the path.
          java-package: jdk
          architecture: x64
      - run: |
          pip install --upgrade pip setuptools wheel
<<<<<<< HEAD
          pip install numpy==1.20.1
=======
          pip install numpy==1.19.3
>>>>>>> ac237328
          pip install pyinstaller
      - env:
          LDFLAGS: -L/usr/local/opt/openssl/lib
          CERTIFICATE_OSX_APPLICATION: ${{ secrets.CERTIFICATE_OSX_APPLICATION }}
          CERTIFICATE_PASSWORD: ${{ secrets.CERTIFICATE_PASSWORD }}
        if: ${{ matrix.os == 'macos-10.15' }}
        name: MacOS build
        run: |
          ls -la
          sed -i '' 's/4.0.0/4.0.7/' Info.plist
          brew install mysql
          make
          ditto -ck --keepParent --rsrc --sequesterRsrc ./dist/CellProfiler.app ./dist/CellProfiler-macOS-4.0.7.zip
        working-directory: ./distribution/macos
      - env:
          JDK_HOME: C:\hostedtoolcache\windows\jdk\14.0.1\x64
        if: ${{ matrix.os == 'windows-2019' }}
        name: Windows build
        run: |
          pip install cython
          pip install mysqlclient==1.4.6
<<<<<<< HEAD
          git clone https://github.com/glencoesoftware/core.git
=======
          git clone https://github.com/emilroz/core.git
>>>>>>> ac237328
          cd core
          git checkout compat-4-0
          pip install --editable . --upgrade
          cd ..
          pip install --editable .
      - if: ${{ matrix.os == 'windows-2019' }}
        name: Windows pyinstaller build
        run: |
          pyinstaller distribution/windows/cellprofiler.spec
          iscc /dMyAppVersion="4.0.7" "distribution/windows/cellprofiler.iss"
      - if: ${{ matrix.os == 'macos-10.15' }}
        uses: actions/upload-artifact@v1
        name: MacOS artifact upload
        with:
          name: CellProfiler-macOS-4.0.7.zip
          path: ./distribution/macos/dist/CellProfiler-macOS-4.0.7.zip
      - if: ${{ matrix.os == 'windows-2019' }}
        uses: actions/upload-artifact@v2
        name: Windows artifact upload
        with:
          name: CellProfiler-Windows-4.0.7.exe
          path: ./distribution/windows/Output/CellProfiler-Windows-4.0.7.exe
    strategy:
      matrix:
        os: [macos-10.15, windows-2019]
        python-version: [ "3.8" ]
  upload:
    name: upload
    needs: build
    runs-on: ubuntu-latest
    steps:
      - uses: actions/checkout@v2
      - env:
          GITHUB_TOKEN: ${{ secrets.GITHUB_TOKEN }}
        id: create_release
        uses: actions/create-release@v1
        with:
          draft: true
          prerelease: true
          release_name: ${{ github.ref }}
          tag_name: ${{ github.ref }}
      - uses: actions/download-artifact@v1
        with:
          name: CellProfiler-macOS-4.0.7.zip
          path: ./
      - uses: actions/download-artifact@v1
        with:
          name: CellProfiler-Windows-4.0.7.exe
          path: ./
      - env:
          GITHUB_TOKEN: ${{ secrets.GITHUB_TOKEN }}
        uses: actions/upload-release-asset@v1
        with:
          asset_content_type: application/zip
          asset_name: CellProfiler-macOS-4.0.7-gs.zip
          asset_path: /home/runner/work/CellProfiler/CellProfiler/CellProfiler-macOS-4.0.7.zip
          upload_url: ${{ steps.create_release.outputs.upload_url }}
      - env:
          GITHUB_TOKEN: ${{ secrets.GITHUB_TOKEN }}
        uses: actions/upload-release-asset@v1
        with:
          asset_content_type: application/exe
          asset_name: CellProfiler-Windows-4.0.7-gs.exe
          asset_path: /home/runner/work/CellProfiler/CellProfiler/CellProfiler-Windows-4.0.7.exe
          upload_url: ${{ steps.create_release.outputs.upload_url }}
name: create-release
on:
  push:
    branches:
      - compat-4-0
    tags:
      - "v*"<|MERGE_RESOLUTION|>--- conflicted
+++ resolved
@@ -29,11 +29,7 @@
           architecture: x64
       - run: |
           pip install --upgrade pip setuptools wheel
-<<<<<<< HEAD
           pip install numpy==1.20.1
-=======
-          pip install numpy==1.19.3
->>>>>>> ac237328
           pip install pyinstaller
       - env:
           LDFLAGS: -L/usr/local/opt/openssl/lib
@@ -55,11 +51,7 @@
         run: |
           pip install cython
           pip install mysqlclient==1.4.6
-<<<<<<< HEAD
-          git clone https://github.com/glencoesoftware/core.git
-=======
           git clone https://github.com/emilroz/core.git
->>>>>>> ac237328
           cd core
           git checkout compat-4-0
           pip install --editable . --upgrade
