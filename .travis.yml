--- conflicted
+++ resolved
@@ -11,12 +11,6 @@
       - python-imaging
       - python-matplotlib
       - python-mysqldb
-<<<<<<< HEAD
-      - python-numpy
-=======
-      - python-networkx
-      - python-pandas
->>>>>>> 29face1c
       - python-pip
       - python-scipy
       - python-tk
