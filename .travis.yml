addons:
  apt:
    packages:
      - libhdf5-serial-dev
      - python-mysqldb
      - python-pip
      - libgtk-3-dev
      - libgstreamer-plugins-base1.0-dev
cache:
  apt: true
  directories: $HOME/.cache/pip
dist: trusty
env:
  global:
    - LC_ALL="en_US.UTF-8" CP_MYSQL_TEST_HOST="127.0.0.1" CP_MYSQL_TEST_USER="root" CP_MYSQL_TEST_PASSWORD=""
<<<<<<< HEAD
  matrix:
    - REQUIREMENTS_FILE="unpinned_requirements.txt"
    - REQUIREMENTS_FILE="requirements.txt"
=======
>>>>>>> 269742ef
matrix:
  allow_failures:
    - env: REQUIREMENTS_FILE="unpinned_requirements.txt"
    - python: 3.6
install:
<<<<<<< HEAD
  - pip install -f https://extras.wxpython.org/wxPython4/extras/linux/gtk3/ubuntu-14.04/ -r $REQUIREMENTS_FILE
=======
  - pip install -f https://extras.wxpython.org/wxPython4/extras/linux/gtk3/ubuntu-14.04/
>>>>>>> 269742ef
  - pip install .[test]
  - pip freeze
language: python
notifications:
  email: false
  slack:
    secure: kDWVy90sDY+o3g0/ZTGX2D+PTbzhtd74Whe1AJHhcUDobTUzkch8GtY9eZxybZk4nga9lQxL6YeJ72SfBBEPaLzXcUMe0YcNaBydkQHcipKZn+Vcb8kf2FiZC6YwsUYfTvvH9MPLbkZOZvsNyd0h85z+hYMB8jHsq6Yn5gf79BA=
    on_failure: always
    on_success: change
python:
<<<<<<< HEAD
  - 2.7
  - 3.6    
=======
  - "3.7"
>>>>>>> 269742ef
before_script:
  - pip install flake8
  # stop the build if there are Python syntax errors or undefined names
  - flake8 . --count --select=E901,E999,F821,F822,F823 --show-source --statistics
  # exit-zero treats all errors as warnings.  The GitHub editor is 127 chars wide
  - flake8 . --count --exit-zero --max-complexity=10 --max-line-length=127 --statistics
script: pytest
services: mysql
sudo: required<|MERGE_RESOLUTION|>--- conflicted
+++ resolved
@@ -13,22 +13,12 @@
 env:
   global:
     - LC_ALL="en_US.UTF-8" CP_MYSQL_TEST_HOST="127.0.0.1" CP_MYSQL_TEST_USER="root" CP_MYSQL_TEST_PASSWORD=""
-<<<<<<< HEAD
-  matrix:
-    - REQUIREMENTS_FILE="unpinned_requirements.txt"
-    - REQUIREMENTS_FILE="requirements.txt"
-=======
->>>>>>> 269742ef
 matrix:
   allow_failures:
     - env: REQUIREMENTS_FILE="unpinned_requirements.txt"
     - python: 3.6
 install:
-<<<<<<< HEAD
-  - pip install -f https://extras.wxpython.org/wxPython4/extras/linux/gtk3/ubuntu-14.04/ -r $REQUIREMENTS_FILE
-=======
   - pip install -f https://extras.wxpython.org/wxPython4/extras/linux/gtk3/ubuntu-14.04/
->>>>>>> 269742ef
   - pip install .[test]
   - pip freeze
 language: python
@@ -39,12 +29,7 @@
     on_failure: always
     on_success: change
 python:
-<<<<<<< HEAD
-  - 2.7
-  - 3.6    
-=======
   - "3.7"
->>>>>>> 269742ef
 before_script:
   - pip install flake8
   # stop the build if there are Python syntax errors or undefined names
