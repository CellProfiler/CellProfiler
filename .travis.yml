--- conflicted
+++ resolved
@@ -1,26 +1,5 @@
 services:
   - mysql
-addons:
-  apt:
-    packages:
-      - libhdf5-serial-dev
-      - libwxgtk2.8-dev
-      - libgtk2.0-dev
-      - python-dateutil
-<<<<<<< HEAD
-      - python-lxml
-      - python-mysqldb
-      - python-networkx
-      - python-pandas
-=======
-      - python-imaging
-      - python-matplotlib
-      - python-mysqldb
-      - python-pip
-      - python-scipy
->>>>>>> f6c5c465
-      - python-tk
-      - python-wxgtk2.8
 env:
   - LC_ALL="en_US.UTF-8" CP_MYSQL_TEST_HOST="127.0.0.1" CP_MYSQL_TEST_USER="travis" CP_MYSQL_TEST_PASSWORD="None"
 before_script:
@@ -28,7 +7,6 @@
   - sh -e /etc/init.d/xvfb start
   - sleep 3
 cache:
-  apt: true
   directories:
     - $HOME/.cache/pip
 language: python
@@ -46,14 +24,8 @@
   - pip install --upgrade pytest
   - pip install --upgrade cython
   - pip install --no-deps pyzmq==13.1.0
-<<<<<<< HEAD
-=======
-  - pip install --upgrade scipy
-  - pip install --editable git+https://github.com/h5py/h5py.git#egg=h5py
->>>>>>> f6c5c465
   - pip install --editable git+https://github.com/scikit-image/scikit-image.git#egg=scikit-image-0.13.0dev
+  - pip install --requirement requirements.txt
   - pip freeze
-  - pip install --requirement requirements.txt
-  - pip install --upgrade scipy
 script:
   - python setup.py test -a -x