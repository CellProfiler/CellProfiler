--- conflicted
+++ resolved
@@ -6,11 +6,6 @@
 import cellprofiler.module
 import cellprofiler.modules
 import cellprofiler.preferences
-<<<<<<< HEAD
-import cellprofiler.gui.cpframe
-import wx
-=======
->>>>>>> 269742ef
 
 
 class AddModuleFrame(wx.Frame):
@@ -101,13 +96,9 @@
         selected_module_panel.SetSizer(selected_module_panel_sizer)
 
         self.__set_icon()
-<<<<<<< HEAD
-        accelerators = wx.AcceleratorTable([(wx.ACCEL_CMD, ord('W'), cellprofiler.gui.cpframe.ID_FILE_EXIT)])
-=======
         accelerators = wx.AcceleratorTable(
             [(wx.ACCEL_CMD, ord("W"), cellprofiler.gui.cpframe.ID_FILE_EXIT)]
         )
->>>>>>> 269742ef
         self.SetAcceleratorTable(accelerators)
 
         self.Bind(wx.EVT_CLOSE, self.__on_close, self)
@@ -123,13 +114,9 @@
         self.Bind(wx.EVT_BUTTON, self.__on_close, done_button)
         self.Bind(wx.EVT_BUTTON, self.__on_help, module_help_button)
         self.Bind(wx.EVT_BUTTON, self.__on_getting_started, getting_started_button)
-<<<<<<< HEAD
-        self.Bind(wx.EVT_MENU, self.__on_close, id=cellprofiler.gui.cpframe.ID_FILE_EXIT)
-=======
         self.Bind(
             wx.EVT_MENU, self.__on_close, id=cellprofiler.gui.cpframe.ID_FILE_EXIT
         )
->>>>>>> 269742ef
         self.search_button.Bind(wx.EVT_BUTTON, self.__on_search_help)
         self.__get_module_files()
         self.__set_categories()
