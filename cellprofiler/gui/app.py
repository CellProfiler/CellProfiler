# coding=utf-8

import platform

import sentry_sdk
import wx
import wx.lib.inspection
from cellprofiler_core.preferences import get_telemetry_prompt
from cellprofiler_core.preferences import get_telemetry
from cellprofiler_core.preferences import set_telemetry
from cellprofiler_core.preferences import set_telemetry_prompt
from cellprofiler_core.utilities.java import start_java
from cellprofiler_core.utilities.java import stop_java

from .dialog import Telemetry

<<<<<<< HEAD
dsn = "https://c0b47db2a1b34f12b33ca8e78067617e:3cee11601374464dadd4b44da8a22dbd@sentry.io/152399"

sentry = sentry_sdk.init(dsn=dsn, release="4.0.2")

sentry_sdk.set_user(
    {
        "architecture": platform.architecture(),
        "machine": platform.machine(),
        "node": platform.node(),
        "processor": platform.processor(),
        "python_implementation": platform.python_implementation(),
        "python_version": platform.python_version(),
        "release": platform.release(),
        "system": platform.system(),
        "version": platform.version(),
    }
)
=======
if get_telemetry():
    dsn = "https://c0b47db2a1b34f12b33ca8e78067617e:3cee11601374464dadd4b44da8a22dbd@sentry.io/152399"

    sentry = sentry_sdk.init(dsn=dsn, release="4.0.1")

    sentry_sdk.set_user(
        {
            "architecture": platform.architecture(),
            "machine": platform.machine(),
            "node": platform.node(),
            "processor": platform.processor(),
            "python_implementation": platform.python_implementation(),
            "python_version": platform.python_version(),
            "release": platform.release(),
            "system": platform.system(),
            "version": platform.version(),
        }
    )
>>>>>>> e549c036


class App(wx.App):
    def __init__(self, *args, **kwargs):
        self.abort_initialization = False

        self.frame = None

        self.pipeline_path = kwargs.pop("pipeline_path", None)

        self.workspace_path = kwargs.pop("workspace_path", None)

        start_java()

        super(App, self).__init__(*args, **kwargs)

    def OnInit(self):
        from .cpframe import CPFrame
        from cellprofiler import __version__

        # This import is needed to populate the modules list
        import cellprofiler_core.modules

        # wx.lib.inspection.InspectionTool().Show()

        self.SetAppName("CellProfiler{0:s}".format(__version__))

        self.frame = CPFrame(None, -1, "CellProfiler")

        self.frame.start(self.workspace_path, self.pipeline_path)

        if self.abort_initialization:
            return False

        self.SetTopWindow(self.frame)

        self.frame.Show()

        if get_telemetry_prompt():
            telemetry = Telemetry()

            if telemetry.status == wx.ID_YES:
                set_telemetry(True)
            else:
                set_telemetry(False)

            set_telemetry_prompt(False)

        if self.frame.startup_blurb_frame.IsShownOnScreen():
            self.frame.startup_blurb_frame.Raise()

        return True

    def OnExit(self):
        stop_java()

        return 0


if __name__ == "__main__":
    app = App(False)

    app.MainLoop()<|MERGE_RESOLUTION|>--- conflicted
+++ resolved
@@ -14,29 +14,10 @@
 
 from .dialog import Telemetry
 
-<<<<<<< HEAD
-dsn = "https://c0b47db2a1b34f12b33ca8e78067617e:3cee11601374464dadd4b44da8a22dbd@sentry.io/152399"
-
-sentry = sentry_sdk.init(dsn=dsn, release="4.0.2")
-
-sentry_sdk.set_user(
-    {
-        "architecture": platform.architecture(),
-        "machine": platform.machine(),
-        "node": platform.node(),
-        "processor": platform.processor(),
-        "python_implementation": platform.python_implementation(),
-        "python_version": platform.python_version(),
-        "release": platform.release(),
-        "system": platform.system(),
-        "version": platform.version(),
-    }
-)
-=======
 if get_telemetry():
     dsn = "https://c0b47db2a1b34f12b33ca8e78067617e:3cee11601374464dadd4b44da8a22dbd@sentry.io/152399"
 
-    sentry = sentry_sdk.init(dsn=dsn, release="4.0.1")
+    sentry = sentry_sdk.init(dsn=dsn, release="4.0.2")
 
     sentry_sdk.set_user(
         {
@@ -51,7 +32,6 @@
             "version": platform.version(),
         }
     )
->>>>>>> e549c036
 
 
 class App(wx.App):
