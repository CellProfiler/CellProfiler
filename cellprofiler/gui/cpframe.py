# -*- Encoding: utf-8 -*-
""" CellProfiler.CellProfilerGUI.CPFrame - Cell Profiler's main window
"""

import codecs
import inspect
import logging
import os
import pdb
import sys

import wx
import wx.adv
import wx.html
import wx.lib.inspection
import wx.lib.scrolledpanel

import cellprofiler
import cellprofiler.gui
import cellprofiler.gui.datatoolframe
import cellprofiler.gui.dialog
import cellprofiler.gui.figure
import cellprofiler.gui.help.content
import cellprofiler.gui.help.menu
import cellprofiler.gui.html
import cellprofiler.gui.html.htmlwindow
import cellprofiler.gui.html.utils
import cellprofiler.gui.imagesetctrl
import cellprofiler.gui.menu
import cellprofiler.gui.moduleview
import cellprofiler.gui.pathlist
import cellprofiler.gui.pipeline
import cellprofiler.gui.pipelinecontroller
import cellprofiler.gui.pipelinelistview
import cellprofiler.gui.preferencesdlg
import cellprofiler.gui.preferencesview
import cellprofiler.gui.welcome
import cellprofiler.gui.workspace
import cellprofiler.icons
import cellprofiler.modules
import cellprofiler.pipeline
import cellprofiler.preferences
import cellprofiler.workspace

logger = logging.getLogger(__name__)

HELP_ON_FILE_LIST = """\
The *File List* panel displays the image files that are managed by the
**Images**, **Metadata**, **NamesAndTypes** and **Groups** modules.
You can drop files and directories into this window or use the
*Browse…* button to add files to the list. The context menu for the
window lets you display or remove files and lets you remove folders.

The buttons and checkbox along the bottom have the following
functions:

-  *Browse…*: Browse for files and folders to add.
-  *Clear*: Clear all entries from the File list
-  *Show files excluded by filters*: *(Only shown if filtered based on
   rules is selected)* Check this to see all files in the list. Uncheck
   it to see only the files that pass the rules criteria in the
   **Images** module.
-  *Expand tree*: Expand all of the folders in the tree
-  *Collapse tree*: Collapse the folders in the tree
"""

HELP_ON_MODULE_BUT_NONE_SELECTED = """\
The help button can be used to obtain help for the currently selected
module in the pipeline panel on the left side of the CellProfiler
interface.

You do not have any modules in the pipeline, yet. Add a
module to the pipeline using the “+” button or by using File > Load
Pipeline.\
"""

ID_FILE_NEW_WORKSPACE = wx.ID_NEW
ID_FILE_LOAD = wx.ID_OPEN
ID_FILE_LOAD_PIPELINE = wx.NewId()
ID_FILE_URL_LOAD_PIPELINE = wx.NewId()
ID_FILE_OPEN_IMAGE = wx.NewId()
ID_FILE_EXIT = wx.NewId()
ID_FILE_WIDGET_INSPECTOR = wx.NewId()
ID_FILE_SAVE_PIPELINE = wx.NewId()
ID_FILE_SAVE = wx.ID_SAVE
ID_FILE_SAVE_AS = wx.ID_SAVEAS
ID_FILE_REVERT_TO_SAVED = wx.NewId()
ID_FILE_CLEAR_PIPELINE = wx.NewId()
ID_FILE_EXPORT_IMAGE_SETS = wx.NewId()
ID_FILE_EXPORT_PIPELINE_NOTES = wx.NewId()
ID_FILE_IMPORT_FILE_LIST = wx.NewId()
ID_FILE_ANALYZE_IMAGES = wx.NewId()
ID_FILE_STOP_ANALYSIS = wx.NewId()
ID_FILE_RESTART = wx.NewId()
ID_FILE_PRINT = wx.NewId()
ID_FILE_PLATEVIEWER = wx.NewId()
ID_FILE_RUN_MULTIPLE_PIPELINES = wx.NewId()
ID_FILE_NEW_CP = wx.NewId()

ID_EDIT_SELECT_ALL = wx.NewId()
ID_EDIT_COPY = wx.NewId()
ID_EDIT_DUPLICATE = wx.NewId()
ID_EDIT_UNDO = wx.ID_UNDO
ID_EDIT_MOVE_UP = wx.NewId()
ID_EDIT_MOVE_DOWN = wx.NewId()
ID_EDIT_DELETE = wx.NewId()

ID_EDIT_EXPAND_ALL = wx.NewId()
ID_EDIT_COLLAPSE_ALL = wx.NewId()
ID_EDIT_BROWSE_FOR_FILES = wx.NewId()
ID_EDIT_BROWSE_FOR_FOLDER = wx.NewId()
ID_EDIT_CLEAR_FILE_LIST = wx.NewId()
ID_EDIT_REMOVE_FROM_FILE_LIST = wx.NewId()
ID_EDIT_SHOW_FILE_LIST_IMAGE = wx.NewId()
ID_EDIT_ENABLE_MODULE = wx.NewId()
ID_EDIT_GO_TO_MODULE = wx.NewId()

ID_OPTIONS_PREFERENCES = wx.ID_PREFERENCES
ID_CHECK_NEW_VERSION = wx.NewId()

ID_DEBUG_TOGGLE = wx.NewId()
ID_DEBUG_STEP = wx.NewId()
ID_DEBUG_NEXT_IMAGE_SET = wx.NewId()
ID_DEBUG_NEXT_GROUP = wx.NewId()
ID_DEBUG_CHOOSE_GROUP = wx.NewId()
ID_DEBUG_CHOOSE_IMAGE_SET = wx.NewId()
ID_DEBUG_CHOOSE_RANDOM_IMAGE_SET = wx.NewId()
ID_DEBUG_RELOAD = wx.NewId()
ID_DEBUG_PDB = wx.NewId()
ID_DEBUG_RUN_FROM_THIS_MODULE = wx.NewId()

# ~*~
ID_SAMPLE_INIT = wx.NewId()
# ~^~

ID_WINDOW = wx.NewId()
ID_WINDOW_CLOSE_ALL = wx.NewId()
ID_WINDOW_SHOW_ALL_WINDOWS = wx.NewId()
ID_WINDOW_HIDE_ALL_WINDOWS = wx.NewId()
ID_WINDOW_ALL = (
    ID_WINDOW_CLOSE_ALL,
    ID_WINDOW_SHOW_ALL_WINDOWS,
    ID_WINDOW_HIDE_ALL_WINDOWS,
)

window_ids = []

ID_HELP_MODULE = wx.NewId()
ID_HELP_DATATOOLS = wx.NewId()
ID_HELP_SOURCE_CODE = wx.NewId()
ID_HELP_ABOUT = wx.ID_ABOUT


class CPFrame(wx.Frame):
    def __init__(self, *args, **kwds):
        """Initialize the frame and its layout

        """
        kwds["style"] = wx.DEFAULT_FRAME_STYLE

        self.__pipeline = cellprofiler.gui.pipeline.Pipeline()
        self.__workspace = cellprofiler.gui.workspace.Workspace(
            self.__pipeline, None, None, None, None, None
        )

        super(CPFrame, self).__init__(*args, **kwds)

        # background_color = cellprofiler.preferences.get_background_color()
        self.__splitter = wx.SplitterWindow(self, -1, style=wx.SP_BORDER)
        #
        # Screen size metrics might be used below
        #
        screen_width = wx.SystemSettings.GetMetric(wx.SYS_SCREEN_X)
        screen_height = wx.SystemSettings.GetMetric(wx.SYS_SCREEN_Y)

        # Crappy splitters leave crud on the screen because they want custom
        # background painting but fail to do it. Here, we have a fight with
        # them and beat them.
        self.__splitter.SetBackgroundStyle(0)

        self.__right_win = wx.Panel(self.__splitter, style=wx.BORDER_NONE)
        self.__right_win.SetAutoLayout(True)

        self.__left_win = wx.Panel(self.__splitter, style=wx.BORDER_NONE)
        # bottom left will be the file browser

        self.__module_list_panel = wx.Panel(self.__left_win)
        self.__module_list_panel.SetToolTip(
            "The pipeline panel contains the modules in the pipeline. Click on the '+' button below or right-click in the panel to begin adding modules."
        )
        self.__pipeline_test_panel = wx.Panel(self.__left_win, -1)
        self.__pipeline_test_panel.SetToolTip(
            "The test mode panel is used for previewing the module settings prior to an analysis run. Click the buttons or use the 'Test' menu item to begin testing your module settings."
        )
        self.__module_controls_panel = wx.Panel(
            self.__left_win, -1, style=wx.BORDER_NONE
        )
        self.__module_controls_panel.SetToolTip(
            "The module controls add, remove, move and get help for modules. Click on the '+' button to begin adding modules."
        )
        #
        # The right window has the following structure:
        #
        #  right_win
        #    Notes window
        #    path_module_imageset_panel
        #        path_list_sash
        #            group_box
        #            path_list_ctrl
        #            path_list_filter_checkbox
        #            path_list_help_button
        #
        #        module_panel
        #        image_set_list_sash
        #            image_set_list_ctrl
        #
        self.__right_win.SetSizer(wx.BoxSizer(wx.VERTICAL))
        self.__notes_panel = wx.Panel(self.__right_win)
        self.__right_win.GetSizer().Add(self.__notes_panel, 0, wx.EXPAND | wx.ALL)
        self.__right_win.GetSizer().AddSpacer(4)
        self.__path_module_imageset_panel = wx.Panel(self.__right_win)
        self.__right_win.GetSizer().Add(
            self.__path_module_imageset_panel, 1, wx.EXPAND | wx.ALL
        )
        self.__pmi_layout_in_progress = False
        self.__path_module_imageset_panel.Bind(
            wx.EVT_SIZE, self.__on_path_module_imageset_panel_size
        )

        ########################################################################
        #
        # The path list control that holds all of the files being dealt with
        # by the pipeline
        #
        ########################################################################

        #
        # Path list sash controls path list sizing
        #
        self.__path_list_sash = wx.adv.SashLayoutWindow(
            self.__path_module_imageset_panel, style=wx.NO_BORDER
        )
        self.__path_list_sash.Bind(wx.adv.EVT_SASH_DRAGGED, self.__on_sash_drag)
        self.__path_list_sash.SetOrientation(wx.adv.LAYOUT_HORIZONTAL)
        self.__path_list_sash.SetAlignment(wx.adv.LAYOUT_TOP)
        self.__path_list_sash.SetDefaultSize((screen_width, screen_height / 4))
        self.__path_list_sash.SetDefaultBorderSize(4)
        self.__path_list_sash.SetSashVisible(wx.adv.SASH_BOTTOM, True)
        self.__path_list_sash.SetAutoLayout(True)
        self.__path_list_sash.Hide()
        sizer = wx.BoxSizer(wx.VERTICAL)
        self.__path_list_sash.SetSizer(wx.BoxSizer(wx.VERTICAL))
        self.__path_list_sash.GetSizer().Add(sizer, 1, wx.EXPAND)
        # Add spacer so that group box doesn't cover sash's handle
        self.__path_list_sash.GetSizer().AddSpacer(6)
        #
        # Path list control
        #
        self.__path_list_ctrl = cellprofiler.gui.pathlist.PathListCtrl(
            self.__path_list_sash
        )
        self.__path_list_ctrl.SetBackgroundColour(wx.WHITE)
        sizer.Add(self.__path_list_ctrl, 1, wx.EXPAND | wx.ALL)
        #
        # Path list tools horizontal sizer
        #
        sizer.AddSpacer(2)
        hsizer = wx.BoxSizer(wx.HORIZONTAL)
        sizer.Add(hsizer, 0, wx.EXPAND)
        #
        # Path list show/hide filtered files checkbox
        #
        hsizer.AddSpacer(5)
        self.__path_list_filter_checkbox = wx.CheckBox(
            self.__path_list_sash, label="Show files excluded by filters"
        )
        hsizer.Add(self.__path_list_filter_checkbox, 0, wx.EXPAND)

        def show_disabled(event):
            self.__path_list_ctrl.set_show_disabled(
                self.__path_list_filter_checkbox.GetValue()
            )

        self.__path_list_filter_checkbox.Bind(wx.EVT_CHECKBOX, show_disabled)
        hsizer.AddStretchSpacer()
        #
        # Help
        #
        hsizer.AddSpacer(5)
        self.__path_list_help_button = wx.Button(
            self.__path_list_sash, label="?", style=wx.BU_EXACTFIT
        )
        self.__path_list_help_button.Bind(wx.EVT_BUTTON, self.__on_help_path_list)
        hsizer.Add(self.__path_list_help_button, 0, wx.EXPAND)

        ######################################################################
        #
        # Module view panel
        #
        ######################################################################

        self.__module_panel = wx.Panel(self.__path_module_imageset_panel)

        ######################################################################
        #
        # The imageset panel
        #
        ######################################################################

        self.__imageset_sash = wx.adv.SashLayoutWindow(
            self.__path_module_imageset_panel, style=wx.NO_BORDER
        )
        self.__imageset_sash.SetOrientation(wx.adv.LAYOUT_HORIZONTAL)
        self.__imageset_sash.SetAlignment(wx.adv.LAYOUT_BOTTOM)
        self.__imageset_sash.SetDefaultSize((screen_width, screen_height / 4))
        self.__imageset_sash.SetDefaultBorderSize(4)
        self.__imageset_sash.SetExtraBorderSize(2)
        self.__imageset_sash.SetSashVisible(wx.adv.SASH_TOP, True)
        self.__imageset_sash.Bind(wx.adv.EVT_SASH_DRAGGED, self.__on_sash_drag)
        self.__imageset_sash.Hide()
        self.__imageset_panel = wx.Panel(self.__imageset_sash)
        self.__imageset_panel.SetSizer(wx.BoxSizer())
        self.__imageset_panel.SetAutoLayout(True)

        self.__imageset_ctrl = cellprofiler.gui.imagesetctrl.ImageSetCtrl(
            self.__workspace, self.__imageset_panel, read_only=True
        )

        self.__imageset_panel.GetSizer().Add(self.__imageset_ctrl, 1, wx.EXPAND)
        self.__grid_ctrl = cellprofiler.gui.moduleview.ModuleView.CornerButtonGrid(
            self.__imageset_panel
        )
        self.__imageset_panel.GetSizer().Add(self.__grid_ctrl, 1, wx.EXPAND)
        self.__right_win.GetSizer().AddSpacer(4)

        #
        # Preferences panel
        #
        self.__preferences_panel = wx.Panel(self.__right_win, -1)
        self.__right_win.GetSizer().Add(self.__preferences_panel, 1, wx.EXPAND)
        self.__preferences_panel.SetToolTip(
            "The folder panel sets/creates the input and output folders and output filename. Once your pipeline is ready and your folders set, click 'Analyze Images' to begin the analysis run."
        )

        #
        # Progress and status panels
        #
        self.__progress_panel = wx.Panel(self.__right_win)
        self.__progress_panel.SetAutoLayout(True)
        self.__right_win.GetSizer().Add(self.__progress_panel, 0, wx.EXPAND)
        self.__status_panel = wx.Panel(self.__right_win)
        self.__status_panel.SetAutoLayout(True)
        self.__right_win.GetSizer().Add(self.__status_panel, 0, wx.EXPAND)
        self.__add_menu()
        self.__attach_views()
        self.__set_properties()
        self.__set_icon()
        self.__do_layout()
        self.startup_blurb_frame = cellprofiler.gui.welcome.Welcome(self)
        self.__error_listeners = []
        self.Bind(wx.EVT_CLOSE, self.OnClose)
        self.SetAutoLayout(True)
        if cellprofiler.preferences.get_startup_blurb():
            self.show_welcome_screen(True)
        self.show_module_ui(True)

    def start(self, workspace_path, pipeline_path):
        """Handle resource loading after the GUI has been constructed

        workspace_path - one of the following: a pathname to the workspace
                         to load, False to ask the user for a new workspace
                         or None to leave the decision to the user's
                         preference.

        pipeline_path - the pipeline to load after the workspace has been
                        loaded or None for the workspace's pipeline.
        """
        self.__pipeline_controller.start(workspace_path, pipeline_path)
        self.__module_view.start()
        #
        # Do a little placement after the UI has been constructed
        #
        # Put the welcome screen over the module settings.
        #
        r = self.__right_win.GetScreenRect()
        self.startup_blurb_frame.SetRect(r)

    def show_path_list_ctrl(self, show):
        """Show or hide the path list control

        show - true to show, false to hide
        """
        if bool(show) == bool(self.__path_list_sash.IsShown()):
            return
        self.__path_list_sash.Show(show)
        self.layout_pmi_panel()
        self.__path_list_sash.Layout()

    def show_imageset_sash(self, show):
        """Show or hide the imageset control

        show - true to show, false to hide
        """
        if bool(show) == bool(self.__imageset_sash.IsShown()):
            return
        self.__imageset_sash.Show(show)
        self.layout_pmi_panel()
        self.__imageset_sash.Layout()

    def show_imageset_ctrl(self):
        sizer = self.__imageset_panel.GetSizer()
        assert isinstance(sizer, wx.Sizer)
        if (
            sizer.IsShown(self.__imageset_ctrl) is False
            or self.__imageset_sash.IsShown() is False
        ):
            sizer.Show(self.__imageset_ctrl, True)
            sizer.Show(self.__grid_ctrl, False)
            self.show_imageset_sash(True)
            self.__imageset_panel.Layout()

    def show_grid_ctrl(self, table=None):
        if table is not None:
            self.__grid_ctrl.SetTable(table)
        sizer = self.__imageset_panel.GetSizer()
        if (
            sizer.IsShown(self.__imageset_ctrl)
            or self.__imageset_sash.IsShown() is False
        ):
            sizer.Show(self.__imageset_ctrl, False)
            sizer.Show(self.__grid_ctrl, True)
            self.show_imageset_sash(True)
            self.__imageset_sash.Layout()
            self.__imageset_panel.Layout()
            self.__grid_ctrl.Layout()

    def get_grid_ctrl(self):
        return self.__grid_ctrl

    def reset_imageset_ctrl(self, refresh_image_set=True):
        if refresh_image_set:
            self.__workspace.refresh_image_set()
        self.__imageset_ctrl.recompute()

    def show_module_ui(self, show):
        """Show or hide the module and notes panel"""
        if (
            show == self.__path_module_imageset_panel.IsShownOnScreen()
            and show == self.__notes_panel.IsShownOnScreen()
        ):
            return
        right_sizer = self.__right_win.GetSizer()
        assert isinstance(right_sizer, wx.Sizer)
        right_sizer.Show(self.__notes_panel, show)
        right_sizer.Show(self.__path_module_imageset_panel, show)
        self.__right_win.Layout()
        if show:
            self.show_preferences(False)
            self.layout_pmi_panel()
            self.__path_list_sash.Layout()
            self.__module_panel.Layout()
            self.__module_view.module_panel.SetupScrolling(
                scroll_x=True, scroll_y=True, scrollToTop=False
            )
            self.__imageset_sash.Layout()

    def show_welcome_screen(self, show):
        """Show or hide the welcome screen

        show - If True, show the welcome screen and hide the preferences
               and module UI, otherwise hide the welcome screen.
        """
        self.startup_blurb_frame.Show(show)
        if show:
            self.startup_blurb_frame.Raise()

    def show_preferences(self, show):
        """Show or hide the preferences panel

        show - if True, show the preferences panel and hide the welcome
               and module UI. If false, just hide the preferences.
        """
        self.__preferences_panel.Show(show)
        if show:
            self.show_module_ui(False)
            self.show_welcome_screen(False)
            self.__preferences_panel.Layout()
            self.__preferences_panel.GetParent().Layout()

    def __on_sash_drag(self, event):
        sash = event.GetEventObject()
        width, _ = sash.GetSize()
        sash.SetDefaultSize((width, event.GetDragRect().height))
        self.layout_pmi_panel()
        sash.Layout()

    def __on_path_module_imageset_panel_size(self, event):
        if not self.__pmi_layout_in_progress:
            self.layout_pmi_panel()
        if self.__path_list_sash.IsShown():
            self.__path_list_sash.Layout()
        if self.__imageset_sash.IsShown():
            self.__imageset_sash.Layout()

    def layout_pmi_panel(self):
        """Run the sash layout algorithm on the path/module/imageset panel"""
        self.__pmi_layout_in_progress = True
        try:
            wx.adv.LayoutAlgorithm().LayoutWindow(
                self.__path_module_imageset_panel, self.__module_panel
            )
            self.__right_win.Layout()
        finally:
            self.__pmi_layout_in_progress = False

    def OnClose(self, event):
        if event.CanVeto() and not self.pipeline_controller.check_close():
            event.Veto()
            return
        try:
            self.__workspace.measurements.flush()
        except:
            logger.warn(
                "Failed to flush temporary measurements file during close",
                exc_info=True,
            )
        try:
            self.__preferences_view.close()
        except:
            logger.warn("Failed during close", exc_info=True)
        try:
            self.pipeline_controller.on_close()
        except:
            logger.warn("Failed to close the pipeline controller", exc_info=True)
        try:
            cellprofiler.gui.moduleview.stop_validation_queue_thread()
        except:
            logger.warn("Failed to stop pipeline validation thread", exc_info=True)
        wx.GetApp().ExitMainLoop()

    def __set_properties(self):
        self.SetTitle("CellProfiler %s" % cellprofiler.__version__)
        self.SetSize((1024, 600))

    def enable_edit_commands(self, ids):
        """Enable the edit commands that are supported by the focused window

        ids - a list of the IDs supported by the window that has the focus.

        This should be called when a window receives an EVT_SET_FOCUS or
        when its state has changed to the point where it needs to enable
        different sets of commands.

        Commands that can be passed through here:
        wx.ID_COPY
        wx.ID_CUT
        wx.ID_PASTE
        wx.ID_DELETE
        wx.ID_SELECTALL
        """
        d = dict(
            [(x, False) for x in (wx.ID_COPY, wx.ID_CUT, wx.ID_PASTE, wx.ID_SELECTALL)]
        )
        for eyedee in ids:
            d[eyedee] = True
        for k, v in d.items():
            self.menu_edit.Enable(k, v)

    def __add_menu(self):
        """Add the menu to the frame

        """
        self.__menu_file = wx.Menu()
        self.__menu_file.Append(
            wx.ID_NEW, "New Project", helpString="Create an empty project"
        )
        self.__menu_file.Append(
            wx.ID_OPEN,
            "Open Project...\tctrl+O",
            helpString="Open a project from a .{} project file".format(
                cellprofiler.preferences.EXT_PROJECT
            ),
        )
        self.recent_workspace_files = wx.Menu()
        self.__menu_file.AppendSubMenu(self.recent_workspace_files, "Open Recent")
        self.__menu_file.Append(
            wx.ID_SAVE,
            "Save Project\tctrl+S",
            helpString="Save the project to the current project file",
        )
        self.__menu_file.Append(
            wx.ID_SAVEAS,
            "Save Project As...",
            helpString="Save the project to a file of your choice",
        )
        self.__menu_file.Append(
            ID_FILE_REVERT_TO_SAVED,
            "Revert to Saved",
            helpString="Reload the project file, discarding changes",
        )
        submenu = wx.Menu()
        submenu.Append(
            ID_FILE_LOAD_PIPELINE,
            "Pipeline from File...",
            "Import a pipeline into the project from a .%s file"
            % cellprofiler.preferences.EXT_PIPELINE,
        )
        submenu.Append(
            ID_FILE_URL_LOAD_PIPELINE,
            "Pipeline from URL...",
            "Load a pipeline from the web",
        )
        submenu.Append(
            ID_FILE_IMPORT_FILE_LIST,
            "File List...",
            "Add files or URLs to the Images module file list",
        )
        self.__menu_file.AppendSubMenu(submenu, "Import")

        submenu = wx.Menu()
        submenu.Append(
            ID_FILE_SAVE_PIPELINE,
            "Pipeline...\tctrl+P",
            "Save the project's pipeline to a .%s file"
            % cellprofiler.preferences.EXT_PIPELINE,
        )
        submenu.Append(
            ID_FILE_EXPORT_IMAGE_SETS,
            "Image Set Listing...",
            "Export the project's image sets as a CSV file suitable for LoadData",
        )
        submenu.Append(
            ID_FILE_EXPORT_PIPELINE_NOTES,
            "Pipeline notes...",
            "Save a text file outlining the pipeline's modules and module notes",
        )
        self.__menu_file.AppendSubMenu(submenu, "Export")
        self.__menu_file.Append(
            ID_FILE_CLEAR_PIPELINE,
            "Clear Pipeline",
            "Remove all modules from the current pipeline",
        )
        self.__menu_file.AppendSeparator()
        self.__menu_file.Append(
            ID_FILE_OPEN_IMAGE, "View Image", "Open an image file for viewing"
        )
        self.__menu_file.AppendSeparator()
        self.__menu_file.Append(
            ID_FILE_ANALYZE_IMAGES,
            "Analyze Images\tctrl+N",
            "Run the pipeline on the images in the image directory",
        )
        self.__menu_file.Append(
            ID_FILE_STOP_ANALYSIS, "Stop Analysis", "Stop running the pipeline"
        )
        self.__menu_file.Append(
            ID_FILE_RUN_MULTIPLE_PIPELINES, "Run Multiple Pipelines"
        )
        if os.name == "posix":
            self.__menu_file.Append(ID_FILE_NEW_CP, "Open a New CP Window")
        self.__menu_file.Append(
            ID_FILE_RESTART,
            "Resume Pipeline",
            "Resume a pipeline from a saved measurements file.",
        )
        self.__menu_file.AppendSeparator()
        self.__menu_file.Append(
            ID_OPTIONS_PREFERENCES,
            "&Preferences...",
            "Set global application preferences",
        )

        self.recent_files = wx.Menu()
        self.recent_pipeline_files = wx.Menu()
        self.__menu_file.Append(ID_FILE_EXIT, "E&xit\tctrl+Q", "Quit the application")

        self.menu_edit = wx.Menu()
        self.menu_edit.Append(wx.ID_UNDO, helpString="Undo last action")
        self.menu_edit.AppendSeparator()

        self.menu_edit.Append(wx.ID_CUT)
        self.menu_edit.Append(wx.ID_COPY)
        self.menu_edit.Append(wx.ID_PASTE)
        self.menu_edit.Append(wx.ID_SELECTALL)

        self.menu_edit.AppendSeparator()
        self.menu_edit.Append(
            ID_EDIT_MOVE_UP,
            "Move Module &Up",
            "Move module toward the start of the pipeline",
        )
        self.menu_edit.Append(
            ID_EDIT_MOVE_DOWN,
            "Move Module &Down",
            "Move module toward the end of the pipeline",
        )
        self.menu_edit.Append(
            ID_EDIT_DELETE, "&Delete Module", "Delete selected modules"
        )
        self.menu_edit.Append(
            ID_EDIT_DUPLICATE, "Duplicate Module", "Duplicate selected modules"
        )
        self.menu_edit.Append(
            ID_EDIT_ENABLE_MODULE,
            "Disable Module",
            "Disable a module to skip it when running the pipeline",
        )
        self.menu_edit_add_module = wx.Menu()
        self.menu_edit.AppendSubMenu(self.menu_edit_add_module, "&Add Module")
        self.menu_edit_goto_module = wx.Menu()
        self.menu_edit.AppendSubMenu(self.menu_edit_goto_module, "&Go to Module")

        self.menu_edit.AppendSeparator()
<<<<<<< HEAD
        self.menu_edit.Append(ID_EDIT_SHOW_FILE_LIST_IMAGE,
                              "Show Selected Image",
                              "Display the first selected image in the file list")
        self.menu_edit.Append(ID_EDIT_REMOVE_FROM_FILE_LIST,
                              "Remove From File List",
                              "Remove the selected files from the file list")
        self.menu_edit.Append(ID_EDIT_BROWSE_FOR_FILES,
                              "Browse for Images",
                              "Select images to add to the file list using a file browser")
        self.menu_edit.Append(ID_EDIT_BROWSE_FOR_FOLDER,
                              "Browse for Image Folder",
                              "Select a folder of images to add to the file list using a file browser")
        self.menu_edit.Append(ID_EDIT_CLEAR_FILE_LIST, "Clear File List",
                              "Remove all files from the file list")
        self.menu_edit.Append(ID_EDIT_EXPAND_ALL, "Expand All Folders",
                              "Expand all folders in the file list and show all file names")
        self.menu_edit.Append(ID_EDIT_COLLAPSE_ALL, "Collapse All Folders",
                              "Collapse all folders in the file list, hiding all file names")
=======
        self.menu_edit.Append(
            ID_EDIT_SHOW_FILE_LIST_IMAGE,
            "Show Selected Image",
            "Display the first selected image in the file list",
        )
        self.menu_edit.Append(
            ID_EDIT_REMOVE_FROM_FILE_LIST,
            "Remove From File List",
            "Remove the selected files from the file list",
        )
        self.menu_edit.Append(
            ID_EDIT_BROWSE_FOR_FILES,
            "Browse for Images",
            "Select images to add to the file list using a file browser",
        )
        self.menu_edit.Append(
            ID_EDIT_BROWSE_FOR_FOLDER,
            "Browse for Image Folder",
            "Select a folder of images to add to the file list using a file browser",
        )
        self.menu_edit.Append(
            ID_EDIT_CLEAR_FILE_LIST,
            "Clear File List",
            "Remove all files from the file list",
        )
        self.menu_edit.Append(
            ID_EDIT_EXPAND_ALL,
            "Expand All Folders",
            "Expand all folders in the file list and show all file names",
        )
        self.menu_edit.Append(
            ID_EDIT_COLLAPSE_ALL,
            "Collapse All Folders",
            "Collapse all folders in the file list, hiding all file names",
        )
>>>>>>> 269742ef

        self.__menu_debug = wx.Menu()
        self.__menu_debug.Append(
            ID_DEBUG_TOGGLE, "&Start Test Mode\tF5", "Start the pipeline debugger"
        )
        self.__menu_debug.Append(
            ID_DEBUG_STEP,
            "Ste&p to Next Module\tF6",
            "Execute the currently selected module",
        )
        self.__menu_debug.Append(
            ID_DEBUG_NEXT_IMAGE_SET,
            "&Next Image Set\tF7",
            "Advance to the next image set",
        )
        self.__menu_debug.Append(
            ID_DEBUG_NEXT_GROUP,
            "Next Image &Group\tF8",
            "Advance to the next group in the image set list",
        )
        self.__menu_debug.Append(
            ID_DEBUG_CHOOSE_RANDOM_IMAGE_SET,
            "Random Image Set",
            "Advance to a random image set",
        )
        self.__menu_debug.Append(
            ID_DEBUG_CHOOSE_GROUP,
            "Choose Image Group",
            "Choose which image set group to process in test-mode",
        )
        self.__menu_debug.Append(
            ID_DEBUG_CHOOSE_IMAGE_SET,
            "Choose Image Set",
            "Choose any of the available image sets",
        )
        if not hasattr(sys, "frozen") or os.getenv("CELLPROFILER_DEBUG"):
            self.__menu_debug.Append(ID_DEBUG_RELOAD, "Reload Modules' Source")
            self.__menu_debug.Append(ID_DEBUG_PDB, "Break Into Debugger")
            #
            # Lee wants the wx debugger
            #
            if os.environ.get("USERNAME", "").lower() == "leek":
                self.__menu_debug.Append(ID_FILE_WIDGET_INSPECTOR, "Widget inspector")
        self.__menu_debug.Enable(ID_DEBUG_STEP, False)
        self.__menu_debug.Enable(ID_DEBUG_NEXT_IMAGE_SET, False)
        self.__menu_debug.Enable(ID_DEBUG_NEXT_GROUP, False)
        self.__menu_debug.Enable(ID_DEBUG_CHOOSE_GROUP, False)
        self.__menu_debug.Enable(ID_DEBUG_CHOOSE_IMAGE_SET, False)
        self.__menu_debug.Enable(ID_DEBUG_CHOOSE_RANDOM_IMAGE_SET, False)

        self.__menu_window = wx.Menu()
        self.__menu_window.Append(
            ID_WINDOW_CLOSE_ALL,
            "Close &All Open Windows\tctrl+L",
            "Close all open module display windows",
        )
        self.__menu_window.Append(
            ID_WINDOW_SHOW_ALL_WINDOWS,
            "Show All Windows On Run",
            "Show all module display windows for all modules during analysis",
        )
        self.__menu_window.Append(
            ID_WINDOW_HIDE_ALL_WINDOWS,
            "Hide All Windows On Run",
            "Hide all module display windows for all modules during analysis",
        )
        self.__menu_window.AppendSeparator()

        self.__menu_help = cellprofiler.gui.help.menu.Menu(self)

        self.__menu_bar = wx.MenuBar()
        self.__menu_bar.Append(self.__menu_file, "&File")
        self.__menu_bar.Append(self.menu_edit, "&Edit")
        self.__menu_bar.Append(self.__menu_debug, "&Test")
        if cellprofiler.preferences.get_show_sampling():
            self.__menu_sample = wx.Menu()
            self.__menu_sample.Append(
                ID_SAMPLE_INIT,
                "Initialize Sampling",
                "Initialize sampling up to current module",
            )
            self.__menu_bar.Append(self.__menu_sample, "&Sample")
        self.__menu_bar.Append(self.data_tools_menu(), "&Data Tools")
        self.__menu_bar.Append(self.__menu_window, "&Window")
        if wx.VERSION <= (2, 8, 10, 1, "") and wx.Platform == "__WXMAC__":
            self.__menu_bar.Append(self.__menu_help, "CellProfiler Help")
        else:
            self.__menu_bar.Append(self.__menu_help, "&Help")
        self.SetMenuBar(self.__menu_bar)
        self.enable_edit_commands([])

        self.Bind(wx.EVT_MENU, self.on_open_image, id=ID_FILE_OPEN_IMAGE)
        self.Bind(wx.EVT_MENU, lambda event: self.Close(), id=ID_FILE_EXIT)
        self.Bind(wx.EVT_MENU, self.__on_widget_inspector, id=ID_FILE_WIDGET_INSPECTOR)
        self.Bind(wx.EVT_MENU, self.__on_new_cp, id=ID_FILE_NEW_CP)

        self.Bind(wx.EVT_MENU, self.on_cut, id=wx.ID_CUT)
        self.Bind(wx.EVT_UPDATE_UI, self.on_update_cut_ui, id=wx.ID_CUT)

        self.Bind(wx.EVT_MENU, self.on_copy, id=wx.ID_COPY)
        self.Bind(wx.EVT_UPDATE_UI, self.on_update_copy_ui, id=wx.ID_COPY)

        self.Bind(wx.EVT_MENU, self.on_paste, id=wx.ID_PASTE)
        self.Bind(wx.EVT_UPDATE_UI, self.on_update_paste_ui, id=wx.ID_PASTE)

        self.Bind(wx.EVT_MENU, self.on_select_all, id=wx.ID_SELECTALL)
        self.Bind(wx.EVT_UPDATE_UI, self.on_update_select_all_ui, id=wx.ID_SELECTALL)

        # ID_HELP_MODULE is used in _both_ button contexts and menu contexts,
        # so it needs event bindings for either type
        self.Bind(wx.EVT_MENU, self.__on_help_module, id=ID_HELP_MODULE)

        self.Bind(wx.EVT_MENU, self.about, id=ID_HELP_ABOUT)
        self.Bind(wx.EVT_MENU, self.__on_preferences, id=ID_OPTIONS_PREFERENCES)
        self.Bind(wx.EVT_MENU, self.__on_close_all, id=ID_WINDOW_CLOSE_ALL)
        self.Bind(wx.EVT_MENU, self.__debug_pdb, id=ID_DEBUG_PDB)

        accelerator_table = wx.AcceleratorTable(
            [
                (wx.ACCEL_CMD, ord("N"), ID_FILE_ANALYZE_IMAGES),
                (wx.ACCEL_CMD, ord("O"), ID_FILE_LOAD),
                (wx.ACCEL_CMD, ord("P"), ID_FILE_SAVE_PIPELINE),
                (wx.ACCEL_CMD | wx.ACCEL_SHIFT, ord("S"), ID_FILE_SAVE),
                (wx.ACCEL_CMD, ord("L"), ID_WINDOW_CLOSE_ALL),
                (wx.ACCEL_CMD, ord("Q"), ID_FILE_EXIT),
                (wx.ACCEL_CMD, ord("W"), ID_FILE_EXIT),
                (wx.ACCEL_CMD, ord("A"), wx.ID_SELECTALL),
                (wx.ACCEL_CMD, ord("C"), wx.ID_COPY),
                (wx.ACCEL_CMD, ord("V"), wx.ID_PASTE),
                (wx.ACCEL_NORMAL, wx.WXK_F5, ID_DEBUG_TOGGLE),
                (wx.ACCEL_NORMAL, wx.WXK_F6, ID_DEBUG_STEP),
                (wx.ACCEL_NORMAL, wx.WXK_F7, ID_DEBUG_NEXT_IMAGE_SET),
                (wx.ACCEL_NORMAL, wx.WXK_F8, ID_DEBUG_NEXT_GROUP),
                (wx.ACCEL_CMD, ord("Z"), ID_EDIT_UNDO),
            ]
        )
        self.SetAcceleratorTable(accelerator_table)
        self.enable_launch_commands()

    def data_tools_help(self):
        """Create a help menu for the data tools"""
        if not hasattr(self, "__data_tools_help_menu"):
            self.__menu_data_tools_help_menu = wx.Menu()

            def on_plate_viewer_help(event):
                import cellprofiler.gui.htmldialog

                dlg = cellprofiler.gui.htmldialog.HTMLDialog(
                    self,
                    "Help on plate viewer",
                    cellprofiler.gui.help.content.read_content(
                        "output_plateviewer.rst"
                    ),
                )
                dlg.Show()

            new_id = wx.NewId()
            self.__menu_data_tools_help_menu.Append(new_id, "Plate viewer")
            self.Bind(wx.EVT_MENU, on_plate_viewer_help, id=new_id)

            for data_tool_name in cellprofiler.modules.get_data_tool_names():
                new_id = wx.NewId()
                self.__menu_data_tools_help_menu.Append(new_id, data_tool_name)

                def on_data_tool_help(event, data_tool_name=data_tool_name):
                    self.__on_data_tool_help(event, data_tool_name)

                self.Bind(wx.EVT_MENU, on_data_tool_help, id=new_id)
        return self.__menu_data_tools_help_menu

    def data_tools_menu(self):
        """Create a menu of data tools"""

        if not hasattr(self, "__data_tools_menu"):
            self.__data_tools_menu = wx.Menu()

            def on_data_tool_overview(event):
                import cellprofiler.gui.html.utils
                import cellprofiler.gui.htmldialog
                import cellprofiler.gui.help.content

                dlg = cellprofiler.gui.htmldialog.HTMLDialog(
                    self,
                    "Data Tool Overview",
                    cellprofiler.gui.html.utils.rst_to_html_fragment(
                        cellprofiler.gui.help.content.read_content(
                            "navigation_data_tools_menu.rst"
                        )
                    ),
                )
                dlg.Show()

            new_id = wx.NewId()
            self.__data_tools_menu.Append(
                new_id, "Data Tool Overview", "Overview of the Data Tools"
            )
            self.Bind(wx.EVT_MENU, on_data_tool_overview, id=new_id)

            self.__data_tools_menu.AppendSeparator()

            self.__data_tools_menu.Append(
                ID_FILE_PLATEVIEWER,
                "Plate Viewer",
                "Open the plate viewer to inspect the images in the current workspace",
            )

            self.__data_tools_menu.AppendSeparator()

            for data_tool_name in cellprofiler.modules.get_data_tool_names():
                new_id = wx.NewId()
                self.__data_tools_menu.Append(new_id, data_tool_name)

                def on_data_tool(event, data_tool_name=data_tool_name):
                    self.__on_data_tool(event, data_tool_name)

                self.Bind(wx.EVT_MENU, on_data_tool, id=new_id)

            self.__data_tools_menu.AppendSeparator()

            self.__data_tools_menu.AppendSubMenu(self.data_tools_help(), "&Help")

        return self.__data_tools_menu

    #########################################################
    #
    # Handlers for ID_CUT / ID_COPY / ID_DELETE / ID_PASTE
    #
    # Adapted from a post reply by Robin Dunn:
    # http://wxpython-users.1045709.n5.nabble.com/how-to-implement-copy-paste-with-accelerators-td3337472.html
    #########################################################
    @staticmethod
    def on_cut(event):
        """Handle ID_CUT"""
        focus = wx.Window.FindFocus()
        if (
            focus is not None
            and hasattr(focus, "Cut")
            and hasattr(focus, "CanCut")
            and focus.CanCut()
        ):
            focus.Cut()

    @staticmethod
    def on_update_cut_ui(event):
        focus = wx.Window.FindFocus()
        event.Enable(bool(focus and hasattr(focus, "CanCut") and focus.CanCut()))

    @staticmethod
    def on_copy(event):
        """Handle ID_COPY"""
        focus = wx.Window.FindFocus()
        if (
            focus is not None
            and hasattr(focus, "Copy")
            and hasattr(focus, "CanCopy")
            and focus.CanCopy()
        ):
            focus.Copy()

    @staticmethod
    def on_update_copy_ui(event):
        focus = wx.Window.FindFocus()
        event.Enable(bool(focus and hasattr(focus, "CanCopy") and focus.CanCopy()))

    @staticmethod
    def on_paste(event):
        """Handle ID_PASTE"""
        focus = wx.Window.FindFocus()
        if (
            focus is not None
            and hasattr(focus, "Paste")
            and hasattr(focus, "CanPaste")
            and focus.CanPaste()
        ):
            focus.Paste()

    @staticmethod
    def on_update_paste_ui(event):
        focus = wx.Window.FindFocus()
        event.Enable(bool(focus and hasattr(focus, "CanPaste") and focus.CanPaste()))

    @staticmethod
    def on_select_all(event):
        focus = wx.Window.FindFocus()
        if focus and hasattr(focus, "SelectAll"):
            focus.SelectAll()

    @staticmethod
    def on_update_select_all_ui(event):
        focus = wx.Window.FindFocus()
        if hasattr(focus, "CanSelect") and not focus.CanSelect():
            event.Enable(False)
            return
        event.Enable(bool(focus and hasattr(focus, "SelectAll")))

    debug_commands = (
        ID_DEBUG_STEP,
        ID_DEBUG_NEXT_IMAGE_SET,
        ID_DEBUG_NEXT_GROUP,
        ID_DEBUG_CHOOSE_GROUP,
        ID_DEBUG_CHOOSE_IMAGE_SET,
        ID_DEBUG_CHOOSE_RANDOM_IMAGE_SET,
    )

    def enable_debug_commands(self):
        """Enable or disable the debug commands (like ID_DEBUG_STEP)"""
        startstop = self.__menu_debug.FindItemById(ID_DEBUG_TOGGLE)
        self.__menu_file.Enable(ID_FILE_ANALYZE_IMAGES, False)
        self.__menu_file.Enable(ID_FILE_RESTART, False)
        self.__menu_file.Enable(ID_FILE_RUN_MULTIPLE_PIPELINES, False)

        assert isinstance(startstop, wx.MenuItem)
        startstop.SetText("&Exit Test Mode\tF5")
        startstop.SetHelp("Stop testing your pipeline")
        for cmd in self.debug_commands:
            self.__menu_debug.Enable(cmd, True)

    def enable_launch_commands(self):
        """Enable commands to start analysis or test mode"""
        startstop = self.__menu_debug.FindItemById(ID_DEBUG_TOGGLE)
        startstop.Text = "&Start Test Mode\tF5"
        startstop.Help = "Start testing your pipeline"
        for cmd in self.debug_commands:
            self.__menu_debug.Enable(cmd, False)
        self.__menu_file.Enable(ID_FILE_ANALYZE_IMAGES, True)
        self.__menu_file.Enable(ID_FILE_RESTART, True)
        self.__menu_debug.Enable(ID_DEBUG_TOGGLE, True)
        self.__menu_file.Enable(ID_FILE_RUN_MULTIPLE_PIPELINES, True)

        self.__menu_file.Enable(ID_FILE_STOP_ANALYSIS, False)

    def enable_analysis_commands(self):
        """Enable commands to pause or stop analysis"""
        self.__menu_file.Enable(ID_FILE_ANALYZE_IMAGES, False)
        self.__menu_file.Enable(ID_FILE_RESTART, False)
        self.__menu_debug.Enable(ID_DEBUG_TOGGLE, False)
        self.__menu_file.Enable(ID_FILE_RUN_MULTIPLE_PIPELINES, False)

        self.__menu_file.Enable(ID_FILE_STOP_ANALYSIS, True)

    @staticmethod
    def __on_widget_inspector(evt):
        try:
            wx.lib.inspection.InspectionTool().Show()
        except:
            wx.MessageBox("Inspection tool is not available on this platform")

    @staticmethod
    def __on_preferences(event):
        dlg = cellprofiler.gui.preferencesdlg.PreferencesDlg()
        dlg.Show()

    def __on_close_all(self, event):
        cellprofiler.gui.figure.close_all(self)

    @staticmethod
    def __on_new_cp(event):
        import os

        if not hasattr(sys, "frozen"):
            os.system("open CellProfiler_python.command")
        else:
            os.system("open -na CellProfiler.app")

    def __on_help_path_list(self, event):
        import cellprofiler.gui.htmldialog

        dlg = cellprofiler.gui.htmldialog.HTMLDialog(
            self,
            "Help on file list",
            cellprofiler.gui.html.utils.rst_to_html_fragment(HELP_ON_FILE_LIST),
        )
        dlg.Show()

    @staticmethod
    def about(event):
        info = cellprofiler.gui.dialog.AboutDialogInfo()

        wx.adv.AboutBox(info)

    def __on_help_welcome(self, event):
        self.show_welcome_screen(True)

    def __on_help_module(self, event):
        modules = self.__pipeline_list_view.get_selected_modules()
        active_module = self.__pipeline_list_view.get_active_module()
        if len(modules) > 0:
            self.do_help_modules(modules)
        elif active_module is not None:
            self.do_help_module(active_module.module_name, active_module.get_help())
        else:
            wx.MessageBox(
                HELP_ON_MODULE_BUT_NONE_SELECTED,
                "No module selected",
                style=wx.OK | wx.ICON_INFORMATION,
            )

    @staticmethod
    def __debug_pdb(event):
        pdb.set_trace()

    def do_help_modules(self, modules):
        for module in modules:
            ## An attempt to place images inline with the help. However, the
            ## images will not scale properly in size (yet)
            # result = module.get_help()
            # root = os.path.split(__file__)[0]
            # if len(root) == 0:
            # root = os.curdir
            # root = os.path.split(os.path.abspath(root))[0] # Back up one level
            # absolute_image_path = os.path.join(root, 'icons','%s.png'%(module.module_name,))
            ## Check if the file that goes with this module exists on this computer
            # if os.path.exists(absolute_image_path) and os.path.isfile(absolute_image_path):
            ## If so, strip out end html tags so I can add more stuff
            # result = result.replace('</body>','').replace('</html>','')
            ## Include images specific to the module
            # result += '\n\n<div><p><img src="%s", width="50%%"></p></div>\n'%absolute_image_path
            ## Now end the help text
            # result += '</body></html>'
            # self.do_help_module(module.module_name, result)
            self.do_help_module(module.module_name, module.get_help())

    def do_help_module(self, module_name, help_text):
        helpframe = wx.Frame(
            self, -1, 'Help for module, "%s"' % module_name, size=(640, 480)
        )
        helpframe.SetMenuBar(wx.MenuBar())
        ####################################################
        #
        # Add the HTML window
        #
        ####################################################

        sizer = wx.BoxSizer()
        helpframe.SetSizer(sizer)
        window = cellprofiler.gui.html.htmlwindow.HtmlClickableWindow(helpframe)
        sizer.Add(window, 1, wx.EXPAND)
        window.AppendToPage(help_text)

        ################################################
        #
        # Add a file menu for the frame
        #
        ################################################
        menu = wx.Menu()
        menu.Append(ID_FILE_SAVE_PIPELINE, "&Save...")
        menu.Append(ID_FILE_PRINT, "&Print...")
        menu.Append(ID_FILE_EXIT, "E&xit")

        def on_save(event):
            self.save_help(event, module_name, help_text)

        def on_print(event):
            self.print_help(event, module_name, help_text)

        def on_exit(event):
            helpframe.Close()

        helpframe.GetMenuBar().Append(menu, "&File")
        helpframe.Bind(wx.EVT_MENU, on_save, id=ID_FILE_SAVE_PIPELINE)
        helpframe.Bind(wx.EVT_MENU, on_print, id=ID_FILE_PRINT)
        helpframe.Bind(wx.EVT_MENU, on_exit, id=ID_FILE_EXIT)

        ####################################################
        #
        # Add an edit menu
        #
        ####################################################
        menu = wx.Menu()
        copy_menu_item = menu.Append(ID_EDIT_COPY, "Copy")
        copy_menu_item.Enable(False)
        menu.Append(ID_EDIT_SELECT_ALL, "Select All")

        def on_idle(event):
            copy_menu_item.Enable(len(window.SelectionToText()) > 0)

        def on_edit_select_all(event):
            window.SelectAll()

        def on_copy(event):
            data_object = wx.TextDataObject(window.SelectionToText())
            if wx.TheClipboard.Open():
                try:
                    wx.TheClipboard.SetData(data_object)
                    wx.TheClipboard.Flush()
                finally:
                    wx.TheClipboard.Close()
            else:
                wx.MessageBox(
                    "Failed to copy to the clipboard", "Error", wx.OK | wx.ICON_ERROR
                )

        helpframe.GetMenuBar().Append(menu, "&Edit")
        helpframe.Bind(wx.EVT_MENU, on_copy, id=ID_EDIT_COPY)
        helpframe.Bind(wx.EVT_MENU, on_edit_select_all, id=ID_EDIT_SELECT_ALL)
        helpframe.Bind(wx.EVT_IDLE, on_idle)

        ####################################################
        #
        # Build an accelerator table for some of the commands
        #
        ####################################################
        accelerator_table = wx.AcceleratorTable(
            [
                (wx.ACCEL_CMD, ord("Q"), ID_FILE_EXIT),
                (wx.ACCEL_CMD, ord("P"), ID_FILE_PRINT),
                (wx.ACCEL_CMD, ord("C"), ID_EDIT_COPY),
            ]
        )
        helpframe.SetAcceleratorTable(accelerator_table)
        helpframe.SetIcon(cellprofiler.gui.get_cp_icon())
        helpframe.Layout()
        helpframe.Show()

    @staticmethod
    def print_help(event, module_name, help_text):
        """Print the help text for a module"""
        printer = wx.html.HtmlEasyPrinting("Printing %s" % module_name)
        printer.GetPrintData().SetPaperId(wx.PAPER_LETTER)
        printer.PrintText(help_text)

    @staticmethod
    def save_help(event, module_name, help_text):
        """Save the help text for a module"""
        save_dlg = wx.FileDialog(
            event.GetEventObject().GetWindow(),
            message="Save help for %s to file" % module_name,
            defaultFile="%s.html" % module_name,
            wildcard="*.html",
            style=wx.FD_SAVE | wx.FD_OVERWRITE_PROMPT,
        )

        result = save_dlg.ShowModal()

        if result == wx.ID_OK:
            with codecs.open(save_dlg.GetPath(), "w", encoding="utf-8") as fd:
                fd.write(
                    '<meta http-equiv="Content-Type" content="text/html; charset=utf-8" />'
                )
                fd.write(help_text)

    def on_open_image(self, event):
        dlg = wx.FileDialog(
            self,
            message="Open an image file",
            wildcard="Image file (*.tif,*.tiff,*.jpg,*.jpeg,*.png,*.gif,*.bmp)|*.tif;*.tiff;*.jpg;*.jpeg;*.png;*.gif;*.bmp|*.* (all files)|*.*",
            style=wx.FD_OPEN,
        )
        if dlg.ShowModal() == wx.ID_OK:
            from cellprofiler.modules.loadimages import LoadImagesImageProvider
            from cellprofiler.gui.figure import Figure

            lip = LoadImagesImageProvider("dummy", "", dlg.GetPath())
            image = lip.provide_image(None).pixel_data
            frame = Figure(self, title=dlg.GetPath(), subplots=(1, 1))
            if image.ndim == 3:
                frame.subplot_imshow_color(0, 0, image, title=dlg.GetPath())
            else:
                frame.subplot_imshow_grayscale(0, 0, image, title=dlg.GetPath())
            frame.panel.draw()

    def __attach_views(self):
        self.__pipeline_list_view = cellprofiler.gui.pipelinelistview.PipelineListView(
            self.__module_list_panel, self
        )
        self.__pipeline_controller = cellprofiler.gui.pipelinecontroller.PipelineController(
            self.__workspace, self
        )
        self.__pipeline_list_view.attach_to_pipeline(
            self.__pipeline, self.__pipeline_controller
        )
        self.__pipeline_controller.attach_to_test_controls_panel(
            self.__pipeline_test_panel
        )
        self.__pipeline_controller.attach_to_module_controls_panel(
            self.__module_controls_panel
        )
        self.__pipeline_controller.attach_to_path_list_ctrl(
            self.__path_list_ctrl, self.__path_list_filter_checkbox
        )
        self.__module_view = cellprofiler.gui.moduleview.ModuleView(
            self.__module_panel,
            self.__workspace,
            frame=self,
            notes_panel=self.__notes_panel,
        )
        self.__pipeline_controller.attach_to_module_view(self.__module_view)
        self.__pipeline_list_view.attach_to_module_view(self.__module_view)
        self.__preferences_view = cellprofiler.gui.preferencesview.PreferencesView(
            self.__right_win.GetSizer(),
            self.__preferences_panel,
            self.__progress_panel,
            self.__status_panel,
        )
        self.__preferences_view.attach_to_pipeline_list_view(self.__pipeline_list_view)

    def __do_layout(self):
        width = wx.SystemSettings.GetMetric(wx.SYS_SCREEN_X)
        height = wx.SystemSettings.GetMetric(wx.SYS_SCREEN_Y)
        self.SetSize((int(width * 2 / 3), int(height * 2 / 3)))
        splitter = self.__splitter
        right_win = self.__right_win
        top_left_win = self.__left_win

        self.__splitter.SetMinimumPaneSize(120)
        self.__splitter.SplitVertically(self.__left_win, self.__right_win, 300)
        self.__splitter.BorderSize = 0
        self.__splitter.SetSashSize(5)

        top_left_sizer = wx.BoxSizer(wx.VERTICAL)
        top_left_sizer.Add(self.__module_list_panel, 1, wx.EXPAND | wx.ALL, 1)
        top_left_sizer.Add(self.__module_controls_panel, 0, wx.EXPAND | wx.ALL, 2)
        top_left_sizer.Add(self.__pipeline_test_panel, 0, wx.EXPAND | wx.ALL, 2)
        top_left_win.SetSizer(top_left_sizer)

        border = wx.BoxSizer()
        border.Add(splitter, 1, wx.EXPAND | wx.ALL, 1)
        self.SetSizer(border)
        self.Layout()
        right_win.Layout()
        top_left_win.Layout()

    def __set_icon(self):
        self.SetIcon(cellprofiler.gui.get_cp_icon())

    def __on_data_tool(self, event, tool_name):
        module = cellprofiler.modules.instantiate_module(tool_name)
        args, varargs, varkw, vardef = inspect.getargspec(module.run_as_data_tool)
        if len(args) + (0 if varargs is None else len(varargs)) == 1:
            # Data tool doesn't need the data tool frame because it doesn't
            # take the "workspace" argument
            #
            module.run_as_data_tool()
            return
        dlg = wx.FileDialog(
            self,
            "Choose data output file for %s data tool" % tool_name,
            wildcard="Measurements file(*.mat,*.h5)|*.mat;*.h5",
            style=(wx.FD_OPEN | wx.FD_FILE_MUST_EXIST),
        )
        if dlg.ShowModal() == wx.ID_OK:
            cellprofiler.gui.datatoolframe.DataToolFrame(
                self, module_name=tool_name, measurements_file_name=dlg.GetPath()
            )

    def __on_data_tool_help(self, event, tool_name):
        module = cellprofiler.modules.instantiate_module(tool_name)
        self.do_help_module(tool_name, module.get_help())

    def add_error_listener(self, listener):
        """Add a listener for display errors"""
        self.__error_listeners.append(listener)

    def remove_error_listener(self, listener):
        """Remove a listener for display errors"""
        self.__error_listeners.remove(listener)

    def get_preferences_view(self):
        return self.__preferences_view

    preferences_view = property(get_preferences_view)

    def get_pipeline_controller(self):
        """Get the pipeline controller to drive testing"""
        return self.__pipeline_controller

    pipeline_controller = property(get_pipeline_controller)

    def get_pipeline(self):
        """Get the pipeline - mostly to drive testing"""
        return self.__pipeline

    pipeline = property(get_pipeline)

    def get_module_view(self):
        """Return the module view window"""
        return self.__module_view

    module_view = property(get_module_view)

    def get_pipeline_list_view(self):
        return self.__pipeline_list_view

    pipeline_list_view = property(get_pipeline_list_view)<|MERGE_RESOLUTION|>--- conflicted
+++ resolved
@@ -711,26 +711,6 @@
         self.menu_edit.AppendSubMenu(self.menu_edit_goto_module, "&Go to Module")
 
         self.menu_edit.AppendSeparator()
-<<<<<<< HEAD
-        self.menu_edit.Append(ID_EDIT_SHOW_FILE_LIST_IMAGE,
-                              "Show Selected Image",
-                              "Display the first selected image in the file list")
-        self.menu_edit.Append(ID_EDIT_REMOVE_FROM_FILE_LIST,
-                              "Remove From File List",
-                              "Remove the selected files from the file list")
-        self.menu_edit.Append(ID_EDIT_BROWSE_FOR_FILES,
-                              "Browse for Images",
-                              "Select images to add to the file list using a file browser")
-        self.menu_edit.Append(ID_EDIT_BROWSE_FOR_FOLDER,
-                              "Browse for Image Folder",
-                              "Select a folder of images to add to the file list using a file browser")
-        self.menu_edit.Append(ID_EDIT_CLEAR_FILE_LIST, "Clear File List",
-                              "Remove all files from the file list")
-        self.menu_edit.Append(ID_EDIT_EXPAND_ALL, "Expand All Folders",
-                              "Expand all folders in the file list and show all file names")
-        self.menu_edit.Append(ID_EDIT_COLLAPSE_ALL, "Collapse All Folders",
-                              "Collapse all folders in the file list, hiding all file names")
-=======
         self.menu_edit.Append(
             ID_EDIT_SHOW_FILE_LIST_IMAGE,
             "Show Selected Image",
@@ -766,7 +746,6 @@
             "Collapse All Folders",
             "Collapse all folders in the file list, hiding all file names",
         )
->>>>>>> 269742ef
 
         self.__menu_debug = wx.Menu()
         self.__menu_debug.Append(
