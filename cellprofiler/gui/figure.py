--- conflicted
+++ resolved
@@ -1773,7 +1773,6 @@
 
     @allow_sharexy
     def subplot_imshow_labels(
-<<<<<<< HEAD
             self,
             x,
             y,
@@ -1787,21 +1786,6 @@
             max_label=None,
             seed=None,
             colormap=None
-=======
-        self,
-        x,
-        y,
-        image,
-        title=None,
-        clear=True,
-        sharex=None,
-        sharey=None,
-        use_imshow=False,
-        dimensions=2,
-        background_image=None,
-        max_label=None,
-        seed=None,
->>>>>>> e57774bd
     ):
         """
         Show a labels matrix using a custom colormap which better showcases the individual label values
@@ -1836,31 +1820,10 @@
         else:
             # Mask the original labels
             label_image = numpy.ma.masked_where(image == 0, image)
-<<<<<<< HEAD
             if colormap == None:
                 colormap = self.return_cmap()
             else:
                 colormap = colormap
-=======
-            # Get the colormap from the user preferences
-            colormap = matplotlib.cm.get_cmap(
-                cellprofiler.preferences.get_default_colormap()
-            )
-            # Initialize the colormap so we have access to the LUT
-            colormap._init()
-            # N is the number of "entries" in the LUT. `_lut` goes a little bit beyond that,
-            # I think because there are "under" and "over" values. Regardless, we only one this
-            # part of the LUT
-            n = colormap.N
-            # Get the LUT (only the part we care about)
-            lut = colormap._lut[:n].copy()
-            # Shuffle the colors so adjacently labeled objects are different colors
-            numpy.random.shuffle(lut)
-            # Set the LUT
-            colormap._lut[:n] = lut
-            # Make sure the background is black
-            colormap.set_bad(color="black")
->>>>>>> e57774bd
 
         return self.subplot_imshow(
             x,
