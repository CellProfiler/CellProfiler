--- conflicted
+++ resolved
@@ -250,14 +250,7 @@
         self.MenuBar.Append(make_help_menu(figure_help, self), "&Help")
 
     def create_toolbar(self):
-<<<<<<< HEAD
-        self.navtoolbar = NavigationToolbar(self.figure.canvas)
-=======
         self.navtoolbar = NavigationToolbar(self.figure.canvas, want_measure=True)
-        if wx.VERSION < (2, 9, 1, 1, ""):
-            # avoid crash on latest wx 2.9
-            self.navtoolbar.DeleteToolByPos(6)
->>>>>>> 73a12926
         self.navtoolbar.Bind(EVT_NAV_MODE_CHANGE, self.on_navtool_changed)
 
     def clf(self):
