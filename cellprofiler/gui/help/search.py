import os
import re

import wx
import wx.html

import cellprofiler.gui
import cellprofiler.gui.help.content
import cellprofiler.gui.html.utils
import cellprofiler.modules

MENU_HELP = {
    "Accessing Images From OMERO": cellprofiler.gui.help.content.read_content(
        "other_omero.rst"
    ),
    "Batch Processing": cellprofiler.gui.help.content.read_content("other_batch.rst"),
    "How To Build A Pipeline": cellprofiler.gui.help.content.read_content(
        "pipelines_building.rst"
    ),
    "Configuring Images for Analysis": cellprofiler.gui.help.content.read_content(
        "projects_configure_images.rst"
    ),
    "Configuring Logging": cellprofiler.gui.help.content.read_content(
        "other_logging.rst"
    ),
    "Introduction to Projects": cellprofiler.gui.help.content.read_content(
        "projects_introduction.rst"
    ),
    "Load Modules": cellprofiler.gui.help.content.read_content(
        "legacy_load_modules.rst"
    ),
    "Loading Image Stacks and Movies": cellprofiler.gui.help.content.read_content(
        "projects_image_sequences.rst"
    ),
    "MATLAB format images": cellprofiler.gui.help.content.read_content(
        "legacy_matlab_image.rst"
    ),
    "How Measurements are Named": cellprofiler.gui.help.content.read_content(
        "output_measurements.rst"
    ),
    "Troubleshooting Memory and Speed Issues": cellprofiler.gui.help.content.read_content(
        "other_troubleshooting.rst"
    ),
    "Using the Data Tools Menu": cellprofiler.gui.help.content.read_content(
        "navigation_data_tools_menu.rst"
    ),
    "Using the Edit Menu": cellprofiler.gui.help.content.read_content(
        "navigation_file_menu.rst"
    ),
    "Using the File Menu": cellprofiler.gui.help.content.read_content(
        "navigation_edit_menu.rst"
    ),
    "Using the Window Menu": cellprofiler.gui.help.content.read_content(
        "navigation_window_menu.rst"
    ),
    "How To Use The Image Tools": cellprofiler.gui.help.content.read_content(
        "display_image_tools.rst"
    ),
    "Using The Interactive Navigation Toolbar": cellprofiler.gui.help.content.read_content(
        "display_interactive_navigation.rst"
    ),
    "Using The Display Window Menu Bar": cellprofiler.gui.help.content.read_content(
        "display_menu_bar.rst"
    ),
    "Using the Parameter Sampling Menu": cellprofiler.gui.help.content.read_content(
        "navigation_parameter_sampling_menu.rst"
    ),
    "Plate Viewer": cellprofiler.gui.help.content.read_content(
        "output_plateviewer.rst"
    ),
    "Running Multiple Pipelines": cellprofiler.gui.help.content.read_content(
        "other_multiple_pipelines.rst"
    ),
    "Running Your Pipeline": cellprofiler.gui.help.content.read_content(
        "pipelines_running.rst"
    ),
    "Selecting Images for Input": cellprofiler.gui.help.content.read_content(
        "projects_selecting_images.rst"
    ),
    "Using Spreadsheets and Databases": cellprofiler.gui.help.content.read_content(
        "output_spreadsheets.rst"
    ),
    "Using the Test Menu": cellprofiler.gui.help.content.read_content(
        "navigation_test_menu.rst"
    ),
    "Using Plugins": cellprofiler.gui.help.content.read_content("other_plugins.rst"),
    "Setting the Output Filename": cellprofiler.gui.help.content.read_content(
        "legacy_output_file.rst"
    ),
    "Why Use CellProfiler?": cellprofiler.gui.help.content.read_content(
        "why_use_cellprofiler.rst"
    ),
}


class Search(wx.Frame):
    def __init__(self, parent):
        super(Search, self).__init__(
            parent,
            size=(
                wx.SystemSettings.GetMetric(wx.SYS_SCREEN_X) / 2,
                wx.SystemSettings.GetMetric(wx.SYS_SCREEN_Y) / 2,
            ),
            style=wx.DEFAULT_FRAME_STYLE | wx.TAB_TRAVERSAL,
            title="Search CellProfiler help",
        )

        self.AutoLayout = True

        self.Sizer = wx.BoxSizer(wx.VERTICAL)

        search_panel = self.__create_search_panel()
        self.Sizer.Add(search_panel, 0, wx.EXPAND | wx.ALL, 4)

        self.results_view = self.__create_results_view()
        self.Sizer.Add(self.results_view, 1, wx.EXPAND | wx.ALL, 4)

        self.Bind(wx.EVT_CLOSE, self.__on_close)

        self.Layout()

        self.SetIcon(cellprofiler.gui.get_cp_icon())

    def __create_results_view(self):
        html_window = cellprofiler.gui.html.htmlwindow.HtmlClickableWindow(self)

        html_window.Bind(
            wx.html.EVT_HTML_LINK_CLICKED,
            lambda event: self.__on_link_clicked(event, html_window),
        )

        return html_window

    def __create_search_panel(self):
        def __on_search(results_view):
            search_text = search_text_ctrl.GetValue()

            html = search_module_help(search_text)

            if html is None:
                no_results_message = u"""\
<html>
<head>
    <title>"{search_text}" not found in help</title>
</head>
<body>
    <header></header>Could not find "{search_text}" in CellProfiler's help documentation
</body>
</html>
        """.format(
                    **{"search_text": search_text}
                )

                results_view.SetPage(no_results_message)
            else:
                results_view.SetPage(html)

        sizer = wx.BoxSizer(wx.HORIZONTAL)

        sizer.Add(
            wx.StaticText(self, label="Search:"),
            0,
            wx.ALIGN_LEFT | wx.ALIGN_CENTER_VERTICAL,
        )

        sizer.AddSpacer(2)

        search_text_ctrl = wx.TextCtrl(self)

        sizer.Add(search_text_ctrl, 1, wx.EXPAND)

        search_button = wx.Button(self, label="Search")

        search_button.SetDefault()

        search_button.Bind(wx.EVT_BUTTON, lambda _: __on_search(self.results_view))

        sizer.AddSpacer(2)

        sizer.Add(search_button, 0, wx.EXPAND)

        return sizer

    def __on_close(self, event):
        self.Hide()

        event.Veto()

    def __on_link_clicked(self, event, html_window):
        """Handle anchor clicks manually

        The HTML window (on Windows at least) jams the anchor to the
        top of the window which obscures it.
        """
        linkinfo = event.GetLinkInfo()

        if linkinfo.GetHref()[0] != "#":
            event.Skip()

            return

        html_window.ScrollToAnchor(linkinfo.GetHref()[1:])

        html_window.ScrollLines(-1)


def __search_fn(html, text):
    """
    Find the beginning and ending indices of case insensitive matches of "text"
    within the text-data of the HTML, searching only in its body and excluding
    text in the HTML tags.

    :param html: an HTML document
    :param text: a search string
    :return:
    """
    start_match = re.search(r"<\s*body[^>]*?>", html, re.IGNORECASE)

    if start_match is None:
        start = 0
    else:
        start = start_match.end()

    end_match = re.search(r"<\\\s*body", html, re.IGNORECASE)

    if end_match is None:
        end = len(html)
    else:
        end = end_match.start()

    escaped_text = re.escape(text)

    if " " in escaped_text:
        #
        # Many problems here:
        # <b>Groups</b> module
        # Some\ntext
        #
        # For now, just solve the multiple space problems
        #
        escaped_text = escaped_text.replace("\\ ", "\\s+")

    pattern = "(<[^>]*?>|%s)" % escaped_text

    return [
        (x.start() + start, x.end() + start)
        for x in re.finditer(pattern, html[start:end], re.IGNORECASE)
        if x.group(1)[0] != "<"
    ]


def search_module_help(text):
    """
    Search the help for a string

    :param text: find text in the module help using case-insensitive matching
    :return: an html document of all the module help pages that matched or None if no match found.
    """
    matching_help = []

    count = 0

    for menu_item, help_text in MENU_HELP.items():
        help_text = cellprofiler.gui.html.utils.rst_to_html_fragment(help_text)

        matches = __search_fn(help_text, text)

        if len(matches) > 0:
            matching_help.append((menu_item, help_text, matches))

            count += len(matches)

    for module_name in cellprofiler.modules.get_module_names():
        module = cellprofiler.modules.instantiate_module(module_name)

<<<<<<< HEAD
        location = os.path.split(module.create_settings.__func__.__code__.co_filename)[0]
=======
        location = os.path.split(module.create_settings.__func__.__code__.co_filename)[
            0
        ]
>>>>>>> 269742ef

        if location == cellprofiler.preferences.get_plugin_directory():
            continue

        help_text = module.get_help()

        matches = __search_fn(help_text, text)

        if len(matches) > 0:
            matching_help.append((module_name, help_text, matches))

            count += len(matches)

    if len(matching_help) == 0:
        return None

    top = u"""\
<html style="font-family:arial">
<head>
    <title>{count} match{es} found</title>
</head>
<body>
    <h1>Match{es} found ({count} total)</h1><br>
    <ul></ul>
</body>
</html>
""".format(
        **{"count": count, "es": u"" if count == 1 else u"es"}
    )

    body = u"<br>"

    match_num = 1

    prev_link = u"""<a href="#match%d" title="Previous match"><img alt="previous match" src="memory:previous.png"></a>"""

    anchor = u"""<a name="match%d"><u>%s</u></a>"""

    next_link = u"""<a href="#match%d" title="Next match"><img src="memory:next.png" alt="next match"></a>"""

    for title, help_text, pairs in matching_help:
        top += u"""<li><a href="#match{:d}">{}</a></li>\n""".format(match_num, title)

        start_match = re.search(r"<\s*body[^>]*?>", help_text, re.IGNORECASE)

        # Some pages don't have in-line titles
        # Not matching "<h1>" here for cases that have "<h1 class='title'>", etc.
        if not help_text.startswith(u"<h1"):
            body += u"<h1>{}</h1>".format(title)

        if start_match is None:
            start = 0
        else:
            start = start_match.end()

        end_match = re.search(r"<\\\s*body", help_text, re.IGNORECASE)

        if end_match is None:
            end = len(help_text)
        else:
            end = end_match.start()

        for begin_pos, end_pos in pairs:
            body += help_text[start:begin_pos]

            if match_num > 1:
                body += prev_link % (match_num - 1)

            body += anchor % (match_num, help_text[begin_pos:end_pos])

            if match_num != count:
                body += next_link % (match_num + 1)

            start = end_pos

            match_num += 1

        body += help_text[start:end] + u"<br>"

    result = u"{}</ul><br>\n{}</body></html>".format(top, body)

    return result<|MERGE_RESOLUTION|>--- conflicted
+++ resolved
@@ -273,13 +273,9 @@
     for module_name in cellprofiler.modules.get_module_names():
         module = cellprofiler.modules.instantiate_module(module_name)
 
-<<<<<<< HEAD
-        location = os.path.split(module.create_settings.__func__.__code__.co_filename)[0]
-=======
         location = os.path.split(module.create_settings.__func__.__code__.co_filename)[
             0
         ]
->>>>>>> 269742ef
 
         if location == cellprofiler.preferences.get_plugin_directory():
             continue
