# coding=utf-8
"""metadatadlg.py - dialog for editing an expression that might contain metadata
"""

import six
import wx
import wx.lib.masked

<<<<<<< HEAD
import six
=======
import cellprofiler.measurement
import cellprofiler.preferences
>>>>>>> 269742ef

__choice_ids = []


def get_choice_id(index):
    global __choice_ids
    while len(__choice_ids) <= index:
        __choice_ids.append(wx.NewId())
    return __choice_ids[index]


class MetadataControl(wx.Control):
    class MetadataToken(object):
        def __init__(self):
            self.value = u""

    def __init__(self, pipeline, module, *args, **kwargs):
        """Initialize the field

        pipeline - the pipeline being run
        module - the module containing the setting
        value (optional) - initial value for control
        padding (optional) - padding around text in pixels
        """
        kwargs = kwargs.copy()
        style = kwargs.get("style", wx.BORDER_DEFAULT)
        value = kwargs.pop("value", "")
        self.padding = kwargs.pop("padding", 1)
        self.offset = 0
        if (style & wx.BORDER_MASK) == wx.BORDER_DEFAULT:
            self.native_border = True
            self.padding += 2
            style = (style & ~wx.BORDER_MASK) | wx.BORDER_NONE
        else:
            self.native_border = False
        kwargs["style"] = style | wx.WANTS_CHARS

        super(MetadataControl, self).__init__(*args, **kwargs)
        columns = pipeline.get_measurement_columns(module)
        choices = [cellprofiler.measurement.C_SERIES, cellprofiler.measurement.C_FRAME]
        for column in columns:
            object_name, feature, coltype = column[:3]
            choice = feature[(len(cellprofiler.measurement.C_METADATA) + 1) :]
            if object_name == cellprofiler.measurement.IMAGE and feature.startswith(
                cellprofiler.measurement.C_METADATA
            ):
                choices.append(choice)
        self.__metadata_choices = choices
        self.SetValue(value)
        self.__cursor_pos = len(self.__tokens)
        self.__caret = None
        self.__metadata_choice_ids = {}
        self.__metadata_choice_dict = {}
        for i, choice in enumerate(sorted(choices)):
            choice_id = get_choice_id(i)
            self.__metadata_choice_ids[choice_id] = choice
            self.__metadata_choice_dict[choice] = choice_id
            self.Bind(wx.EVT_MENU, self.select_value, id=choice_id)

        self.selection = [0, 0]

        def on_focus(event):
            if self.__caret is None:
                self.make_caret()
            self.show_caret()

        def on_lose_focus(event):
            if self.__caret is not None:
                self.__caret.Hide()
                del self.__caret
                self.__caret = None

        def on_show(event):
            if event:
                self.make_caret()
            else:
                del self.__caret
                self.__caret = None

        self.Bind(wx.EVT_SET_FOCUS, on_focus)
        self.Bind(wx.EVT_KILL_FOCUS, on_lose_focus)
        self.Bind(wx.EVT_KEY_DOWN, self.on_key_down)
        self.Bind(wx.EVT_CHAR, self.on_char)
        self.Bind(wx.EVT_PAINT, self.OnPaint)
        self.Bind(wx.EVT_LEFT_DOWN, self.OnLeftDown)
        self.Bind(wx.EVT_MOTION, self.OnMouseMotion)
        self.Bind(wx.EVT_LEFT_UP, self.OnLeftUp)
        self.Bind(wx.EVT_RIGHT_DOWN, self.on_right_down)
        self.Bind(wx.EVT_CONTEXT_MENU, self.on_context_menu)
        self.Bind(wx.EVT_SHOW, on_show)
        self.Bind(wx.EVT_SIZE, self.OnSize)

    @property
    def xoffset(self):
        return self.offset + self.padding

    def make_caret(self):
        self.__caret = wx.Caret(self, wx.Size(1, self.Size[1] - 2 * self.padding))

    def SetValue(self, value):
        #
        # Scan through the value, switching state
        #
        STATE_INITIAL = 0  # Not in a tag
        STATE_BACKSLASH = 1  # At first backslash
        STATE_PRE = 2  # Found either \? or \g
        STATE_INSIDE = 3  # Inside a metadata tag

        self.__tokens = []
        state = STATE_INITIAL
        index = 0
        while index < len(value):
            if state == STATE_INITIAL:
                if value[index] == "\\":
                    state = STATE_BACKSLASH
                else:
                    self.__tokens.append(value[index])
            elif state == STATE_BACKSLASH:
                if value[index] in ("g", "?"):
                    state = STATE_PRE
                else:
                    self.__tokens.append(six.text_type(value[index]))
                    state = STATE_INITIAL
            elif state == STATE_PRE:
                if value[index] != "<":
                    # WTF? bad input, output last 3 tokens
                    self.__tokens += value[(index - 2) : (index + 1)]
                    state = STATE_INITIAL
                else:
                    self.__tokens += [self.MetadataToken()]
                    state = STATE_INSIDE
            else:
                assert state == STATE_INSIDE
                if value[index] != ">":
                    self.__tokens[-1].value += value[index]
                else:
                    state = STATE_INITIAL
            index += 1
        self.SetMinSize(self.DoGetBestSize())
        self.__cursor_pos = len(self.__tokens)
        self.Cursor = wx.Cursor(wx.CURSOR_IBEAM)

    def GetValue(self):
        """The setting value underlying the text representation"""
        value = ""
        for token in self.__tokens:
            if isinstance(token, self.MetadataToken):
                value += "\\g<" + token.value + ">"
            elif token == "\\":
                value += "\\\\"
            else:
                value += token
        return value

    value = property(GetValue, SetValue)
    Value = property(GetValue, SetValue)

    def adjust_scroll(self):
        """Scroll the cursor position into view"""

        rawpos = 0
        for i in range(self.__cursor_pos):
            rawpos += self.GetTextExtent(self.get_text(i, i + 1))[0]
        xsize = self.Size[0] - self.padding * 2

        pos = self.xoffset + rawpos
        slop = pos - xsize
        if slop > 0:
            slop += self.GetTextExtent("M")[0]
            self.offset -= slop
            pos -= slop
            self.Refresh()
        elif pos < self.padding:
            self.offset = rawpos
            pos = self.padding
            self.Refresh()
        elif rawpos + self.GetTextExtent("M")[0] < xsize:
            self.offset = 0
            self.Refresh()
        if self.__caret is not None:
            pos = rawpos + self.xoffset
            self.__caret.Move(pos, self.padding)

    def show_caret(self):
        if self.__caret is not None and self.FindFocus() == self:
            self.adjust_scroll()
            self.__caret.Show()

    def on_key_down(self, event):
        keycode = event.GetKeyCode()
        cmd_down = event.CmdDown()
        shift_down = event.ShiftDown()
        ################
        #
        # Left Arrow
        #
        ################
        if keycode in (wx.WXK_LEFT, wx.WXK_NUMPAD_LEFT):
            if self.__cursor_pos > 0:
                self.move_cursor_pos(self.__cursor_pos - 1, not shift_down)
        ################
        #
        # Right Arrow
        #
        ################
        elif keycode in (wx.WXK_RIGHT, wx.WXK_NUMPAD_RIGHT):
            if self.__cursor_pos < len(self.__tokens):
                self.move_cursor_pos(self.__cursor_pos + 1, not shift_down)
        ################
        #
        # Down arrow (next metadata item)
        #
        ################
        elif keycode in (wx.WXK_DOWN, wx.WXK_NUMPAD_DOWN):
            pos = self.__cursor_pos
            if pos < len(self.__tokens) and isinstance(
                self.__tokens[pos], self.MetadataToken
            ):
                token = self.__tokens[pos]
                try:
                    idx = self.__metadata_choices.index(token.value) + 1
                    idx %= len(self.__metadata_choices)
                except ValueError:
                    idx = 0
                if len(self.__metadata_choices):
                    token.value = self.__metadata_choices[idx]
                    self.on_token_change()
        #################
        #
        # Up arrow (prev metadata item)
        #
        #################
        elif keycode in (wx.WXK_UP, wx.WXK_NUMPAD_UP):
            pos = self.__cursor_pos
            if pos < len(self.__tokens) and isinstance(
                self.__tokens[pos], self.MetadataToken
            ):
                token = self.__tokens[pos]
                try:
                    idx = self.__metadata_choices.index(token.value) - 1
                    if idx < 0:
                        idx = len(self.__metadata_choices) - 1
                except ValueError:
                    idx = 0
                if len(self.__metadata_choices):
                    token.value = self.__metadata_choices[idx]
                    self.on_token_change()
        #################
        #
        # Insert (add metadata item)
        #
        #################
        elif keycode in (wx.WXK_INSERT, wx.WXK_NUMPAD_INSERT):
            pos = self.__cursor_pos
            token = self.MetadataToken()
            token.value = self.__metadata_choices[0]
            self.__tokens.insert(pos, token)
            self.on_token_change()
        #################
        #
        # Backspace
        #
        #################
        elif keycode == wx.WXK_BACK:
            pos = self.__cursor_pos
            if pos > 0:
                pos -= 1
                self.move_cursor_pos(pos)
                del self.__tokens[pos]
                self.on_token_change()
        ##################
        #
        # Delete
        #
        ##################
        elif keycode in (wx.WXK_DELETE, wx.WXK_NUMPAD_DELETE):
            if self.selection[0] == self.selection[1]:
                pos = self.__cursor_pos
                if pos < len(self.__tokens):
                    del self.__tokens[pos]
                    self.on_token_change()
            else:
                self.delete_selection()
        #################
        #
        # Home
        #
        #################
        elif keycode in (wx.WXK_HOME, wx.WXK_NUMPAD_HOME):
            self.move_cursor_pos(0, not shift_down)
        #################
        #
        # End
        #
        #################
        elif keycode in (wx.WXK_END, wx.WXK_NUMPAD_END):
            self.move_cursor_pos(len(self.__tokens), not shift_down)
        #################
        #
        # Context menu
        #
        #################
        elif keycode == wx.WXK_WINDOWS_MENU:
            self.on_context_menu(event)
        #################
        #
        #  Tab
        #
        #################
        elif keycode == wx.WXK_TAB:
            #
            # Code adapted from wx.lib.calendar: author Lorne White
            #
            forward = not event.ShiftDown()
            ne = wx.NavigationKeyEvent()
            ne.SetDirection(forward)
            ne.SetCurrentFocus(self)
            ne.SetEventObject(self)
            self.GetParent().GetEventHandler().ProcessEvent(ne)
            #
            # Seems to be confused about the focus
            #
            if self.FindFocus() != self and self.__caret is not None:
                self.__caret.Hide()
                del self.__caret
                self.__caret = None
        ##################
        #
        # Paste
        #
        ##################
        elif (keycode == ord("V")) and cmd_down:
            # Cribbed from the WX drag and drop demo
            if wx.TheClipboard.Open():
                try:
                    data_object = wx.TextDataObject()
                    success = wx.TheClipboard.GetData(data_object)
                finally:
                    wx.TheClipboard.Close()
                if success:
                    self.delete_selection()
                    self.__tokens = (
                        self.__tokens[0 : self.__cursor_pos]
                        + list(data_object.GetText())
                        + self.__tokens[self.__cursor_pos :]
                    )
                    self.move_cursor_pos(self.__cursor_pos + len(data_object.GetText()))
                    self.on_token_change()
        ################
        #
        # Cut / copy
        #
        ################
        elif (keycode in (ord("C"), ord("X"))) and cmd_down:
            if self.selection[0] == self.selection[1]:
                return
            selection = list(self.selection)
            selection.sort()
            text = self.get_text(selection[0], selection[1])
            if wx.TheClipboard.Open():
                try:
                    self.__clipboard_text = wx.TextDataObject()
                    self.__clipboard_text.SetText(text)
                    wx.TheClipboard.SetData(self.__clipboard_text)
                finally:
                    wx.TheClipboard.Close()
            if keycode == ord("X"):
                self.delete_selection()
        else:
            event.Skip()

    def delete_selection(self):
        if self.selection[0] != self.selection[1]:
            selection = list(self.selection)
            selection.sort()
            del self.__tokens[selection[0] : selection[1]]
            self.move_cursor_pos(selection[0])
            self.on_token_change()

    def on_char(self, event):
        self.delete_selection()
        c = six.unichr(event.GetUnicodeKey())
        self.__tokens.insert(self.__cursor_pos, c)
        self.move_cursor_pos(self.__cursor_pos + 1)
        self.on_token_change()

    def move_cursor_pos(self, pos, reselect=True):
        if pos == self.__cursor_pos:
            return
        self.__cursor_pos = pos
        if reselect:
            self.selection = [pos, pos]
        else:
            self.selection[1] = pos
        self.show_caret()
        self.Refresh()

    def on_token_change(self):
        event = wx.CommandEvent(wx.wxEVT_COMMAND_TEXT_UPDATED, self.GetId())
        self.GetEventHandler().ProcessEvent(event)
        self.show_caret()
        self.SetMinSize(self.DoGetBestSize())
        self.Refresh()

    def get_text(self, start_idx=0, end_idx=None):
        """Return the text representation of the tokens between the given indices

        start_idx - index of first token in string
        end_idx - index of last token or -1 for all
        """
        value = ""
        if end_idx is None:
            end_idx = len(self.__tokens)
        for token in self.__tokens[start_idx:end_idx]:
            if isinstance(token, self.MetadataToken):
                value += token.value
            else:
                value += token
        return value

    def AcceptsFocus(self):
        return True

    def AcceptsFocusFromKeyboard(self):
        return True

    def DoGetBestSize(self):
        size = self.GetTextExtent(self.get_text() + "M")
        size = wx.Size(size[0] + self.padding * 2, size[1] + self.padding * 2)
        return self.ClientToWindowSize(size)

    def OnSize(self, event):
        self.offset = 0
        self.adjust_scroll()
        event.Skip()

    def hit_test(self, pos):
        text = self.get_text(0, len(self.__tokens))
        dc = wx.ClientDC(self)
        dc.Font = self.Font
        positions = self.get_positions(dc)
        del dc
        for i in range(len(self.__tokens)):
            if pos <= positions[i] and pos < positions[i + 1]:
                return i
        return len(self.__tokens)

    def OnLeftDown(self, event):
        if self.HitTest(event.GetPosition()) == wx.HT_WINDOW_INSIDE:
            self.__cursor_pos = self.hit_test(event.GetPosition()[0])
            if self.FindFocus() == self:
                self.show_caret()
            else:
                event.Skip()
            self.CaptureMouse()
            self.selection = [self.__cursor_pos, self.__cursor_pos]
        else:
            event.Skip()

    def OnMouseMotion(self, event):
        if not self.HasCapture():
            event.Skip()
            return
        if self.HitTest(event.GetPosition()) == wx.HT_WINDOW_INSIDE:
            self.move_cursor_pos(self.hit_test(event.GetPosition()[0]), False)

    def OnLeftUp(self, event):
        if not self.HasCapture():
            return
        self.ReleaseMouse()

    def on_right_down(self, event):
        if self.HitTest(event.GetPosition()) == wx.HT_WINDOW_INSIDE:
            index = self.hit_test(event.GetPosition()[0])
            self.__cursor_pos = index
            self.SetFocus()
            self.show_caret()
            event.Skip()

    def on_context_menu(self, event):
        menu = wx.Menu()
        index = self.__cursor_pos
        if index < len(self.__tokens) and isinstance(
            self.__tokens[index], self.MetadataToken
        ):
            heading = "Change tag"
        else:
            heading = "Insert tag"
        item = menu.Append(-1, heading)
        item.Enable(False)
        for choice in sorted(self.__metadata_choice_dict.keys()):
            menu.Append(self.__metadata_choice_dict[choice], choice)
        self.PopupMenu(menu)
        menu.Destroy()

    def select_value(self, event):
        choice = self.__metadata_choice_ids[event.GetId()]
        index = self.__cursor_pos
        if index < len(self.__tokens) and isinstance(
            self.__tokens[index], self.MetadataToken
        ):
            self.__tokens[index].value = choice
        else:
            token = self.MetadataToken()
            token.value = choice
            self.__tokens.insert(index, token)
        self.on_token_change()

    def get_positions(self, dc):
        """Get the widths of each of the tokens"""
        text = self.get_text(0, len(self.__tokens))
        raw_positions = dc.GetPartialTextExtents(text)
        positions = [self.padding]
        ptr = -1
        for i in range(len(self.__tokens) - 1):
            text = self.get_text(i, i + 1)
            ptr += len(text)
            positions.append(raw_positions[ptr] + self.padding)
        if len(raw_positions) > 0:
            positions.append(raw_positions[-1] + self.padding)
        else:
            positions.append(self.padding)
        return positions

    def OnPaint(self, event):
        dc = wx.BufferedPaintDC(self)
        try:
            dc.BackgroundMode = wx.SOLID
            background_color = wx.SystemSettings.GetColour(wx.SYS_COLOUR_WINDOW)
            metadata_color = cellprofiler.preferences.get_primary_outline_color()
            selected_background_color = wx.SystemSettings.GetColour(
                wx.SYS_COLOUR_HIGHLIGHT
            )
            selected_color = wx.SystemSettings.GetColour(wx.SYS_COLOUR_HIGHLIGHTTEXT)
            text_color = wx.SystemSettings.GetColour(wx.SYS_COLOUR_WINDOWTEXT)
            dc.Background = wx.Brush(background_color)
            dc.Font = self.Font
            dc.Clear()
            if self.native_border:
                renderer = wx.RendererNative.Get()
                style = 0
                if self.FindFocus() == self:
                    style |= wx.CONTROL_FOCUSED | wx.CONTROL_CURRENT
                if not self.Enabled:
                    style |= wx.CONTROL_DISABLED
                renderer.DrawTextCtrl(
                    self, dc, (0, 0, self.ClientSize[0], self.ClientSize[1]), style
                )
                dc.SetClippingRegion(
                    (
                        self.padding,
                        self.padding,
                        self.ClientSize[0] - 2 * self.padding,
                        self.ClientSize[1] - 2 * self.padding,
                    )
                )
            text = self.get_text(0, len(self.__tokens))
            positions = self.get_positions(dc)

            last_state = "unknown"
            text_list = []
            state_list = []
            position_list = []
            selection = None
            if self.selection is not None:
                selection = list(self.selection)
                selection.sort()
            for i, token in enumerate(self.__tokens):
                if isinstance(token, self.MetadataToken):
                    current_state = "metadata"
                elif self.selection is not None and selection[0] <= i < selection[1]:
                    current_state = "selection"
                else:
                    current_state = "boring"
                if current_state != last_state:
                    state_list.append(current_state)
                    text_list.append("")
                    last_state = current_state
                    position_list.append((positions[i], self.padding))
                text_list[-1] += self.get_text(i, i + 1)
            colors = {
                "boring": (background_color, text_color),
                "selection": (selected_background_color, selected_color),
                "metadata": (metadata_color, text_color),
            }
            background_color = [colors[state][0] for state in state_list]
            foreground_color = [colors[state][1] for state in state_list]
            dc.BackgroundMode = wx.SOLID
            for text, position, background, foreground in zip(
                text_list, position_list, background_color, foreground_color
            ):
                dc.SetTextBackground(background)
                dc.SetTextForeground(foreground)
                dc.DrawText(text, position[0], position[1])
        finally:
            dc.Destroy()<|MERGE_RESOLUTION|>--- conflicted
+++ resolved
@@ -6,12 +6,8 @@
 import wx
 import wx.lib.masked
 
-<<<<<<< HEAD
-import six
-=======
 import cellprofiler.measurement
 import cellprofiler.preferences
->>>>>>> 269742ef
 
 __choice_ids = []
 
