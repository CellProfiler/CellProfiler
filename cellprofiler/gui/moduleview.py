--- conflicted
+++ resolved
@@ -283,12 +283,8 @@
         self.notes_panel = notes_panel
         self.__frame = frame
         self.top_panel = top_panel
-<<<<<<< HEAD
         self.showing_tables = False
-        background_color = cellprofiler.preferences.get_background_color()
-=======
         background_color = cellprofiler_core.preferences.get_background_color()
->>>>>>> 967857da
         #############################################
         #
         # Build the top-level GUI windows
