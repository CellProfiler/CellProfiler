# coding=utf-8
"""PipelineController.py - controls (modifies) a pipeline
"""

import cellprofiler
import cellprofiler.analysis
import cellprofiler.gui.help.content
import cellprofiler.image
import cellprofiler.module
import cellprofiler.gui.addmoduleframe
import cellprofiler.gui.dialog
import cellprofiler.gui.help
import cellprofiler.gui.htmldialog
import cellprofiler.gui.moduleview
import cellprofiler.gui.omerologin
import cellprofiler.gui.parametersampleframe
import cellprofiler.gui.pathlist
import cellprofiler.gui.pipeline
import cellprofiler.gui.viewworkspace
import cellprofiler.gui.workspace
import cellprofiler.icons
import cellprofiler.measurement
import cellprofiler.modules.loadimages
import cellprofiler.modules.loadimages
import cellprofiler.object
import cellprofiler.pipeline
import cellprofiler.preferences
import cellprofiler.setting
import cellprofiler.workspace
import cpframe
import cStringIO
import csv
import datetime
import exceptions
import h5py
import hashlib
import logging
import numpy
import os
import Queue
import random
import re
import runmultiplepipelinesdialog
import string
import sys
import threading
import traceback
import urllib
import wx
import wx.lib.buttons
import wx.lib.mixins.listctrl

logger = logging.getLogger(__name__)
RECENT_PIPELINE_FILE_MENU_ID = [wx.NewId() for i in range(cellprofiler.preferences.RECENT_FILE_COUNT)]
RECENT_WORKSPACE_FILE_MENU_ID = [wx.NewId() for i in range(cellprofiler.preferences.RECENT_FILE_COUNT)]
WRITING_MAT_FILE = "Writing .MAT measurements file..."
WROTE_MAT_FILE = ".MAT measurements file has been saved"
ED_STOP = "Stop"
ED_CONTINUE = "Continue"
ED_SKIP = "Skip"

class PipelineController(object):
    """Controls the pipeline through the UI

    """

    def __init__(self, workspace, frame):
        self.__workspace = workspace
        pipeline = self.__pipeline = workspace.pipeline
        pipeline.add_listener(self.__on_pipeline_event)
        self.__analysis = None
        self.__frame = frame
        self.__add_module_frame = cellprofiler.gui.addmoduleframe.AddModuleFrame(frame, -1, "Add modules")
        self.__add_module_frame.add_listener(self.on_add_to_pipeline)
        # ~*~
        self.__parameter_sample_frame = None
        # ~^~
        self.__setting_errors = {}
        self.__dirty_workspace = False
        self.__debug_image_set_list = None
        self.__debug_measurements = None
        self.__debug_grids = None
        self.__keys = None
        self.__groupings = None
        self.__grouping_index = None
        self.__within_group_index = None
        self.__plate_viewer = None
        self.__locked_workspace_filename = None
        self.pipeline_list = []
        cellprofiler.preferences.add_image_directory_listener(self.__on_image_directory_change)
        cellprofiler.preferences.add_output_directory_listener(self.__on_output_directory_change)

        # interaction/display requests and exceptions from an Analysis
        self.interaction_request_queue = Queue.PriorityQueue()
        self.interaction_pending = False
        self.debug_request_queue = None

        self.populate_recent_files()
        self.menu_id_to_module_name = {}
        self.module_name_to_menu_id = {}
        self.populate_edit_menu(self.__frame.menu_edit_add_module)

        assert isinstance(frame, wx.Frame)

        frame.Bind(wx.EVT_MENU, self.__on_new_workspace, id=cpframe.ID_FILE_NEW_WORKSPACE)

        frame.Bind(wx.EVT_MENU, self.__on_open_workspace, id=cpframe.ID_FILE_LOAD)
        frame.Bind(wx.EVT_MENU, self.__on_save_workspace, id=cpframe.ID_FILE_SAVE)
        frame.Bind(wx.EVT_MENU, self.__on_save_as_workspace, id=cpframe.ID_FILE_SAVE_AS)
        frame.Bind(wx.EVT_MENU, self.__on_load_pipeline, id=cpframe.ID_FILE_LOAD_PIPELINE)
        frame.Bind(wx.EVT_MENU, self.__on_url_load_pipeline, id=cpframe.ID_FILE_URL_LOAD_PIPELINE)
        frame.Bind(wx.EVT_MENU, self.__on_import_file_list, id=cpframe.ID_FILE_IMPORT_FILE_LIST)
        frame.Bind(wx.EVT_MENU, self.__on_save_as_pipeline, id=cpframe.ID_FILE_SAVE_PIPELINE)
        frame.Bind(wx.EVT_MENU, self.__on_export_image_sets, id=cpframe.ID_FILE_EXPORT_IMAGE_SETS)
        frame.Bind(wx.EVT_MENU, self.__on_export_pipeline_notes, id=cpframe.ID_FILE_EXPORT_PIPELINE_NOTES)
        frame.Bind(wx.EVT_MENU, self.__on_revert_workspace, id=cpframe.ID_FILE_REVERT_TO_SAVED)
        frame.Bind(wx.EVT_MENU, self.__on_clear_pipeline, id=cpframe.ID_FILE_CLEAR_PIPELINE)
        frame.Bind(wx.EVT_MENU, self.__on_plateviewer, id=cpframe.ID_FILE_PLATEVIEWER)
        frame.Bind(wx.EVT_MENU, self.on_analyze_images, id=cpframe.ID_FILE_ANALYZE_IMAGES)
        frame.Bind(wx.EVT_MENU, self.on_stop_running, id=cpframe.ID_FILE_STOP_ANALYSIS)
        frame.Bind(wx.EVT_MENU, self.on_run_multiple_pipelines, id=cpframe.ID_FILE_RUN_MULTIPLE_PIPELINES)
        frame.Bind(wx.EVT_MENU, self.on_restart, id=cpframe.ID_FILE_RESTART)

        frame.Bind(wx.EVT_MENU, self.on_undo, id=cpframe.ID_EDIT_UNDO)

        frame.Bind(wx.EVT_UPDATE_UI, self.on_update_undo_ui, id=cpframe.ID_EDIT_UNDO)

        frame.Bind(wx.EVT_MENU, self.on_module_up, id=cpframe.ID_EDIT_MOVE_UP)
        frame.Bind(wx.EVT_MENU, self.on_module_down, id=cpframe.ID_EDIT_MOVE_DOWN)
        frame.Bind(wx.EVT_MENU, self.on_remove_module, id=cpframe.ID_EDIT_DELETE)
        frame.Bind(wx.EVT_MENU, self.on_duplicate_module, id=cpframe.ID_EDIT_DUPLICATE)

        frame.Bind(wx.EVT_MENU, self.on_pathlist_browse, id=cpframe.ID_EDIT_BROWSE_FOR_FILES)
        frame.Bind(wx.EVT_MENU, self.on_pathlist_clear, id=cpframe.ID_EDIT_CLEAR_FILE_LIST)
        frame.Bind(wx.EVT_MENU, self.on_pathlist_collapse_all, id=cpframe.ID_EDIT_COLLAPSE_ALL)
        frame.Bind(wx.EVT_MENU, self.on_pathlist_expand_all, id=cpframe.ID_EDIT_EXPAND_ALL)
        frame.Bind(wx.EVT_MENU, self.on_pathlist_remove, id=cpframe.ID_EDIT_REMOVE_FROM_FILE_LIST)
        frame.Bind(wx.EVT_MENU, self.on_pathlist_show, id=cpframe.ID_EDIT_SHOW_FILE_LIST_IMAGE)

        menu_identifiers = [
            cpframe.ID_EDIT_BROWSE_FOR_FILES,
            cpframe.ID_EDIT_CLEAR_FILE_LIST,
            cpframe.ID_EDIT_COLLAPSE_ALL,
            cpframe.ID_EDIT_EXPAND_ALL,
            cpframe.ID_EDIT_REMOVE_FROM_FILE_LIST,
            cpframe.ID_EDIT_SHOW_FILE_LIST_IMAGE
        ]

        for menu_id in menu_identifiers:
            frame.Bind(wx.EVT_UPDATE_UI, self.on_update_pathlist_ui, id=menu_id)

        frame.Bind(wx.EVT_UPDATE_UI, self.on_update_module_enable, id=cpframe.ID_EDIT_ENABLE_MODULE)
        frame.Bind(wx.EVT_MENU, self.on_module_enable, id=cpframe.ID_EDIT_ENABLE_MODULE)

        frame.Bind(wx.EVT_MENU, self.on_debug_toggle, id=cpframe.ID_DEBUG_TOGGLE)
        frame.Bind(wx.EVT_MENU, self.on_debug_step, id=cpframe.ID_DEBUG_STEP)
        frame.Bind(wx.EVT_MENU, self.on_debug_next_image_set, id=cpframe.ID_DEBUG_NEXT_IMAGE_SET)
        frame.Bind(wx.EVT_MENU, self.on_debug_next_group, id=cpframe.ID_DEBUG_NEXT_GROUP)
        frame.Bind(wx.EVT_MENU, self.on_debug_choose_group, id=cpframe.ID_DEBUG_CHOOSE_GROUP)
        frame.Bind(wx.EVT_MENU, self.on_debug_choose_image_set, id=cpframe.ID_DEBUG_CHOOSE_IMAGE_SET)
        frame.Bind(wx.EVT_MENU, self.on_debug_random_image_set, id=cpframe.ID_DEBUG_CHOOSE_RANDOM_IMAGE_SET)
        frame.Bind(wx.EVT_MENU, self.on_debug_reload, id=cpframe.ID_DEBUG_RELOAD)
        frame.Bind(wx.EVT_MENU, self.on_run_from_this_module, id=cpframe.ID_DEBUG_RUN_FROM_THIS_MODULE)

        frame.Bind(wx.EVT_MENU, self.on_sample_init, id=cpframe.ID_SAMPLE_INIT)

        frame.Bind(wx.EVT_MENU, self.on_show_all_windows, id=cpframe.ID_WINDOW_SHOW_ALL_WINDOWS)
        frame.Bind(wx.EVT_MENU, self.on_hide_all_windows, id=cpframe.ID_WINDOW_HIDE_ALL_WINDOWS)

        from bioformats.formatreader import set_omero_login_hook
        set_omero_login_hook(self.omero_login)

    def start(self, workspace_file, pipeline_path):
        """Do initialization after GUI hookup

        Perform steps that need to happen after all of the user interface
        elements have been initialized.
        """
        if workspace_file is not None:
            self.do_open_workspace(workspace_file,
                                   load_pipeline=(pipeline_path is None))
        else:
            self.do_create_workspace()
        if pipeline_path is not None:
            self.do_load_pipeline(pipeline_path)
        file_list = cellprofiler.preferences.get_image_set_file()
        cellprofiler.preferences.clear_image_set_file()
        if file_list is not None:
            self.__pipeline.read_file_list(file_list)

    def attach_to_pipeline_list_view(self, pipeline_list_view):
        """Glom onto events from the list box with all of the module names in it

        """
        self.__pipeline_list_view = pipeline_list_view

    def attach_to_path_list_ctrl(self,
                                 path_list_ctrl,
                                 path_list_filtered_files_checkbox):
        """Attach the pipeline controller to the path_list_ctrl

        This lets the pipeline controller populate the path list as
        it changes.
        """
        self.__path_list_ctrl = path_list_ctrl
        self.__path_list_is_filtered = None
        self.__path_list_filter_checkbox = path_list_filtered_files_checkbox
        self.__path_list_filter_checkbox.Value = \
            self.__path_list_ctrl.get_show_disabled()

        path_list_ctrl.set_context_menu_fn(
            self.get_pathlist_file_context_menu,
            self.get_pathlist_folder_context_menu,
            self.get_pathlist_empty_context_menu,
            self.on_pathlist_file_command,
            self.on_pathlist_folder_command,
            self.on_pathlist_empty_command)
        path_list_ctrl.set_delete_fn(self.on_pathlist_file_delete)
        self.path_list_drop_target = FLDropTarget(
            self.on_pathlist_drop_files,
            self.on_pathlist_drop_text)
        path_list_ctrl.SetDropTarget(self.path_list_drop_target)

        def show_disabled(event):
            self.__path_list_ctrl.set_show_disabled(
                self.__path_list_filter_checkbox.Value)

        self.__path_list_filter_checkbox.Bind(wx.EVT_CHECKBOX, show_disabled)

    def set_path_list_filtering(self, use_filter):
        """Update the path list UI according to the filter on/off state

        use_filter - True if filtering, False if all files enabled.
        """
        use_filter = bool(use_filter)
        if self.__path_list_is_filtered is not use_filter:
            sizer = self.__path_list_filter_checkbox.GetContainingSizer()
            if sizer is not None:
                sizer.Show(self.__path_list_filter_checkbox, use_filter)
            if not use_filter:
                self.__path_list_ctrl.enable_all_paths()
            self.__path_list_is_filtered = use_filter

    def attach_to_module_view(self, module_view):
        """Listen for setting changes from the module view

        """
        self.__module_view = module_view
        module_view.add_listener(self.__on_module_view_event)

    def attach_to_module_controls_panel(self, module_controls_panel):
        """Attach the pipeline controller to the module controls panel

        Attach the pipeline controller to the module controls panel.
        In addition, the PipelineController gets to add whatever buttons it wants to the
        panel.
        """
        self.__module_controls_panel = module_controls_panel
        mcp_sizer = wx.BoxSizer(wx.HORIZONTAL)
        self.__help_button = wx.Button(
            self.__module_controls_panel, cpframe.ID_HELP_MODULE,
            "?", (0, 0), (30, -1))
        self.__help_button.SetToolTip("Get Help for selected module")
        self.__mcp_text = wx.StaticText(self.__module_controls_panel, -1, "Adjust modules:")
        self.__mcp_add_module_button = wx.Button(self.__module_controls_panel, -1, "+", (0, 0), (30, -1))
        self.__mcp_add_module_button.SetToolTip("Add a module")
        self.__mcp_remove_module_button = wx.Button(
            self.__module_controls_panel, cpframe.ID_EDIT_DELETE,
            "-", (0, 0), (30, -1))
        self.__mcp_remove_module_button.SetToolTip("Remove selected module")
        self.__mcp_module_up_button = wx.Button(
            self.__module_controls_panel, cpframe.ID_EDIT_MOVE_UP,
            "^", (0, 0), (30, -1))
        self.__mcp_module_up_button.SetToolTip("Move selected module up")
        self.__mcp_module_down_button = wx.Button(
            self.__module_controls_panel, cpframe.ID_EDIT_MOVE_DOWN,
            "v", (0, 0), (30, -1))
        self.__mcp_module_down_button.SetToolTip("Move selected module down")
        mcp_sizer.AddMany([(self.__help_button, 0, wx.ALIGN_CENTER | wx.ALL, 3),
                           ((1, 3), 3),
                           (self.__mcp_text, 0, wx.ALIGN_CENTER | wx.ALL, 3),
                           (self.__mcp_add_module_button, 0, wx.ALIGN_CENTER | wx.ALL, 3),
                           (self.__mcp_remove_module_button, 0, wx.ALIGN_CENTER | wx.ALL, 3),
                           (self.__mcp_module_up_button, 0, wx.ALIGN_CENTER | wx.ALL, 3),
                           (self.__mcp_module_down_button, 0, wx.ALIGN_CENTER | wx.ALL, 3)])
        self.__module_controls_panel.SetSizer(mcp_sizer)
        self.__module_controls_panel.Bind(wx.EVT_BUTTON, self.__on_add_module, self.__mcp_add_module_button)
        self.__module_controls_panel.Bind(wx.EVT_BUTTON, self.on_remove_module, self.__mcp_remove_module_button)
        self.__module_controls_panel.Bind(wx.EVT_BUTTON, self.on_module_up, self.__mcp_module_up_button)
        self.__module_controls_panel.Bind(wx.EVT_BUTTON, self.on_module_down, self.__mcp_module_down_button)

    ANALYZE_IMAGES = "Analyze Images"
    ANALYZE_IMAGES_HELP = "Start a CellProfiler analysis run"
    ENTER_TEST_MODE = "Start Test Mode"
    ENTER_TEST_MODE_HELP = "Test your pipeline settings"
    EXIT_TEST_MODE = "Exit Test Mode"
    EXIT_TEST_MODE_HELP = "Exit pipeline testing"
    PAUSE = "Pause"
    PAUSE_HELP = "Pause the analysis run"
    RESUME = "Resume"
    RESUME_HELP = "Resume the analysis run"

    def attach_to_test_controls_panel(self, panel):
        """Attach the pipeline controller to the test controls panel

        Attach the pipeline controller to the test controls panel.
        In addition, the PipelineController gets to add whatever buttons it wants to the
        panel.
        """
        bkgnd_color = cellprofiler.preferences.get_background_color()
        assert isinstance(panel, wx.Window)
        self.__test_controls_panel = panel
        #
        # There are three sizers, one for each mode:
        # * tcp_launch_sizer - when idle, for launching analysis or test mode
        # * tcp_analysis_sizer - when in analysis mode
        # * tcp_test_sizer - when in test mode
        #
        tcp_sizer = wx.BoxSizer(wx.VERTICAL)
        self.__test_controls_panel.SetSizer(tcp_sizer)
        self.__tcp_launch_sizer = wx.BoxSizer(wx.HORIZONTAL)
        self.__tcp_analysis_sizer = wx.BoxSizer(wx.HORIZONTAL)
        self.__tcp_test_sizer = wx.BoxSizer(wx.VERTICAL)
        tcp_sizer.Add(self.__tcp_launch_sizer, 0, wx.EXPAND)
        tcp_sizer.Add(self.__tcp_analysis_sizer, 0, wx.EXPAND)
        tcp_sizer.Add(self.__tcp_test_sizer, 0, wx.EXPAND)
        #
        # Launch sizer
        #
        self.__test_bmp = wx.Bitmap(cellprofiler.icons.get_builtin_image("IMG_TEST"))
        self.__test_mode_button = wx.lib.buttons.GenBitmapTextButton(panel, bitmap=self.__test_bmp,label=self.ENTER_TEST_MODE)
        self.__test_mode_button.Bind(wx.EVT_BUTTON, self.on_debug_toggle)
        self.__test_mode_button.SetToolTip(self.ENTER_TEST_MODE_HELP)

        self.__tcp_launch_sizer.Add(self.__test_mode_button, 1, wx.EXPAND)

        analyze_bmp = wx.Bitmap(cellprofiler.icons.get_builtin_image("IMG_ANALYZE_16"))
        self.__analyze_images_button = wx.lib.buttons.GenBitmapTextButton(panel, bitmap=analyze_bmp,
                                                                          label=self.ANALYZE_IMAGES)
        self.__analyze_images_button.Bind(wx.EVT_BUTTON, self.on_analyze_images)
        self.__analyze_images_button.SetToolTip(self.ANALYZE_IMAGES_HELP)

        self.__tcp_launch_sizer.Add(self.__analyze_images_button, 1, wx.EXPAND)

        #
        # Analysis sizer
        #
        stop_bmp = wx.Bitmap(cellprofiler.icons.get_builtin_image("IMG_STOP"))
        pause_bmp = wx.Bitmap(cellprofiler.icons.get_builtin_image("pause"))
        self.__pause_button = wx.lib.buttons.GenBitmapTextButton(panel, bitmap=pause_bmp, label=self.PAUSE)
        self.__pause_button.Bind(wx.EVT_BUTTON, self.on_pause)
        self.__pause_button.SetToolTip(self.PAUSE_HELP)
        self.__tcp_analysis_sizer.Add(self.__pause_button, 1, wx.EXPAND)

        self.__resume_button = wx.lib.buttons.GenBitmapTextButton(panel, bitmap=analyze_bmp, label=self.RESUME)
        self.__resume_button.Bind(wx.EVT_BUTTON, self.on_resume)
        self.__resume_button.SetToolTip(self.RESUME_HELP)
        self.__tcp_analysis_sizer.Add(self.__resume_button, 1, wx.EXPAND)

        self.__stop_analysis_button = wx.lib.buttons.GenBitmapTextButton(panel, bitmap=stop_bmp, label='Stop Analysis')
        self.__stop_analysis_button.Bind(wx.EVT_BUTTON, self.on_stop_running)
        self.__stop_analysis_button.SetToolTip(
            "Cancel the analysis run")
        self.__tcp_analysis_sizer.Add(self.__stop_analysis_button, 1, wx.EXPAND)
        #
        # Test mode sizer
        #
        sub_sizer = wx.BoxSizer(wx.HORIZONTAL)
        self.__tcp_test_sizer.Add(sub_sizer, 1, wx.EXPAND)
        self.__tcp_test_sizer.AddSpacer(2)

        run_bmp = wx.Bitmap(cellprofiler.icons.get_builtin_image("IMG_RUN"))
        self.__tcp_continue = wx.lib.buttons.GenBitmapTextButton(panel, label="Run", bitmap=run_bmp)
        self.__tcp_continue.SetToolTip(wx.ToolTip("Run to next pause"))
        self.__tcp_continue.Bind(wx.EVT_BUTTON, self.on_debug_continue)
        sub_sizer.Add(self.__tcp_continue, 1, wx.EXPAND)

        self.__tcp_step = wx.lib.buttons.GenBitmapTextButton(panel, label="Step", bitmap=analyze_bmp)
        self.__tcp_step.SetToolTip(wx.ToolTip("Step to next module"))
        self.__tcp_step.Bind(wx.EVT_BUTTON, self.on_debug_step)
        sub_sizer.Add(self.__tcp_step, 1, wx.EXPAND)

        sub_sizer = wx.BoxSizer(wx.HORIZONTAL)
        self.__tcp_test_sizer.Add(sub_sizer, 1, wx.EXPAND)

        self.__tcp_stop_testmode = wx.lib.buttons.GenBitmapTextButton(panel, label="Exit Test Mode", bitmap=stop_bmp)
        self.__tcp_stop_testmode.SetToolTip(wx.ToolTip("Exit test mode"))
        self.__tcp_stop_testmode.Bind(wx.EVT_BUTTON, self.on_debug_stop)
        sub_sizer.Add(self.__tcp_stop_testmode, 1, wx.EXPAND)

        next_image_bmp = wx.Bitmap(cellprofiler.icons.get_builtin_image("IMG_IMAGE"))
        self.__tcp_next_imageset = wx.lib.buttons.GenBitmapTextButton(panel, label="Next Image Set",
                                                                      bitmap=next_image_bmp)
        self.__tcp_next_imageset.SetToolTip(wx.ToolTip("Jump to next image set"))
        self.__tcp_next_imageset.Bind(wx.EVT_BUTTON, self.on_debug_next_image_set)
        sub_sizer.Add(self.__tcp_next_imageset, 1, wx.EXPAND)

        self.show_launch_controls()

    def show_launch_controls(self):
        """Show the "Analyze images" and "Enter test mode" buttons"""
        self.__test_controls_panel.GetSizer().Hide(self.__tcp_test_sizer)
        self.__test_controls_panel.GetSizer().Hide(self.__tcp_analysis_sizer)
        self.__test_controls_panel.GetSizer().Show(self.__tcp_launch_sizer)
        self.__test_controls_panel.Layout()
        self.__test_controls_panel.GetParent().Layout()
        self.__frame.enable_launch_commands()

    def show_analysis_controls(self):
        """Show the controls that stop and pause analysis"""
        self.__test_controls_panel.GetSizer().Hide(self.__tcp_test_sizer)
        self.__test_controls_panel.GetSizer().Hide(self.__tcp_launch_sizer)
        self.__test_controls_panel.GetSizer().Show(self.__tcp_analysis_sizer)
        self.__stop_analysis_button.Enable()
        self.show_pause_button()
        self.__test_controls_panel.Layout()
        self.__test_controls_panel.GetParent().Layout()
        self.__frame.enable_analysis_commands()

    def show_pause_button(self):
        self.__pause_button.Enable()
        self.__tcp_analysis_sizer.Show(self.__pause_button)
        self.__tcp_analysis_sizer.Hide(self.__resume_button)
        self.__test_controls_panel.Layout()

    def show_resume_button(self):
        self.__resume_button.Enable()
        self.__tcp_analysis_sizer.Hide(self.__pause_button)
        self.__tcp_analysis_sizer.Show(self.__resume_button)
        self.__test_controls_panel.Layout()

    def show_test_controls(self):
        """Show the controls for dealing with test mode"""
        self.__test_controls_panel.GetSizer().Show(self.__tcp_test_sizer)
        self.__test_controls_panel.GetSizer().Hide(self.__tcp_launch_sizer)
        self.__test_controls_panel.GetSizer().Hide(self.__tcp_analysis_sizer)
        self.__test_controls_panel.Layout()
        self.__test_controls_panel.GetParent().Layout()
        self.__frame.enable_debug_commands()

    def omero_login(self):
        with cellprofiler.gui.omerologin.OmeroLoginDlg(self.__frame, title="Log into Omero") as dlg:
            dlg.ShowModal()

    def __on_open_workspace(self, event):
        """Handle the Open Workspace menu command"""
        path = self.do_open_workspace_dlg()
        if path is not None:
            self.do_open_workspace(path)

    def __on_revert_workspace(self, event):
        path = cellprofiler.preferences.get_current_workspace_path()
        if path is not None:
            self.do_open_workspace(path)

    def do_open_workspace_dlg(self):
        """Display the open workspace dialog, returning the chosen file

        returns a path or None if the user canceled. If it returns a path,
        the workspace file is locked.
        """
        wildcard = "CellProfiler project (%s)|%s|All files (*.*)|*.*" % (
            ",".join(["*.%s" % x for x in cellprofiler.preferences.EXT_PROJECT_CHOICES]),
            ";".join(["*.%s" % x for x in cellprofiler.preferences.EXT_PROJECT_CHOICES]))
        with wx.FileDialog(
                self.__frame,
                "Choose a project file to open",
                wildcard=wildcard) as dlg:
            if dlg.ShowModal() == wx.ID_OK:
                return dlg.Path
            return None

    def do_open_workspace(self, filename, load_pipeline=True):
        """Open the given workspace file

        filename - the path to the file to open. It should already be locked.
        """
        if not os.path.isfile(filename):
            wx.MessageBox("Could not find project file: %s" % filename,
                          caption="Error opening project file",
                          parent=self.__frame,
                          style=wx.OK | wx.ICON_ERROR)
            return
        #
        # Meh, maybe the user loaded a pipeline file...
        #
        if not h5py.is_hdf5(filename):
            if cellprofiler.gui.pipeline.Pipeline.is_pipeline_txt_file(filename):
                message = (
                              "The file, \"%s\", is a pipeline file, not a project file. "
                              "Do you want to load it as a pipeline?") % \
                          os.path.split(filename)[-1]
                result = wx.MessageBox(
                    message,
                    "Cannot load as project file",
                    style=wx.YES | wx.NO | wx.YES_DEFAULT | wx.ICON_QUESTION,
                    parent=self.__frame)
                if result == wx.YES:
                    self.do_load_pipeline(filename)
                return
            else:
                message = (
                              "CellProfiler cannot read the file, \"%s\", as a project "
                              "file. It may be damaged or corrupted or may not be in the "
                              ".cpproj format") % os.path.split(filename)[-1]
                wx.MessageBox(
                    message, "Cannot read %s" % filename,
                    style=wx.OK | wx.ICON_ERROR,
                    parent=self.__frame)
                return

        if self.is_running():
            # Defensive programming - the user shouldn't be able
            # to do this.
            wx.MessageBox(
                'The project file, "%s", cannot be loaded during analysis.\n\nPlease stop the analysis and try again.' % filename,
                caption="Cannot load project file",
                style=wx.OK | wx.ICON_INFORMATION,
                parent=self.__frame)
            return
        self.exit_test_mode()
        progress_callback_fn = None
        message = "Loading %s" % filename
        with wx.ProgressDialog(
                parent=self.__frame,
                title="Opening project",
                message=message,
                style=wx.PD_CAN_ABORT | wx.PD_APP_MODAL) as dlg:
            try:
                assert isinstance(dlg, wx.ProgressDialog)
                dlg.longest_msg_len = dlg.GetTextExtent(message)[0]

                def progress_callback(operation_id, progress, message):
                    if progress not in (1, None):
                        proceed, skip = dlg.Pulse(message)
                        if not proceed:
                            wx.MessageBox("You cancelled opening this project.")
                            raise Exception("You cancelled opening this project.")
                        msg_len = dlg.GetTextExtent(message)[0]
                        if msg_len > dlg.longest_msg_len:
                            dlg.longest_msg_len = msg_len
                            dlg.Fit()

                cellprofiler.preferences.add_progress_callback(progress_callback)
                progress_callback_fn = progress_callback

                self.__workspace.load(filename, load_pipeline)
                cellprofiler.preferences.set_workspace_file(filename)
                cellprofiler.preferences.set_current_workspace_path(filename)
                self.__pipeline.load_file_list(self.__workspace)
                self.__pipeline.turn_off_batch_mode()
                if not load_pipeline:
                    self.__workspace.measurements.clear()
                    self.__workspace.save_pipeline_to_measurements()
                self.on_update_pathlist()
                self.__dirty_workspace = False
                self.set_title()
                self.display_pipeline_message_for_user()
            except cellprofiler.pipeline.PipelineLoadCancelledException:
                # In response to user interaction, so pass
                self.__pipeline.clear()
            finally:
                cellprofiler.preferences.remove_progress_callback(progress_callback_fn)
        # issue #1855 - apparently there is a WX bug in 3.0 that
        # disables buttons during the progress bar display (good),
        # re-enables the buttons after the progress bar is down (good)
        # but fails to repaint them, leaving them gray (bad).
        #
        # I tried "wx.CallAfter" but the progress bar UI is still up
        # even though the Python progress bar object has been destroyed.
        #
        wx.CallLater(250, self.repaint_after_progress_bar)

    def repaint_after_progress_bar(self):
        parent_stack = [self.__frame]
        while len(parent_stack) > 0:
            window = parent_stack.pop()
            for child in window.GetChildren():
                if child.IsShown():
                    child.Refresh(eraseBackground=True)
                    parent_stack.append(child)

    def display_pipeline_message_for_user(self):
        if self.__pipeline.message_for_user is not None:
            frame = wx.Frame(self.__frame, title=self.__pipeline.caption_for_user)
            frame.SetSizer(wx.BoxSizer(wx.VERTICAL))
            panel = wx.Panel(frame)
            frame.GetSizer().Add(panel, 1, wx.EXPAND)
            panel.SetSizer(wx.BoxSizer(wx.VERTICAL))
            subpanel = wx.Panel(panel)
            panel.GetSizer().Add(subpanel, 1, wx.EXPAND)
            subpanel.SetSizer(wx.BoxSizer(wx.VERTICAL))
            subpanel.GetSizer().AddSpacer(15)
            message_sizer = wx.BoxSizer(wx.HORIZONTAL)
            subpanel.GetSizer().Add(message_sizer, 1, wx.EXPAND | wx.RIGHT | wx.LEFT, 15)
            subpanel.GetSizer().AddSpacer(15)
            button_bar = wx.StdDialogButtonSizer()
            panel.GetSizer().Add(button_bar, 0, wx.EXPAND | wx.ALL, 5)

            info_bitmap = wx.ArtProvider.GetBitmap(
                wx.ART_INFORMATION,
                client=wx.ART_CMN_DIALOG)
            message_sizer.Add(
                wx.StaticBitmap(subpanel, bitmap=info_bitmap),
                0, wx.ALIGN_TOP | wx.ALIGN_LEFT)
            message_sizer.AddSpacer(12)
            text = wx.StaticText(
                subpanel, label=self.__pipeline.message_for_user)
            message_sizer.Add(text, 0, wx.ALIGN_LEFT | wx.ALIGN_TOP)

            ok_button = wx.Button(panel, wx.ID_OK)
            button_bar.AddButton(ok_button)
            button_bar.Realize()
            ok_button.Bind(
                wx.EVT_BUTTON,
                lambda event: frame.Close())
            frame.Fit()
            frame.Show()

    def __on_new_workspace(self, event):
        """Handle the New Workspace menu command"""
        if self.__dirty_workspace:
            result = wx.MessageBox(
                "Do you want to save your existing project?",
                caption="Save project",
                style=wx.YES_NO | wx.CANCEL | wx.ICON_QUESTION,
                parent=self.__frame)
            if result == wx.CANCEL:
                return
            elif result == wx.YES:
                path = cellprofiler.preferences.get_current_workspace_path()
                if path is None:
                    if not self.do_save_as_workspace():
                        return
                else:
                    self.do_save_workspace(path)
        self.do_create_workspace()

    def do_create_workspace(self):
        """Create a new workspace file"""
        self.stop_debugging()
        if self.is_running():
            self.stop_running()
        self.__workspace.create()
        self.__pipeline.clear_urls()
        self.__pipeline.clear()
        self.__clear_errors()
        self.__workspace.measurements.clear()
        self.__workspace.save_pipeline_to_measurements()
        self.__dirty_workspace = False
        cellprofiler.preferences.set_current_workspace_path(None)
        self.__pipeline_list_view.select_one_module(1)
        self.enable_module_controls_panel_buttons()
        self.set_title()

    def __on_save_as_workspace(self, event):
        """Handle the Save Workspace As menu command"""
        self.do_save_as_workspace()

    def do_save_as_workspace(self):
        default_filename = cellprofiler.preferences.get_current_workspace_path()
        if default_filename is None:
            default_filename = "project.%s" % cellprofiler.preferences.EXT_PROJECT
            default_path = None
        else:
            default_path, default_filename = os.path.split(default_filename)
            default_filename = \
                os.path.splitext(default_filename)[0] + "." + cellprofiler.preferences.EXT_PROJECT

        wildcard = "CellProfiler project (*.%s)|*.%s" % (cellprofiler.preferences.EXT_PROJECT, cellprofiler.preferences.EXT_PROJECT)
        with wx.FileDialog(
                self.__frame,
                "Save project file as",
                wildcard=wildcard,
                style=wx.FD_SAVE | wx.FD_OVERWRITE_PROMPT) as dlg:
            if default_path is not None:
                dlg.Path = os.path.join(default_path, default_filename)
            if dlg.ShowModal() == wx.ID_OK:
                pathname, filename = os.path.split(dlg.Path)
                fullname = dlg.Path
                dot_cpproj_ext = "." + cellprofiler.preferences.EXT_PROJECT
                if sys.platform == "darwin" and not filename.endswith(dot_cpproj_ext):
                    fullname += dot_cpproj_ext
                self.do_save_workspace(fullname)
                cellprofiler.preferences.set_current_workspace_path(fullname)
                cellprofiler.preferences.set_workspace_file(fullname)
                self.set_title()
                return True
            return False

    def __on_save_workspace(self, event):
        """Handle the Save Project menu command"""
        path = cellprofiler.preferences.get_current_workspace_path()
        if path is None:
            self.do_save_as_workspace()
        else:
            self.do_save_workspace(path)

    def do_save_workspace(self, filename):
        """Create a copy of the current workspace file"""
        self.__workspace.save(filename)
        cellprofiler.preferences.set_workspace_file(filename)
        self.__dirty_workspace = False
        self.set_title()
        others = cellprofiler.preferences.get_save_pipeline_with_project()
        if others in (cellprofiler.preferences.SPP_PIPELINE_ONLY,
                      cellprofiler.preferences.SPP_PIPELINE_AND_FILE_LIST):
            pipeline_path = \
                os.path.splitext(filename)[0] + "." + cellprofiler.preferences.EXT_PIPELINE
            self.__pipeline.save(pipeline_path,
                                 save_image_plane_details=False)
        if others in (cellprofiler.preferences.SPP_FILE_LIST_ONLY,
                      cellprofiler.preferences.SPP_PIPELINE_AND_FILE_LIST):
            filelist_path = os.path.splitext(filename)[0] + ".txt"
            self.do_export_text_file_list(filelist_path)

        return True

    def __on_load_pipeline(self, event):
        wildcard = "CellProfiler pipeline (%s)|%s" % (
            ",".join([".%s" % x for x in cellprofiler.preferences.EXT_PIPELINE_CHOICES]),
            ";".join(["*.%s" % x for x in cellprofiler.preferences.EXT_PIPELINE_CHOICES]))
        dlg = wx.FileDialog(self.__frame,
                            "Choose a pipeline file to open",
                            wildcard=wildcard)
        if dlg.ShowModal() == wx.ID_OK:
            pathname = dlg.GetPath()
            self.do_load_pipeline(pathname)
        dlg.Destroy()

    def __on_url_load_pipeline(self, event):
        dlg = wx.TextEntryDialog(self.__frame,
                                 "Enter the pipeline's URL\n\n"
                                 "Example: https://svn.broadinstitute.org/"
                                 "CellProfiler/trunk/ExampleImages/"
                                 "ExampleSBSImages/ExampleSBS.cppipe",
                                 "Load pipeline via URL")
        if dlg.ShowModal() == wx.ID_OK:
            import cellprofiler.misc
            url = cellprofiler.misc.generate_presigned_url(dlg.Value)
            filename, headers = urllib.urlretrieve(url)
            try:
                self.do_load_pipeline(filename)
            finally:
                os.remove(filename)
        dlg.Destroy()

    def __on_import_file_list(self, event):
        wildcard = ("CSV file (*.csv)|*.csv|"
                    "Text file (*.txt)|*.txt|"
                    "All files (*.*)|*.*")
        with wx.FileDialog(
                self.__frame, "Import file list",
                wildcard=wildcard) as dlg:
            assert isinstance(dlg, wx.FileDialog)
            if dlg.ShowModal() == wx.ID_OK:
                if dlg.GetFilterIndex() == 0:
                    self.do_import_csv_file_list(dlg.GetPath())
                else:
                    self.do_import_text_file_list(dlg.GetPath())

    def do_import_csv_file_list(self, path):
        """Import path names from a CSV file

        path - path to the CSV file

        The CSV file should have no header. Each field in the CSV file
        is treated as a path. An example:
        "/images/A01_w1.tif","/images/A01_w2.tif"
        "/images/A02_w1.tif","/images/A02_w2.tif"
        """
        with open(path, mode="rb") as fd:
            rdr = csv.reader(fd)
            pathnames = sum(rdr, [])
            self.__pipeline.add_pathnames_to_file_list(pathnames)

    def do_import_text_file_list(self, path):
        """Import path names from a text file

        path - path to the text file

        Each line in the text file is treated as a path. Whitespace at the
        start or end of the line is stripped. An example:
        /images/A01_w1.tif
        /images/A01_w2.tif
        /images/A02_w1.tif
        /images/A02_w2.tif

        If your file name has line feeds in it or whitespace at the start
        or end of the line, maybe you're asking too much :-)
        """
        with open(path) as fd:
            pathnames = [p.strip().decode() for p in fd]
            self.__pipeline.add_pathnames_to_file_list(pathnames)

    def do_export_text_file_list(self, path):
        """Export pathnames to a text file

        path - path to the text file.

        The output is in the same format as for do_import_text_file_list
        """
        with open(path, mode="w") as fd:
            for url in self.__workspace.file_list.get_filelist():
                if isinstance(url, unicode):
                    url = url.encode()
                fd.write(url + "\n")

    def is_running(self):
        return self.__analysis is not None

    def do_load_pipeline(self, pathname):
        if not os.path.isfile(pathname):
            wx.MessageBox("Could not find pipeline file: %s." % pathname,
                          caption="Error loading pipeline file",
                          parent=self.__frame,
                          style=wx.OK | wx.ICON_ERROR)
            return
        try:
            if self.__pipeline.test_mode:
                self.stop_debugging()
            if self.is_running():
                self.stop_running()

            if h5py.is_hdf5(pathname):
                if not self.load_hdf5_pipeline(pathname):
                    return
            else:
                self.__pipeline.load(pathname)
            self.__pipeline.turn_off_batch_mode()
            self.__clear_errors()
            self.__pipeline.fix_legacy_pipeline()
            if self.__pipeline.can_convert_legacy_input_modules():
                # Note: the length of the longest line of text also
                #       controls the size of the directory entry text box
                text = (
                    "Your pipeline contains the legacy module LoadImages, and legacy references\n"
                    "to the Default Input Folder. CellProfiler can convert this pipeline by:\n\n"
                    u"\u2022 Using the new input modules (Images, Metadata, NamesAndTypes, Groups).\n"
                    u"\u2022 Using an existing folder instead of the Default Input Folder.\n\n"
                    "If you choose to convert the pipeline, you should then make sure of the \n"
                    "following:\n"
                    u"\u2022 Images module: Provide your original images and/or folders as input.\n"
                    u"\u2022 Metadata module: Confirm that your metadata (if any) is provided.\n"
                    u"\u2022 NamesAndTypes: Confirm that 'Color image' is selected for any\n"
                    "   color images under the 'Select the image type' setting.\n"
                    u"\u2022 Groups: Confirm that that the expected number of images per group are present.")
                CONVERT = 1
                DONT_CONVERT = 2

                with wx.Dialog(self.__frame,
                               title="Convert legacy pipeline?") as dlg:
                    import wx.lib.filebrowsebutton as filebrowse
                    #
                    # Structure:
                    #
                    # dialog sizer (vertical)
                    #    sizer (horizontal)
                    #        static bitmap
                    #        vsizer (vertical)
                    #            static text
                    #            default input folder dirbrowser
                    # stddlgbuttonsizer
                    #     Convert button
                    #     Don't convert button
                    #
                    dlg.SetSizer(wx.BoxSizer(wx.VERTICAL))
                    sizer = wx.BoxSizer(wx.HORIZONTAL)
                    dlg.GetSizer().Add(sizer, 0, wx.EXPAND | wx.ALL, 10)
                    bmp = wx.ArtProvider.GetBitmap(wx.ART_QUESTION, wx.ART_CMN_DIALOG)
                    sizer.Add(wx.StaticBitmap(dlg, bitmap=bmp), 0, wx.ALIGN_LEFT | wx.ALIGN_TOP)
                    sizer.AddSpacer(8)
                    vsizer = wx.BoxSizer(wx.VERTICAL)
                    sizer.Add(vsizer, 1, wx.EXPAND | wx.ALL)
                    vsizer.Add(wx.StaticText(dlg, label=text), 0, wx.ALIGN_LEFT | wx.ALIGN_TOP)
                    vsizer.AddSpacer(8)
                    dir_ctrl = filebrowse.DirBrowseButton(dlg, labelText="Folder", dialogTitle="Browse for default input folder", startDirectory=cellprofiler.preferences.get_default_image_directory())
                    dir_ctrl.SetValue(cellprofiler.preferences.get_default_image_directory())
                    vsizer.Add(dir_ctrl, 1, wx.EXPAND)
                    dlg.Sizer.AddSpacer(8)
                    btn_sizer = wx.StdDialogButtonSizer()
                    dlg.Sizer.Add(btn_sizer, 0, wx.ALIGN_RIGHT | wx.ALL, 6)
                    convert_button = wx.Button(dlg, label="Convert")
                    btn_sizer.AddButton(convert_button)
                    btn_sizer.SetAffirmativeButton(convert_button)
                    dont_convert_button = wx.Button(dlg, label="Don't Convert")
                    btn_sizer.AddButton(dont_convert_button)
                    btn_sizer.SetNegativeButton(dont_convert_button)
                    btn_sizer.Realize()
                    #
                    dlg.action = DONT_CONVERT

                    def on_convert_pressed(event):
                        dlg.action = CONVERT
                        dlg.EndModal(CONVERT)

                    def on_dont_convert_pressed(event):
                        dlg.action = DONT_CONVERT
                        dlg.EndModal(DONT_CONVERT)

                    convert_button.Bind(wx.EVT_BUTTON, on_convert_pressed)
                    dont_convert_button.Bind(wx.EVT_BUTTON, on_dont_convert_pressed)
                    dlg.Fit()
                    convert_button.SetFocus()
                    dlg.ShowModal()
                    if dlg.action == CONVERT:
                        self.__pipeline.convert_legacy_input_modules()
                        self.__pipeline.convert_default_input_folder(
                            dir_ctrl.GetValue())

            self.__workspace.save_pipeline_to_measurements()
            self.display_pipeline_message_for_user()
            target_project_path = \
                os.path.splitext(pathname)[0] + "." + cellprofiler.preferences.EXT_PROJECT
            if not os.path.exists(target_project_path) and \
                            cellprofiler.preferences.get_current_workspace_path() is None:
                cellprofiler.preferences.set_current_workspace_path(target_project_path)
                self.set_title()

        except cellprofiler.pipeline.PipelineLoadCancelledException:
            self.__pipeline.clear()
        except Exception as instance:
            error = cellprofiler.gui.dialog.Error("Error", instance.message)

            if error.status is wx.ID_CANCEL:
                cellprofiler.preferences.cancel_progress()

    def load_hdf5_pipeline(self, pathname):
        """Load a pipeline from an HDF5 measurements file or similar

        pathname - pathname to the file
        """
        assert h5py.is_hdf5(pathname)
        m = cellprofiler.measurement.Measurements(
            filename=pathname,
            mode="r")
        has_user_pipeline = m.has_feature(
            cellprofiler.measurement.EXPERIMENT, cellprofiler.pipeline.M_USER_PIPELINE)
        has_pipeline = m.has_feature(
            cellprofiler.measurement.EXPERIMENT, cellprofiler.pipeline.M_PIPELINE)
        if has_user_pipeline:
            if has_pipeline:
                with wx.Dialog(
                        self.__frame,
                        title="Choose pipeline to open") as dlg:
                    dlg.Sizer = wx.BoxSizer(wx.VERTICAL)
                    sizer = wx.BoxSizer(wx.VERTICAL)
                    dlg.Sizer.Add(sizer, 1, wx.EXPAND | wx.ALL, 10)
                    message = (
                                  "%s contains two pipelines, the primary pipeline and\n"
                                  "the user pipeline. The primary pipeline is the one\n"
                                  "that should be used for batch processing, but it\n"
                                  "may have been modified to make it suitable for that\n"
                                  "purpose. The user pipeline is the pipeline as\n"
                                  "displayed by CellProfiler and is more suitable for\n"
                                  "editing and running in test mode.\n\n"
                                  "Do you want to open the primary or user pipeline?") % \
                              os.path.split(pathname)[1]
                    sizer.Add(wx.StaticText(dlg, label=message), 0, wx.EXPAND)
                    sizer.AddSpacer(4)
                    gb_sizer = wx.BoxSizer(groupbox, wx.VERTICAL)
                    sizer.Add(gb_sizer, 1, wx.EXPAND)
                    rb_primary = wx.RadioButton(dlg, label="&Primary pipeline")
                    gb_sizer.Add(rb_primary, 0, wx.ALIGN_LEFT)
                    gb_sizer.AddSpacer(2)
                    rb_user = wx.RadioButton(dlg, label="&User pipeline")
                    gb_sizer.Add(rb_user, 0, wx.ALIGN_LEFT)
                    rb_user.SetValue(True)

                    btn_sizer = wx.StdDialogButtonSizer()
                    dlg.Sizer.Add(btn_sizer, 0, wx.EXPAND)
                    btn_sizer.AddButton(wx.Button(dlg, wx.ID_OK))
                    btn_sizer.AddButton(wx.Button(dlg, wx.ID_CANCEL))
                    btn_sizer.Realize()
                    dlg.Fit()
                    if dlg.ShowModal() == wx.ID_OK:
                        ftr = (cellprofiler.pipeline.M_USER_PIPELINE if rb_user.Value else
                               cellprofiler.pipeline.M_PIPELINE)
                    else:
                        return False
            else:
                ftr = cellprofiler.pipeline.M_USER_PIPELINE
        else:
            ftr = cellprofiler.pipeline.M_PIPELINE
        pipeline_text = m.get_experiment_measurement(ftr)
        pipeline_text = pipeline_text.encode('us-ascii')
        self.__pipeline.load(cStringIO.StringIO(pipeline_text))
        return True

    def __clear_errors(self):
        for key, error in self.__setting_errors.iteritems():
            self.__frame.preferences_view.pop_error_text(error)
        self.__setting_errors = {}

    def __on_save_as_pipeline(self, event):
        try:
            self.do_save_pipeline()
        except Exception, e:
            wx.MessageBox('Exception:\n%s' % e, 'Could not save pipeline...', wx.ICON_ERROR | wx.OK, self.__frame)

    def do_save_pipeline(self):
        """Save the pipeline, asking the user for the name

        return True if the user saved the pipeline
        """
        default_filename = cellprofiler.preferences.get_current_workspace_path()
        if default_filename is None:
            default_filename = "pipeline.%s" % cellprofiler.preferences.EXT_PIPELINE
            default_path = None
        else:
            default_path, default_filename = os.path.split(default_filename)
            default_filename = \
                os.path.splitext(default_filename)[0] + "." + cellprofiler.preferences.EXT_PIPELINE
        wildcard = ("CellProfiler pipeline (*.%s)|*.%s|"
                    "CellProfiler pipeline and file list (*.%s)|*.%s") % (
                       cellprofiler.preferences.EXT_PIPELINE, cellprofiler.preferences.EXT_PIPELINE,
                       cellprofiler.preferences.EXT_PIPELINE, cellprofiler.preferences.EXT_PIPELINE)
        with wx.FileDialog(self.__frame,
                           "Save pipeline",
                           wildcard=wildcard,
                           defaultFile=default_filename,
                           style=wx.FD_SAVE | wx.FD_OVERWRITE_PROMPT) as dlg:
            assert isinstance(dlg, wx.FileDialog)
            if default_path is not None:
                dlg.SetPath(os.path.join(default_path, default_filename))
            if dlg.ShowModal() == wx.ID_OK:
                save_image_plane_details = (dlg.GetFilterIndex() == 1)
                file_name = dlg.GetFilename()
                pathname = dlg.GetPath()
                if not sys.platform.startswith("win"):
                    dot_ext_pipeline = "." + cellprofiler.preferences.EXT_PIPELINE
                    if not file_name.endswith(dot_ext_pipeline):
                        # on platforms other than Windows, add the default suffix
                        pathname += dot_ext_pipeline
                self.__pipeline.save(
                    pathname,
                    save_image_plane_details=save_image_plane_details)
                return True
            return False

    def __on_export_image_sets(self, event):
        """Export the pipeline's image sets to a .csv file"""
        dlg = wx.FileDialog(self.__frame, "Export image sets",
                            wildcard="Image set file (*.csv)|*.csv",
                            style=wx.FD_SAVE | wx.FD_OVERWRITE_PROMPT)
        try:
            dialog_response = dlg.ShowModal()
        finally:
            dlg.Destroy()

<<<<<<< HEAD
        # Show helpful message to guide in proper use (GithHub issue #688)
        frame = wx.Frame(self.__frame, title="Image set listing saved")
        frame.SetSizer(wx.BoxSizer(wx.VERTICAL))
        panel = wx.Panel(frame)
        frame.GetSizer().Add(panel, 1, wx.EXPAND)
        panel.SetSizer(wx.BoxSizer(wx.VERTICAL))
        subpanel = wx.Panel(panel)
        panel.GetSizer().Add(subpanel, 1, wx.EXPAND)
        subpanel.SetSizer(wx.BoxSizer(wx.VERTICAL))
        subpanel.GetSizer().AddSpacer(15)
        message_sizer = wx.BoxSizer(wx.HORIZONTAL)
        subpanel.GetSizer().Add(message_sizer, 1, wx.EXPAND | wx.RIGHT | wx.LEFT, 15)
        subpanel.GetSizer().AddSpacer(15)
        button_bar = wx.StdDialogButtonSizer()
        panel.GetSizer().Add(button_bar, 0, wx.EXPAND | wx.ALL, 5)

        info_bitmap = wx.ArtProvider.GetBitmap(
            wx.ART_INFORMATION,
            client=wx.ART_CMN_DIALOG)
        message_sizer.Add(
            wx.StaticBitmap(subpanel, bitmap=info_bitmap),
            0, wx.ALIGN_TOP | wx.ALIGN_LEFT)
        message_sizer.AddSpacer(12)
        help_text = (
            "Your image set listing has been saved as a comma-delimited file (CSV). This file can be loaded \n"
            "into CellProfiler using the LoadData module (located in the File Processing category). In the\n"
            "module, specify the CSV in the input data file location, and set the base image location to 'None'.\n"
            "\n"
            "If you are running CellProfiler from the command line without the UI (i.e., 'headless'), you can use\n"
            "the '--data-file' switch to use an alternate CSV file as input to LoadData rather than the one specified\n"
            "in the LoadData module itself.\n")
        text = wx.StaticText(
            subpanel, label=help_text)
        message_sizer.Add(text, 0, wx.ALIGN_LEFT | wx.ALIGN_TOP)

        ok_button = wx.Button(panel, wx.ID_OK)
        button_bar.AddButton(ok_button)
        button_bar.Realize()
        ok_button.Bind(
            wx.EVT_BUTTON,
            lambda event: frame.Close())
        frame.Fit()
        frame.Show()
=======
        if dialog_response == wx.ID_OK:
            try:
                self.__workspace.refresh_image_set()
                self.__workspace.measurements.write_image_sets(dlg.Path)
                
                # Show helpful message to guide in proper use (GithHub issue #688)
                frame = wx.Frame(self.__frame,
                                 title="Image set listing saved")
                frame.Sizer = wx.BoxSizer(wx.VERTICAL)
                panel = wx.Panel(frame)
                frame.Sizer.Add(panel, 1, wx.EXPAND)
                panel.Sizer = wx.BoxSizer(wx.VERTICAL)
                subpanel = wx.Panel(panel)
                panel.Sizer.Add(subpanel, 1, wx.EXPAND)
                subpanel.Sizer = wx.BoxSizer(wx.VERTICAL)
                subpanel.Sizer.AddSpacer(15)
                message_sizer = wx.BoxSizer(wx.HORIZONTAL)
                subpanel.Sizer.Add(
                    message_sizer, 1, wx.EXPAND | wx.RIGHT | wx.LEFT, 15)
                subpanel.Sizer.AddSpacer(15)
                button_bar = wx.StdDialogButtonSizer()
                panel.Sizer.Add(button_bar, 0, wx.EXPAND | wx.ALL, 5)

                info_bitmap = wx.ArtProvider.GetBitmap(
                    wx.ART_INFORMATION,
                    client=wx.ART_CMN_DIALOG)
                message_sizer.Add(
                    wx.StaticBitmap(subpanel, bitmap=info_bitmap),
                    0, wx.ALIGN_TOP | wx.ALIGN_LEFT)
                message_sizer.AddSpacer(12)
                help_text = (
                    "Your image set listing has been saved as a comma-delimited file (CSV). This file can be loaded \n"
                    "into CellProfiler using the LoadData module (located in the File Processing category). In the\n"
                    "module, specify the CSV in the input data file location, and set the base image location to 'None'.\n"
                    "\n"
                    "If you are running CellProfiler from the command line without the UI (i.e., 'headless'), you can use\n"
                    "the '--data-file' switch to use an alternate CSV file as input to LoadData rather than the one specified\n"
                    "in the LoadData module itself.\n")
                text = wx.StaticText(
                    subpanel, label=help_text)
                message_sizer.Add(text, 0, wx.ALIGN_LEFT | wx.ALIGN_TOP)

                ok_button = wx.Button(panel, wx.ID_OK)
                button_bar.AddButton(ok_button)
                button_bar.Realize()
                ok_button.Bind(
                    wx.EVT_BUTTON,
                    lambda event: frame.Close())
                frame.Fit()
                frame.Show()
            except Exception as e:
                error = cellprofiler.gui.dialog.Error("Error", e.message)

                if error.status is wx.ID_CANCEL:
                    cellprofiler.preferences.cancel_progress()
>>>>>>> 5903c30d

    def __on_export_pipeline_notes(self, event):
        default_filename = cellprofiler.preferences.get_current_workspace_path()
        if default_filename is None:
            default_filename = "pipeline.txt"
            default_path = None
        else:
            default_path, default_filename = os.path.split(default_filename)
            default_filename = \
                os.path.splitext(default_filename)[0] + ".txt"

        with wx.FileDialog(
                self.__frame, "Export pipeline notes",
                defaultFile=default_filename,
                wildcard="Text file (*.txt)|*.txt",
                style=wx.FD_SAVE | wx.FD_OVERWRITE_PROMPT) as dlg:
            if default_path is not None:
                dlg.Directory = default_path
            if dlg.ShowModal() == wx.ID_OK:
                with open(dlg.Path, "w") as fd:
                    self.__workspace.pipeline.save_pipeline_notes(fd)

    def __on_plateviewer(self, event):
        import cellprofiler.gui.plateviewer as pv

        data = pv.PlateData()
        try:
            self.__workspace.refresh_image_set()
        except Exception as instance:
            extended_message = "Failed to make image sets"

            error = cellprofiler.gui.dialog.Error("Error", extended_message)

            if error.status is wx.ID_CANCEL:
                cellprofiler.preferences.cancel_progress()

            return
        m = self.__workspace.measurements
        assert isinstance(m, cellprofiler.measurement.Measurements)

        image_numbers = m.get_image_numbers()
        if len(image_numbers) == 0:
            self.display_plate_viewer_help(
                "Your project does not produce any image sets.\n"
                "Please configure the input modules correctly.",
                "Plate viewer: No image sets")
            return
        url_features = [f for f in m.get_feature_names(cellprofiler.measurement.IMAGE)
                        if f.startswith(cellprofiler.measurement.C_URL)]
        pws = []
        for feature in ("Plate", "Well", "Site"):
            measurement = cellprofiler.measurement.C_METADATA + "_" + feature
            if m.has_feature(cellprofiler.measurement.IMAGE, measurement):
                pws.append(
                    m.get_measurement(cellprofiler.measurement.IMAGE, measurement, image_numbers))
            else:
                pws.append([None] * len(image_numbers))
        plate, well, site = pws
        if pws[1][0] is None:
            self.display_plate_viewer_help(
                "Your project needs to tag every image set with well metadata\n"
                "Please use the Metadata module to define a metadata tag\n"
                "named, ""Well"".",
                "Plate viewer: No well metadata")
            return

        for url_feature in url_features:
            channel = [url_feature[(len(cellprofiler.measurement.C_URL) + 1):]] * len(image_numbers)
            urls = m.get_measurement(cellprofiler.measurement.IMAGE, url_feature, image_numbers)
            data.add_files(
                [url.encode('utf-8') for url in urls],
                plate, well, site, channel_names=channel)
        if self.__plate_viewer is not None:
            self.__pv_frame.Destroy()
        self.__pv_frame = wx.Frame(self.__frame, title="Plate viewer")
        self.__plate_viewer = pv.PlateViewer(self.__pv_frame, data)
        self.__pv_frame.Fit()
        self.__pv_frame.Show()

    def display_plate_viewer_help(self, message, caption):
        """Display a helpful dialog for a plate viewer config error

        message - message to display

        caption - caption on frame bar
        """
        message += "\n\nPress ""Help"" for the plate viewer manual page."
        with wx.Dialog(self.__frame, title=caption) as dlg:
            assert isinstance(dlg, wx.Dialog)
            dlg.SetSizer(wx.BoxSizer(wx.VERTICAL))
            message_sizer = wx.BoxSizer(wx.HORIZONTAL)
            dlg.GetSizer().Add(message_sizer, 0, wx.EXPAND | wx.ALL, 15)
            bmpInfo = wx.ArtProvider.GetBitmap(wx.ART_INFORMATION, wx.ART_CMN_DIALOG)
            message_sizer.Add(wx.StaticBitmap(dlg, bitmap=bmpInfo), 0,
                              wx.ALIGN_TOP | wx.ALIGN_LEFT)
            message_sizer.AddSpacer(12)
            message_sizer.Add(wx.StaticText(dlg, label=message), 0,
                              wx.ALIGN_TOP | wx.ALIGN_LEFT)
            button_sizer = wx.StdDialogButtonSizer()
            dlg.GetSizer().Add(button_sizer, 0, wx.EXPAND | wx.ALL, 8)
            ok_button = wx.Button(dlg, wx.ID_OK)
            help_button = wx.Button(dlg, wx.ID_HELP)
            button_sizer.AddButton(ok_button)
            button_sizer.AddButton(help_button)
            button_sizer.Realize()

            def do_ok(event):
                dlg.EndModal(0)

            def do_help(event):
                cellprofiler.gui.htmldialog.HTMLDialog(
                    self.__frame,
                    "Help for plate viewer",
                    cellprofiler.gui.help.content.read_content("output_plateviewer.rst")
                ).Show()

            ok_button.Bind(wx.EVT_BUTTON, do_ok)
            help_button.Bind(wx.EVT_BUTTON, do_help)
            dlg.Fit()
            dlg.ShowModal()

    def set_current_pipeline_path(self, pathname):
        cellprofiler.preferences.set_current_pipeline_path(pathname)
        cellprofiler.preferences.add_recent_file(pathname)
        self.populate_recent_files()

    def populate_recent_files(self):
        """Populate the recent files menu"""
        for menu, ids, file_names, fn in (
                (self.__frame.recent_pipeline_files,
                 RECENT_PIPELINE_FILE_MENU_ID,
                 cellprofiler.preferences.get_recent_files(),
                 self.do_load_pipeline),
                (self.__frame.recent_workspace_files,
                 RECENT_WORKSPACE_FILE_MENU_ID,
                 cellprofiler.preferences.get_recent_files(cellprofiler.preferences.WORKSPACE_FILE),
                 self.do_open_workspace)):
            assert isinstance(menu, wx.Menu)
            while len(menu.GetMenuItems()) > 0:
                self.__frame.Unbind(wx.EVT_MENU, id=menu.GetMenuItems()[0].Id)
                menu.RemoveItem(menu.GetMenuItems()[0])
            for index, file_name in enumerate(file_names):
                menu.Append(ids[index], file_name)
                self.__frame.Bind(
                    wx.EVT_MENU,
                    lambda event, file_name=file_name, fn=fn: fn(file_name),
                    id=ids[index])

    def set_title(self):
        """Set the title of the parent frame"""
        pathname = cellprofiler.preferences.get_current_workspace_path()
        if pathname is None:
            self.__frame.Title = "CellProfiler %s" % cellprofiler.__version__
            return
        path, filename = os.path.split(pathname)
        if self.__dirty_workspace:
            self.__frame.Title = "CellProfiler %s: %s* (%s)" % (
            cellprofiler.__version__, filename, path)
        else:
            self.__frame.Title = "CellProfiler %s: %s (%s)" % (
            cellprofiler.__version__, filename, path)

    def __on_clear_pipeline(self, event):
        if wx.MessageBox("Do you really want to remove all modules from the pipeline?",
                         "Clearing pipeline",
                         wx.YES_NO | wx.ICON_QUESTION, self.__frame) == wx.YES:
            self.stop_debugging()
            if self.is_running():
                self.stop_running()
            self.__pipeline.clear()
            self.__clear_errors()
            self.__pipeline_list_view.select_one_module(1)
            self.enable_module_controls_panel_buttons()

    def check_close(self):
        """Return True if we are allowed to close

        Check for pipeline dirty, return false if user doesn't want to close
        """
        if self.__dirty_workspace:
            #
            # Create a dialog box asking the user what to do.
            #
            dialog = wx.Dialog(self.__frame,
                               title="Closing CellProfiler")
            super_sizer = wx.BoxSizer(wx.VERTICAL)
            dialog.SetSizer(super_sizer)
            #
            # This is the main window with the icon and question
            #
            sizer = wx.BoxSizer(wx.HORIZONTAL)
            super_sizer.Add(sizer, 1, wx.EXPAND | wx.ALL, 5)
            question_mark = wx.ArtProvider.GetBitmap(wx.ART_HELP,
                                                     wx.ART_MESSAGE_BOX)
            icon = wx.StaticBitmap(dialog, -1, question_mark)
            sizer.Add(icon, 0, wx.EXPAND | wx.ALL, 5)
            text = wx.StaticText(dialog, label="Do you want to save your project?")
            sizer.Add(text, 0, wx.EXPAND | wx.ALL, 5)
            super_sizer.Add(wx.StaticLine(dialog), 0, wx.EXPAND | wx.LEFT | wx.RIGHT, 20)
            #
            # These are the buttons
            #
            button_sizer = wx.BoxSizer(wx.HORIZONTAL)
            super_sizer.Add(button_sizer, 0, wx.ALIGN_CENTER_HORIZONTAL | wx.ALL, 5)
            SAVE_ID = wx.NewId()
            DONT_SAVE_ID = wx.NewId()
            RETURN_TO_CP_ID = wx.NewId()
            answer = [RETURN_TO_CP_ID]
            for button_id, text, set_default in (
                    (SAVE_ID, "Save", True),
                    (RETURN_TO_CP_ID, "Return to CellProfiler", False),
                    (DONT_SAVE_ID, "Don't Save", False)):
                button = wx.Button(dialog, button_id, text)
                if set_default:
                    button.SetDefault()
                button_sizer.Add(button, 0, wx.EXPAND | wx.ALL, 5)

                def on_button(event, button_id=button_id):
                    dialog.SetReturnCode(button_id)
                    answer[0] = button_id
                    dialog.Close()

                dialog.Bind(wx.EVT_BUTTON, on_button, button, button_id)
            dialog.Fit()
            dialog.CentreOnParent()
            try:
                dialog.ShowModal()
                if answer[0] == SAVE_ID:
                    workspace_path = cellprofiler.preferences.get_current_workspace_path()
                    if workspace_path is None:
                        return self.do_save_as_workspace()
                    if not self.do_save_workspace(workspace_path):
                        # Cancel the closing if the user fails to save
                        return False
                elif answer[0] == RETURN_TO_CP_ID:
                    return False
            finally:
                dialog.Destroy()
        return True

    def on_close(self):
        self.close_debug_measurements()
        if self.is_running():
            self.stop_running()
        self.__workspace.close()

    def __on_pipeline_event(self, caller, event):
        if not wx.IsMainThread():
            wx.CallAfter(self.__on_pipeline_event, caller, event)
        if isinstance(event, cellprofiler.pipeline.RunExceptionEvent):
            error_msg = None
            self.__pipeline_list_view.select_one_module(event.module.module_num)
            try:
                import MySQLdb
                if (isinstance(event.error, MySQLdb.OperationalError) and
                            len(event.error.args) > 1):
                    #
                    # The informative error is in args[1] for MySQL
                    #
                    error_msg = event.error.args[1]
            except:
                pass
            if error_msg is None:
                if isinstance(event.error, exceptions.EnvironmentError):
                    error_msg = event.error.strerror
                else:
                    error_msg = str(event.error)
            if isinstance(event, cellprofiler.pipeline.PrepareRunExceptionEvent):
                message = "Encountered unrecoverable error in %s during startup:\n%s" % (
                    event.module.module_name, error_msg)
                continue_only = True
            elif isinstance(event, cellprofiler.pipeline.PostRunExceptionEvent):
                message = "Encountered uncrecoverable error in %s during post-processing:\n%s" % (
                    event.module.module_name, error_msg)
                continue_only = True
            else:
                message = (("Error while processing %s:\n"
                            "%s\n\nDo you want to stop processing?") %
                           (event.module.module_name, error_msg))
                continue_only = False

            error = cellprofiler.gui.dialog.Error("Error", message)

            if error.status is wx.ID_CANCEL:
                cellprofiler.preferences.cancel_progress()

        elif isinstance(event, cellprofiler.pipeline.LoadExceptionEvent):
            self.on_load_exception_event(event)
        elif isinstance(event, cellprofiler.pipeline.URLsAddedEvent):
            self.on_urls_added(event)
        elif isinstance(event, cellprofiler.pipeline.URLsRemovedEvent):
            self.on_urls_removed(event)
        elif event.is_pipeline_modification:
            self.__dirty_workspace = True
            self.set_title()
            needs_default_image_folder = \
                self.__pipeline.needs_default_image_folder()
            self.__frame.get_preferences_view().show_default_image_folder(
                needs_default_image_folder)
            if event.is_image_set_modification:
                self.on_image_set_modification()
            self.__workspace.save_pipeline_to_measurements()
            if isinstance(
                    event, (cellprofiler.pipeline.ModuleAddedPipelineEvent,
                            cellprofiler.pipeline.ModuleMovedPipelineEvent,
                            cellprofiler.pipeline.ModuleRemovedPipelineEvent,
                            cellprofiler.pipeline.PipelineClearedEvent,
                            cellprofiler.pipeline.PipelineLoadedEvent)):
                self.populate_goto_menu()

    def on_image_set_modification(self):
        self.__workspace.invalidate_image_set()
        self.exit_test_mode()

    def __on_image_directory_change(self, event):
        self.on_image_set_modification()

    def __on_output_directory_change(self, event):
        self.on_image_set_modification()

    def on_workspace_event(self, event):
        """Workspace's file list changed. Invalidate the workspace cache."""
        if isinstance(event, cellprofiler.gui.workspace.Workspace.WorkspaceFileListNotification):
            self.on_image_set_modification()
            self.__dirty_workspace = True

    def on_load_exception_event(self, event):
        """Handle a pipeline load exception"""
        if event.module is None:
            module_name = event.module_name
        else:
            module_name = event.module.module_name
        if event.settings is None or len(event.settings) == 0:
            message = ("Error while loading %s: %s\nDo you want to stop processing?" %
                       (module_name, event.error.message))
        else:
            message = ("Error while loading %s: %s\n"
                       "Do you want to stop processing?\n\n"
                       "Module settings:\n"
                       "\t%s") % (module_name,
                                  event.error.message,
                                  '\n\t'.join(event.settings))
        error = cellprofiler.gui.dialog.Error("Error", message)

        if error.status is wx.ID_CANCEL:
            cellprofiler.preferences.cancel_progress()

            event.cancel_run = False

    def on_urls_added(self, event):
        """Callback from pipeline when paths are added to the pipeline"""
        urls = event.urls
        self.__path_list_ctrl.add_paths(urls)
        self.__workspace.file_list.add_files_to_filelist(urls)
        self.__pipeline_list_view.notify_has_file_list(
            len(self.__pipeline.file_list) > 0)
        self.exit_test_mode()

    def on_urls_removed(self, event):
        """Callback from pipeline when paths are removed from the pipeline"""
        urls = event.urls
        self.__path_list_ctrl.remove_paths(urls)
        self.__workspace.file_list.remove_files_from_filelist(urls)
        self.__pipeline_list_view.notify_has_file_list(
            len(self.__pipeline.file_list) > 0)
        self.exit_test_mode()

    def on_update_pathlist(self, event=None):
        enabled_urls = set(self.__pipeline.get_filtered_file_list(
            self.__workspace))
        disabled_urls = set(self.__path_list_ctrl.get_paths())
        disabled_urls.difference_update(enabled_urls)
        self.__path_list_ctrl.enable_paths(enabled_urls, True)
        self.__path_list_ctrl.enable_paths(disabled_urls, False)

    def on_update_pathlist_ui(self, event):
        """Called with an UpdateUIEvent for a pathlist command ID"""
        assert isinstance(event, wx.UpdateUIEvent)
        event.Enable(True)
        if not self.__path_list_ctrl.IsShownOnScreen():
            event.Enable(False)
        elif event.GetId() == cpframe.ID_EDIT_REMOVE_FROM_FILE_LIST:
            if not self.__path_list_ctrl.has_selections():
                event.Enable(False)
        elif event.GetId() == cpframe.ID_EDIT_SHOW_FILE_LIST_IMAGE:
            if not self.__path_list_ctrl.has_focus_item():
                event.Enable(False)

    def on_pathlist_browse(self, event, default_dir=wx.EmptyString):
        """Handle request for browsing for pathlist files"""
        with wx.FileDialog(
                self.__path_list_ctrl,
                "Select image files",
                defaultDir=default_dir,
                wildcard=("Image files (*.tif,*.tiff,*.png,*.jpg,*.gif,*.jpg)|"
                          "*.tif;*.tiff;*.jpg;*.jpeg;*.png;*.gif;*.bmp|"
                          "All files (*.*)|*.*"),
                style=wx.FD_DEFAULT_STYLE | wx.FD_MULTIPLE | wx.FD_OPEN) as dlg:
            assert isinstance(dlg, wx.FileDialog)
            if dlg.ShowModal() == wx.ID_OK:
                paths = dlg.GetPaths()
                self.add_paths_to_pathlist(paths)

    PATHLIST_CMD_SHOW = "Show Selected Image"
    PATHLIST_CMD_BROWSE = "Browse For Images"
    PATHLIST_CMD_REMOVE = "Remove From File List"
    PATHLIST_CMD_REFRESH = "Refresh File List"
    PATHLIST_TEXT_REFRESH = "Remove Unavailable Files"
    PATHLIST_CMD_EXPAND_ALL = "Expand All Folders"
    PATHLIST_CMD_COLLAPSE_ALL = "Collapse All Folders"
    PATHLIST_CMD_CLEAR = "Clear File List"

    def get_pathlist_file_context_menu(self, paths):
        return ((self.PATHLIST_CMD_SHOW, self.PATHLIST_CMD_SHOW),
                (self.PATHLIST_CMD_REMOVE, self.PATHLIST_CMD_REMOVE),
                (self.PATHLIST_CMD_REFRESH, self.PATHLIST_TEXT_REFRESH),
                (self.PATHLIST_CMD_BROWSE, self.PATHLIST_CMD_BROWSE),
                (self.PATHLIST_CMD_EXPAND_ALL, self.PATHLIST_CMD_EXPAND_ALL),
                (self.PATHLIST_CMD_COLLAPSE_ALL, self.PATHLIST_CMD_COLLAPSE_ALL),
                (self.PATHLIST_CMD_CLEAR, self.PATHLIST_CMD_CLEAR))

    def on_pathlist_file_command(self, paths, cmd):
        if cmd == self.PATHLIST_CMD_SHOW or cmd is None:
            if len(paths) == 0:
                self.on_pathlist_browse(None)
                return
            self.on_pathlist_show()
        elif cmd == self.PATHLIST_CMD_REMOVE:
            self.on_pathlist_file_delete(paths)
        elif cmd == self.PATHLIST_CMD_REFRESH:
            self.on_pathlist_refresh(paths)
        elif cmd == self.PATHLIST_CMD_BROWSE:
            if len(paths) == 0 or not paths[0].startswith("file:"):
                self.on_pathlist_browse(None)
            else:
                path = urllib.url2pathname(paths[0][5:])
                path = os.path.split(path)[0]
                self.on_pathlist_browse(
                    None,
                    default_dir=path)
        else:
            self.on_pathlist_command(cmd)

    def on_pathlist_command(self, cmd):
        if cmd == self.PATHLIST_CMD_EXPAND_ALL:
            self.on_pathlist_expand_all()
        elif cmd == self.PATHLIST_CMD_COLLAPSE_ALL:
            self.on_pathlist_collapse_all()
        elif cmd == self.PATHLIST_CMD_CLEAR:
            self.on_pathlist_clear(None)

    def get_pathlist_folder_context_menu(self, path):
        return ((self.PATHLIST_CMD_REMOVE, self.PATHLIST_CMD_REMOVE),
                (self.PATHLIST_CMD_REFRESH, self.PATHLIST_TEXT_REFRESH),
                (self.PATHLIST_CMD_BROWSE, self.PATHLIST_CMD_BROWSE),
                (self.PATHLIST_CMD_EXPAND_ALL, self.PATHLIST_CMD_EXPAND_ALL),
                (self.PATHLIST_CMD_COLLAPSE_ALL, self.PATHLIST_CMD_COLLAPSE_ALL),
                (self.PATHLIST_CMD_CLEAR, self.PATHLIST_CMD_CLEAR))

    def on_pathlist_folder_command(self, path, cmd):
        if cmd == self.PATHLIST_CMD_REMOVE:
            paths = self.__path_list_ctrl.get_folder(
                path, self.__path_list_ctrl.FLAG_RECURSE)
            self.on_pathlist_file_delete(paths)
        elif cmd == self.PATHLIST_CMD_REFRESH:
            paths = self.__path_list_ctrl.get_folder(
                path, self.__path_list_ctrl.FLAG_RECURSE)
            self.on_pathlist_refresh(paths)
        elif cmd == self.PATHLIST_CMD_BROWSE:
            if path.startswith("file:"):
                path = urllib.url2pathname(path[5:])
                self.on_pathlist_browse(None, default_dir=path)
            else:
                self.on_pathlist_browse(None)
        else:
            self.on_pathlist_command(cmd)

    def get_pathlist_empty_context_menu(self, path):
        return (self.PATHLIST_CMD_BROWSE, self.PATHLIST_CMD_BROWSE),

    def on_pathlist_empty_command(self, path, cmd):
        if cmd == self.PATHLIST_CMD_BROWSE:
            self.on_pathlist_browse(None)

    def on_pathlist_expand_all(self, event=None):
        self.__path_list_ctrl.expand_all()

    def on_pathlist_collapse_all(self, event=None):
        self.__path_list_ctrl.collapse_all()

    def on_pathlist_remove(self, event=None):
        """Remove selected files from the path list"""
        paths = self.__path_list_ctrl.get_paths(
            self.__path_list_ctrl.FLAG_SELECTED_ONLY)
        self.on_pathlist_file_delete(paths)

    def on_pathlist_show(self, event=None):
        """Show the focused item's image"""
        from cellprofiler.gui.figure import show_image
        from cellprofiler.modules.loadimages import url2pathname
        paths = self.__path_list_ctrl.get_paths(
            self.__path_list_ctrl.FLAG_FOCUS_ITEM_ONLY)
        if len(paths) == 0:
            wx.MessageBox("No image selected.", caption="No image selected", parent=self.__frame)
            return
        path = url2pathname(paths[0])
        ext = os.path.splitext(path)[1]
        if len(ext) > 1 and ext[1:] in cellprofiler.preferences.EXT_PROJECT_CHOICES:
            result = wx.MessageBox(
                'Do you want to load the project, \n'
                '"%s", into your project?' % os.path.split(path)[1],
                caption="Load project",
                style=wx.YES_NO | wx.ICON_QUESTION,
                parent=self.__path_list_ctrl)
            if result == wx.YES:
                self.do_open_workspace(path)
            return

        if len(ext) > 1 and ext[1:] in cellprofiler.preferences.EXT_PIPELINE_CHOICES:
            result = wx.MessageBox(
                'Do you want to import the pipeline, \n'
                '"%s", into your project?' % os.path.split(path)[1],
                caption="Import pipeline",
                style=wx.YES_NO | wx.ICON_QUESTION,
                parent=self.__path_list_ctrl)
            if result == wx.YES:
                self.do_load_pipeline(path)
            return
        show_image(path, self.__frame, dimensions=3 if self.__pipeline.volumetric() else 2)

    def on_pathlist_file_delete(self, paths):
        self.__pipeline.remove_urls(paths)
        self.__workspace.file_list.remove_files_from_filelist(paths)
        self.__workspace.invalidate_image_set()

    def on_pathlist_refresh(self, urls):
        """Refresh the pathlist by checking for existence of file URLs"""

        urls = filter((lambda url: url.startswith("file:")), urls)

        def refresh_msg(idx):
            return "Checked %d of %d" % (idx, len(urls))

        with wx.ProgressDialog(
                parent=self.__frame,
                title="Refreshing file list",
                message=refresh_msg(0),
                maximum=len(urls) + 1,
                style=wx.PD_CAN_ABORT | wx.PD_APP_MODAL) as dlg:
            assert isinstance(dlg, wx.ProgressDialog)
            to_remove = []
            for idx, url in enumerate(urls):
                path = urllib.url2pathname(url[5:])
                if not os.path.isfile(path):
                    to_remove.append(url)
                if idx % 100 == 0:
                    keep_going, skip = dlg.Update(idx, refresh_msg(idx))
                    if not keep_going:
                        return
            if len(to_remove) > 0:
                dlg.Update(
                    len(urls), "Removing %d missing files" % len(to_remove))
                self.__pipeline.remove_urls(to_remove)

    def on_pathlist_clear(self, event):
        """Remove all files from the path list"""
        result = wx.MessageBox(
            "Are you sure you want to clear all files from your project?\n\n"
            "Clearing will remove the files from your project,\n"
            "but will not delete or modify the files themselves.\n"
            'Choose "Yes" to delete or "No" to cancel this operation.',
            caption="Confirm file list clear operation",
            style=wx.YES_NO,
            parent=self.__frame)
        if result == wx.YES:
            self.__pipeline.clear_urls()
            self.__workspace.file_list.clear_filelist()
            self.__workspace.invalidate_image_set()

    def on_pathlist_drop_files(self, x, y, filenames):
        self.add_paths_to_pathlist(filenames)

    def add_paths_to_pathlist(self, filenames):
        t0 = datetime.datetime.now()
        with wx.ProgressDialog("Processing files",
                               "Initializing\n\n",
                               parent=self.__frame,
                               style=wx.PD_APP_MODAL | wx.PD_CAN_ABORT) as dlg:
            assert isinstance(dlg, wx.ProgressDialog)
            h, w = dlg.GetSizeTuple()
            if w < 480:
                dlg.SetSize((max(w, 480), h))
            queue = Queue.Queue()
            interrupt = [False]
            message = ["Initializing"]

            def fn(filenames=filenames,
                   interrupt=interrupt,
                   message=message,
                   queue=queue):
                urls = []
                for pathname in filenames:
                    if interrupt[0]:
                        break
                    # Hack - convert drive names to lower case in
                    #        Windows to normalize them.
                    if (sys.platform == 'win32' and pathname[0].isalpha()
                        and pathname[1] == ":"):
                        pathname = os.path.normpath(pathname[:2]) + pathname[2:]
                    message[0] = "Processing " + pathname

                    if os.path.isfile(pathname):
                        urls.append(cellprofiler.modules.loadimages.pathname2url(pathname))
                        if len(urls) > 100:
                            queue.put(urls)
                            urls = []
                    elif os.path.isdir(pathname):
                        for dirpath, dirnames, filenames in os.walk(pathname):
                            for filename in filenames:
                                if interrupt[0]:
                                    break
                                path = os.path.join(dirpath, filename)
                                urls.append(cellprofiler.modules.loadimages.pathname2url(path))
                                message[0] = "Processing " + path
                                if len(urls) > 100:
                                    queue.put(urls)
                                    urls = []
                            else:
                                continue
                            break
                queue.put(urls)

            thread = threading.Thread(target=fn)
            thread.setDaemon(True)
            thread.start()

            def update_pulse(msg):
                waiting_for = int((datetime.datetime.now() - t0).total_seconds())
                if waiting_for > 60:
                    minutes = int(waiting_for) / 60
                    seconds = waiting_for % 60
                    msg += "\nElapsed time: %d minutes, %d seconds" % (minutes, seconds)
                    msg += "\nConsider using the LoadData module for loading large numbers of images."
                keep_going, skip = dlg.UpdatePulse(msg)
                return keep_going

            while not interrupt[0]:
                try:
                    urls = queue.get(timeout=0.1)
                    try:
                        while True:
                            urls += queue.get(block=False)
                    except:
                        keep_going = update_pulse(
                            "Adding %d files to file list" % len(urls))
                        self.add_urls(urls)
                except:
                    if not thread.is_alive():
                        try:
                            self.add_urls(queue.get(block=False))
                        except:
                            pass
                        break
                    keep_going = update_pulse(message[0])
                interrupt[0] = not keep_going
            interrupt[0] = True
        self.__workspace.invalidate_image_set()

    def on_pathlist_drop_text(self, x, y, text):
        pathnames = [p.strip() for p in re.split("[\r\n]+", text.strip())]
        self.__pipeline.add_pathnames_to_file_list(pathnames)

    def pick_from_pathlist(self, selected_url, title=None,
                           instructions=None):
        """Pick a file from the pathlist control

        This function displays the pathlist control within a dialog box. The
        single pathlist control is reparented to the dialog box during its
        modal display.

        selected_url - select this URL in the pathlist control.

        returns the URL or None if the user cancelled.
        """
        if title is None:
            title = "Select an image file"
        with wx.Dialog(
                self.__frame, title=title, size=(640, 480),
                style=wx.DEFAULT_DIALOG_STYLE | wx.RESIZE_BORDER) as dlg:
            dlg.Sizer = wx.BoxSizer(wx.VERTICAL)
            dlg.Sizer.AddSpacer(3)
            sizer = wx.BoxSizer(wx.VERTICAL)
            dlg.Sizer.Add(sizer, 1, wx.EXPAND | wx.LEFT | wx.RIGHT, 3)
            if instructions is not None:
                sizer.Add(wx.StaticText(dlg, label=instructions), 0, wx.EXPAND)
                sizer.AddSpacer(2)
            old_parent = self.__path_list_ctrl.Parent
            self.__path_list_ctrl.Reparent(dlg)
            try:
                sizer.Add(self.__path_list_ctrl, 1, wx.EXPAND)
                button_sizer = wx.StdDialogButtonSizer()
                ok_button = wx.Button(dlg, wx.ID_OK)
                button_sizer.AddButton(ok_button)
                button_sizer.AddButton(wx.Button(dlg, wx.ID_CANCEL))
                button_sizer.Realize()
                dlg.Sizer.Add(button_sizer, 0, wx.ALIGN_CENTER_HORIZONTAL)
                self.__path_list_ctrl.clear_selections()
                if selected_url is None:
                    any_selected = False
                else:
                    any_selected = \
                        self.__path_list_ctrl.select_path(selected_url)
                ok_button.Enable(any_selected)

                def on_plc_change(event):
                    ok_button.Enable(self.__path_list_ctrl.has_selections())

                self.__path_list_ctrl.Bind(cellprofiler.gui.pathlist.EVT_PLC_SELECTION_CHANGED,
                                           on_plc_change)
                result = dlg.ShowModal()
                self.__path_list_ctrl.Unbind(cellprofiler.gui.pathlist.EVT_PLC_SELECTION_CHANGED)
                if result == wx.ID_OK:
                    paths = self.__path_list_ctrl.get_paths(
                        self.__path_list_ctrl.FLAG_SELECTED_ONLY)
                    return None if len(paths) == 0 else paths[0]
                return None
            finally:
                self.__path_list_ctrl.Reparent(old_parent)

    def add_urls(self, urls):
        """Add URLS to the pipeline"""
        # The pipeline's notification callback will add them to the workspace
        self.__pipeline.add_urls(urls)

    def on_walk_callback(self, dirpath, dirnames, filenames):
        """Handle an iteration of file walking"""

        hdf_file_list = self.__workspace.get_file_list()
        file_list = [cellprofiler.modules.loadimages.pathname2url(os.path.join(dirpath, filename))
                     for filename in filenames]
        hdf_file_list.add_files_to_filelist(file_list)
        self.__pipeline.add_urls(file_list)

    def on_walk_completed(self):
        pass

    def enable_module_controls_panel_buttons(self):
        #
        # Enable/disable the movement buttons
        #
        selected_modules = self.__get_selected_modules()
        active_module = self.__pipeline_list_view.get_active_module()
        if active_module is None or active_module.is_input_module():
            enable_up = False
            enable_down = False
        else:
            # The module_num of the first module that's not an input module
            first_module_num, last_module_num = [
                reduce(
                    fn,
                    [module.module_num for module in self.__pipeline.modules()
                     if not module.is_input_module()], initial)
                for fn, initial in ((min, len(self.__pipeline.modules())),
                                    (max, -1))]
            enable_up = active_module.module_num > first_module_num
            enable_down = active_module.module_num < last_module_num
        enable_delete = True
        enable_duplicate = True
        if len(selected_modules) == 0:
            enable_delete = enable_duplicate = False

        for menu_id, control, state in (
                (cpframe.ID_EDIT_MOVE_DOWN, self.__mcp_module_down_button, enable_down),
                (cpframe.ID_EDIT_MOVE_UP, self.__mcp_module_up_button, enable_up),
                (cpframe.ID_EDIT_DELETE, self.__mcp_remove_module_button, enable_delete),
                (cpframe.ID_EDIT_DUPLICATE, None, enable_duplicate)):
            state = state and not self.is_running()
            if control is not None:
                control.Enable(state)
            menu_item = self.__frame.menu_edit.FindItemById(menu_id)
            if menu_item is not None:
                menu_item.Enable(state)

    def __on_add_module(self, event):
        if not self.__add_module_frame.IsShownOnScreen():
            x, y = self.__frame.GetPosition()
            x = max(x - self.__add_module_frame.GetSize().width, 0)
            self.__add_module_frame.SetPosition((x, y))
        self.__add_module_frame.Show()
        self.__add_module_frame.Raise()

    def populate_edit_menu(self, menu):
        """Display a menu of modules to add"""
        from cellprofiler.modules import get_module_names
        #
        # Get a two-level dictionary of categories and names
        #
        d = {"All": []}
        for module_name in get_module_names():
            try:
                module = cellprofiler.modules.get_module_class(module_name)
                if module.is_input_module():
                    continue
                category = module.category
                if isinstance(category, (str, unicode)):
                    categories = [category, "All"]
                else:
                    categories = list(category) + ["All"]
                for category in categories:
                    if not d.has_key(category):
                        d[category] = []
                    d[category].append(module_name)
            except:
                logger.error("Unable to instantiate module %s.\n\n" %
                             module_name, exc_info=True)

        for category in sorted(d.keys()):
            sub_menu = wx.Menu()
            for module_name in sorted(d[category]):
                if self.module_name_to_menu_id.has_key(module_name):
                    menu_id = self.module_name_to_menu_id[module_name]
                else:
                    menu_id = wx.NewId()
                    self.module_name_to_menu_id[module_name] = menu_id
                    self.menu_id_to_module_name[menu_id] = module_name
                    self.__frame.Bind(wx.EVT_MENU,
                                      self.on_menu_add_module,
                                      id=menu_id)
                sub_menu.Append(menu_id, module_name)
            menu.AppendSubMenu(sub_menu, category)

    def populate_goto_menu(self, menu=None):
        """Populate the menu items in the edit->goto menu"""
        if menu is None:
            menu = self.__frame.menu_edit_goto_module
        assert isinstance(menu, wx.Menu)
        ids = []
        for item in menu.GetMenuItems():
            assert isinstance(item, wx.MenuItem)
            self.__frame.Unbind(wx.EVT_MENU, id=item.GetId())
            ids.append(item.GetId())
        for item_id in ids:
            menu.Delete(item_id)
        modules = self.__pipeline.modules(exclude_disabled=False)
        if len(ids) < len(modules):
            ids += [wx.NewId() for _ in range(len(ids), len(modules))]
        for item_id, module in zip(ids, modules):
            item = menu.Append(
                    item_id,
                    "#%02d %s" % (module.module_num, module.module_name))

            def on_goto_module(event, module_num=module.module_num):
                self.on_goto_module(event, module_num)

            self.__frame.Bind(wx.EVT_MENU, on_goto_module, id=item_id)

    def on_goto_module(self, event, module_num):
        self.__module_view.set_selection(module_num)

    def on_menu_add_module(self, event):
        from cellprofiler.modules import instantiate_module
        from cellprofiler.gui.addmoduleframe import AddToPipelineEvent
        assert isinstance(event, wx.CommandEvent)
        if self.menu_id_to_module_name.has_key(event.GetId()):
            module_name = self.menu_id_to_module_name[event.GetId()]

            def loader(module_num, module_name=module_name):
                module = instantiate_module(module_name)
                module.set_module_num(module_num)
                return module

            self.on_add_to_pipeline(
                self, AddToPipelineEvent(module_name, loader))
        else:
            logger.warn("Could not find module associated with ID = %d, module = %s" % (
                event.GetId(), event.GetString()))

    def __get_selected_modules(self):
        """Get the modules selected in the GUI, but not input modules"""
        return filter(lambda x: not x.is_input_module(),
                      self.__pipeline_list_view.get_selected_modules())

    def ok_to_edit_pipeline(self):
        """Return True if ok to edit pipeline

        Warns user if not OK (is_running)
        """
        if self.is_running():
            wx.MessageBox(
                "Pipeline modification is disabled during analysis.\n"
                "Please stop the analysis before editing your pipeline.",
                caption="Error: Pipeline editing disabled during analysis",
                style=wx.OK | wx.ICON_INFORMATION,
                parent=self.__frame)
            return False
        return True

    def on_remove_module(self, event):
        self.remove_selected_modules()

    def remove_selected_modules(self):
        if not self.ok_to_edit_pipeline():
            return
        with self.__pipeline.undoable_action("Remove modules"):
            selected_modules = self.__get_selected_modules()
            for module in selected_modules:
                for setting in module.settings():
                    if self.__setting_errors.has_key(setting.key()):
                        self.__frame.preferences_view.pop_error_text(self.__setting_errors.pop(setting.key()))
                self.__pipeline.remove_module(module.module_num)
            has_input_modules = any([m.is_input_module()
                                     for m in self.__pipeline.modules()])
            has_legacy_modules = any([m.is_load_module()
                                      for m in self.__pipeline.modules()])
            if (not has_input_modules) and (not has_legacy_modules):
                #
                # We need input modules if legacy modules have been deleted
                #
                self.__pipeline.init_modules()
            self.exit_test_mode()

    def exit_test_mode(self):
        """Exit test mode with all the bells and whistles

        This is safe to call if not in test mode
        """
        if self.is_in_debug_mode():
            self.stop_debugging()
            if cellprofiler.preferences.get_show_exiting_test_mode_dlg():
                self.show_exiting_test_mode()

    def on_duplicate_module(self, event):
        self.duplicate_modules(self.__get_selected_modules())

    def duplicate_modules(self, modules):
        if not self.ok_to_edit_pipeline():
            return

        selected_modules = self.__get_selected_modules()
        if len(selected_modules):
            module_num = selected_modules[-1].module_num + 1
        else:
            # insert module last if nothing selected
            module_num = len(self.__pipeline.modules()) + 1
        for m in modules:
            module = self.__pipeline.instantiate_module(m.module_name)
            module.module_num = module_num
            module.set_settings_from_values(
                cellprofiler.gui.pipeline.Pipeline.capture_module_settings(m),
                m.variable_revision_number, m.module_name, False)
            module.show_window = m.show_window  # copy visibility
            self.__pipeline.add_module(module)
            module_num += 1

    def on_module_up(self, event):
        """Move the currently selected modules up"""
        if not self.ok_to_edit_pipeline():
            return
        selected_modules = list(self.__get_selected_modules())
        if len(selected_modules) == 0:
            active_module = self.__pipeline_list_view.get_active_module()
            if active_module is None:
                return
            selected_modules = [active_module]
        for module in selected_modules:
            self.__pipeline.move_module(module.module_num, cellprofiler.pipeline.DIRECTION_UP)
        #
        # Major event - restart from scratch
        #
        if self.is_in_debug_mode():
            self.stop_debugging()
            if cellprofiler.preferences.get_show_exiting_test_mode_dlg():
                self.show_exiting_test_mode()

    def on_module_down(self, event):
        """Move the currently selected modules down"""
        if not self.ok_to_edit_pipeline():
            return
        selected_modules = list(self.__get_selected_modules())
        selected_modules.reverse()
        if len(selected_modules) == 0:
            active_module = self.__pipeline_list_view.get_active_module()
            if active_module is None:
                return
            selected_modules = [active_module]
        for module in selected_modules:
            self.__pipeline.move_module(
                module.module_num, cellprofiler.pipeline.DIRECTION_DOWN)
        #
        # Major event - restart from scratch
        #
        if self.is_in_debug_mode():
            self.stop_debugging()
            if cellprofiler.preferences.get_show_exiting_test_mode_dlg():
                self.show_exiting_test_mode()

    def on_update_module_enable(self, event):
        """Update the UI for the ENABLE_MODULE menu item / button

        event - an UpdateUIEvent for the item
        """
        active_module = self.__pipeline_list_view.get_active_module()
        if active_module is not None:
            event.SetText("Disable module {}".format(active_module.module_num) if active_module.enabled
                          else "Enable module {}".format(active_module.module_num))
        if active_module is None or active_module.is_input_module():
            event.Enable(False)
        else:
            event.Enable(True)

    def on_module_enable(self, event):
        """Toggle the active module's enable state"""
        active_module = self.__pipeline_list_view.get_active_module()
        if active_module is None:
            logger.warn("User managed to fire the enable/disable module event and no module was active")
            return
        if active_module.is_input_module():
            logger.warn("User managed to fire the enable/disable module event when an input module was active")
            return
        if active_module.enabled:
            self.__pipeline.disable_module(active_module)
        else:
            self.__pipeline.enable_module(active_module)

    def on_undo(self, event):
        wx.BeginBusyCursor()
        try:
            if self.__pipeline.has_undo():
                self.__pipeline.undo()
        finally:
            wx.EndBusyCursor()

    def on_update_undo_ui(self, event):
        event.Enable(self.__pipeline.has_undo() and not self.is_running())

    def on_add_to_pipeline(self, caller, event):
        """Add a module to the pipeline using the event's module loader

        caller - ignored

        event - an AddToPipeline event
        """
        if not self.ok_to_edit_pipeline():
            return
        active_module = self.__pipeline_list_view.get_active_module()
        if active_module is None:
            # insert module last if nothing selected
            module_num = len(self.__pipeline.modules(False)) + 1
        else:
            last_input_module_num = 0
            for module in self.__pipeline.modules(False):
                if module.is_input_module():
                    last_input_module_num = module.module_num
                else:
                    break
            module_num = max(active_module.module_num, last_input_module_num) + 1
        module = event.module_loader(module_num)
        module.show_window = True  # default to show in GUI
        remove_input_modules = False
        if (module.is_load_module() and
                any([m.is_input_module() for m in self.__pipeline.modules()])):
            #
            # A legacy load module, ask user if they want to convert to a
            # legacy pipeline
            #
            message = ("%s is a legacy input module that is incompatible\n"
                       "with the Images, Metadata, NamesAndTypes, and Groups\n"
                       "input modules. Do you want to remove these input\n"
                       "modules and use %s instead?") % (
                          module.module_name, module.module_name)
            if wx.MessageBox(
                    message,
                    caption="Use legacy input module, %s" % module.module_name,
                    style=wx.YES_NO | wx.YES_DEFAULT | wx.ICON_QUESTION,
                    parent=self.__frame) != wx.YES:
                return
            remove_input_modules = True

        if self.__pipeline.volumetric() and not module.volumetric():
            message = "{} does not support processing 3D data and will not be added to the pipeline.".format(
                module.module_name
            )

            wx.MessageBox(
                message,
                caption="Warning",
                style=wx.OK
            )

            return

        self.__pipeline.add_module(module)
        if remove_input_modules:
            while True:
                for m in self.__pipeline.modules():
                    if m.is_input_module():
                        self.__pipeline.remove_module(m.module_num)
                        break
                else:
                    break
            self.__pipeline_list_view.select_one_module(module.module_num)

            #
            # Major event - restart from scratch
            #
            # if self.is_in_debug_mode():
            #    self.stop_debugging()

    def __on_module_view_event(self, caller, event):
        assert isinstance(event,
                          cellprofiler.gui.moduleview.SettingEditedEvent), '%s is not an instance of CellProfiler.CellProfilerGUI.ModuleView.SettingEditedEvent' % (
            str(event))
        setting = event.get_setting()
        proposed_value = event.get_proposed_value()
        setting.set_value_text(proposed_value)
        module = event.get_module()
        module.on_setting_changed(setting, self.__pipeline)
        is_image_set_modification = module.change_causes_prepare_run(setting)
        self.__pipeline.edit_module(event.get_module().module_num,
                                    is_image_set_modification)
        if self.is_in_debug_mode() and is_image_set_modification:
            #
            # If someone edits a really important setting in debug mode,
            # then you want to reset the debugger to reprocess the image set
            # list.
            #
            self.stop_debugging()
            if cellprofiler.preferences.get_show_exiting_test_mode_dlg():
                self.show_exiting_test_mode()

    def status_callback(self, *args):
        self.__frame.preferences_view.on_pipeline_progress(*args)

    def on_run_multiple_pipelines(self, event):
        """Menu handler for run multiple pipelines"""
        dlg = runmultiplepipelinesdialog.RunMultplePipelinesDialog(
            parent=self.__frame,
            title="Run multiple pipelines",
            style=wx.DEFAULT_DIALOG_STYLE | wx.RESIZE_BORDER | wx.THICK_FRAME,
            size=(640, 480))
        try:
            if dlg.ShowModal() == wx.ID_OK:
                self.pipeline_list = dlg.get_pipelines()
                self.run_next_pipeline(event)
        except:
            dlg.Destroy()

    def run_next_pipeline(self, event):
        if len(self.pipeline_list) == 0:
            return
        pipeline_details = self.pipeline_list.pop(0)
        self.do_load_pipeline(pipeline_details.path)
        cellprofiler.preferences.set_default_image_directory(pipeline_details.default_input_folder)
        cellprofiler.preferences.set_default_output_directory(pipeline_details.default_output_folder)
        cellprofiler.preferences.set_output_file_name(pipeline_details.measurements_file)
        self.on_analyze_images(event)

    def on_analyze_images(self, event):
        """Handle a user request to start running the pipeline"""
        self.do_analyze_images()

    def do_analyze_images(self):
        """Analyze images using the current workspace and pipeline"""
        ##################################
        #
        # Preconditions:
        # * Pipeline has no errors
        # * Default input and output directories are valid
        #
        ##################################

        if cellprofiler.preferences.get_wants_pony():
            wx.Sound(os.path.join(cellprofiler.icons.resources, "HorseWhinnying.wav")).Play()

        ok, reason = self.__frame.preferences_view.check_preferences()

        if ok:
            try:
                self.__pipeline.test_valid()
            except cellprofiler.setting.ValidationError, v:
                ok = False
                reason = v.message
        if not ok:
            if wx.MessageBox("%s\nAre you sure you want to continue?" % reason,
                             "Problems with pipeline", wx.YES_NO) != wx.YES:
                self.pipeline_list = []
                return
        ##################################
        #
        # Start the pipeline
        #
        ##################################

        try:
            self.__module_view.disable()
            self.__pipeline_list_view.allow_editing(False)
            self.__frame.preferences_view.on_analyze_images()
            with cellprofiler.gui.pipeline.Pipeline.PipelineListener(
                    self.__pipeline, self.on_prepare_run_error_event):
                if not self.__pipeline.prepare_run(self.__workspace):
                    self.stop_running()
                    return
            measurements_file_path = None
            if cellprofiler.preferences.get_write_MAT_files() == cellprofiler.preferences.WRITE_HDF5:
                measurements_file_path = self.get_output_file_path()

            num_workers = min(
                len(self.__workspace.measurements.get_image_numbers()),
                cellprofiler.preferences.get_max_workers())
            self.__analysis = cellprofiler.analysis.Analysis(
                self.__pipeline,
                measurements_file_path,
                initial_measurements=self.__workspace.measurements)
            self.__analysis.start(self.analysis_event_handler,
                                  num_workers)
            self.__frame.preferences_view.update_worker_count_info(num_workers)
            self.enable_module_controls_panel_buttons()
            self.populate_goto_menu()

        except Exception as instance:
            extended_message = "Failure in analysis startup"

            error = cellprofiler.gui.dialog.Error("Error", extended_message)

            if error.status is wx.ID_CANCEL:
                cellprofiler.preferences.cancel_progress()

                self.stop_running()

        return

    def on_prepare_run_error_event(self, pipeline, event):
        """Display an error message box on error during prepare_run

        This is called if the pipeline is misconfigured - an unrecoverable
        error that's the user's fault.
        """
        if isinstance(event, cellprofiler.pipeline.PrepareRunErrorEvent):
            if event.module is None:
                caption = "Cannot run pipeline"
                message = ("The pipeline cannot be started because of\n"
                           "a configuration problem:\n\n%s") % event.message
            else:
                caption = "Cannot run pipeline: misconfiguration in %s" % \
                          event.module.module_name
                message = ("The pipeline cannot be started because of\n"
                           "a configuration problem in the %s module:\n\n%s") % \
                          (event.module.module_name, event.message)
            wx.MessageBox(
                message=message,
                caption=caption,
                parent=self.__frame,
                style=wx.ICON_ERROR | wx.OK)

    def analysis_event_handler(self, evt):
        PRI_EXCEPTION, PRI_INTERACTION, PRI_DISPLAY = range(3)

        if isinstance(evt, cellprofiler.analysis.AnalysisStarted):
            wx.CallAfter(self.show_analysis_controls)
        elif isinstance(evt, cellprofiler.analysis.AnalysisProgress):
            print "Progress", evt.counts
            total_jobs = sum(evt.counts.values())
            completed = sum(map(
                (lambda status: evt.counts.get(status, 0)),
                (cellprofiler.analysis.AnalysisRunner.STATUS_DONE,
                 cellprofiler.analysis.AnalysisRunner.STATUS_FINISHED_WAITING)))
            wx.CallAfter(self.__frame.preferences_view.on_pipeline_progress,
                         total_jobs, completed)
        elif isinstance(evt, cellprofiler.analysis.AnalysisFinished):
            print ("Cancelled!" if evt.cancelled else "Finished!")
            # drop any interaction/display requests or exceptions
            while True:
                try:
                    self.interaction_request_queue.get_nowait()  # in case the queue's been emptied
                except Queue.Empty:
                    break
            if evt.cancelled:
                self.pipeline_list = []

            wx.CallAfter(self.on_stop_analysis, evt)
        elif isinstance(evt, cellprofiler.analysis.DisplayRequest):
            wx.CallAfter(self.module_display_request, evt)
        elif isinstance(evt, cellprofiler.analysis.DisplayPostRunRequest):
            wx.CallAfter(self.module_display_post_run_request, evt)
        elif isinstance(evt, cellprofiler.analysis.DisplayPostGroupRequest):
            wx.CallAfter(self.module_display_post_group_request, evt)
        elif isinstance(evt, cellprofiler.analysis.InteractionRequest):
            self.interaction_request_queue.put((PRI_INTERACTION, self.module_interaction_request, evt))
            wx.CallAfter(self.handle_analysis_feedback)
        elif isinstance(evt, cellprofiler.analysis.OmeroLoginRequest):
            self.interaction_request_queue.put((PRI_INTERACTION, self.omero_login_request, evt))
            wx.CallAfter(self.handle_analysis_feedback)
        elif isinstance(evt, cellprofiler.analysis.ExceptionReport):
            self.interaction_request_queue.put((PRI_EXCEPTION, self.analysis_exception, evt))
            wx.CallAfter(self.handle_analysis_feedback)
        elif isinstance(evt, (cellprofiler.analysis.DebugWaiting, cellprofiler.analysis.DebugComplete)):
            # These are handled by the dialog reading the debug
            # request queue
            if self.debug_request_queue is None:
                # Things are in a bad state here, possibly because the
                # user hasn't properly run the debugger. Chances are that
                # the user knows that something is going wrong.
                evt.reply(cellprofiler.analysis.ServerExited())
            else:
                self.debug_request_queue.put(evt)
        elif isinstance(evt, cellprofiler.analysis.AnalysisPaused):
            wx.CallAfter(self.show_resume_button)
        elif isinstance(evt, cellprofiler.analysis.AnalysisResumed):
            wx.CallAfter(self.show_pause_button)
        elif isinstance(evt, cellprofiler.pipeline.RunExceptionEvent):
            # exception in (prepare/post)_(run/group)
            wx.CallAfter(self.__on_pipeline_event, self.__pipeline, evt)
        else:
            raise ValueError("Unknown event type %s %s" % (type(evt), evt))

    def handle_analysis_feedback(self):
        """Process any pending exception or interaction requests from the
        pipeline.  This function guards against multiple modal dialogs being
        opened, which can overwhelm the user and cause UI hangs.
        """
        # just in case.
        assert wx.Thread_IsMain(), "PipelineController.handle_analysis_feedback() must be called from main thread!"

        # only one window at a time
        if self.interaction_pending:
            return

        try:
            pri_func_args = self.interaction_request_queue.get_nowait()  # in case the queue's been emptied
        except Queue.Empty:
            return

        self.interaction_pending = True
        try:
            pri_func_args[1](*pri_func_args[2:])
            if not self.interaction_request_queue.empty():
                wx.CallAfter(self.handle_analysis_feedback)
        finally:
            self.interaction_pending = False

    def module_display_request(self, evt):
        """
        """
        assert wx.IsMainThread(), "PipelineController.module_display_request() must be called from main thread!"

        module_num = evt.module_num
        if module_num <= 0 or \
                        module_num > len(self.__pipeline.modules(exclude_disabled=False)):
            # Defensive coding: module was deleted?
            logger.warning(
                "Failed to display module # %d. The pipeline may have been edited during analysis" % module_num)
            evt.reply(cellprofiler.analysis.Ack())
            return

        # use our shared workspace
        self.__workspace.display_data.__dict__.update(evt.display_data_dict)
        try:
            module = self.__pipeline.modules(exclude_disabled=False)[module_num - 1]
            if module.display != cellprofiler.module.Module.display:
                fig = self.__workspace.get_module_figure(module,
                                                         evt.image_set_number,
                                                         self.__frame)
                module.display(self.__workspace, fig)
                if hasattr(fig.figure.canvas, "_isDrawn"):
                    fig.figure.canvas._isDrawn = False
                fig.figure.canvas.Refresh()
        except:
            _, exc, tb = sys.exc_info()

            traceback.print_tb(tb, logger)

            error = cellprofiler.gui.dialog.Error("Error", exc.message)

            if error.status is wx.ID_CANCEL:
                cellprofiler.preferences.cancel_progress()
        finally:
            # we need to ensure that the reply_cb gets a reply
            evt.reply(cellprofiler.analysis.Ack())

    def module_display_post_run_request(self, evt):
        assert wx.IsMainThread(), "PipelineController.module_post_run_display_request() must be called from main thread!"
        module_num = evt.module_num
        # use our shared workspace
        self.__workspace.display_data.__dict__.update(evt.display_data.__dict__)
        try:
            module = self.__pipeline.modules(exclude_disabled=False)[module_num - 1]
            if module.display_post_run != cellprofiler.module.Module.display_post_run:
                image_number = self.__workspace.measurements.image_set_count
                fig = self.__workspace.get_module_figure(module,
                                                         image_number,
                                                         self.__frame)
                module.display_post_run(self.__workspace, fig)
                fig.Refresh()
        except:
            _, exc, tb = sys.exc_info()

            traceback.print_tb(tb, logger)

            error = cellprofiler.gui.dialog.Error("Error", exc.message)

            if error.status is wx.ID_CANCEL:
                cellprofiler.preferences.cancel_progress()

    def module_display_post_group_request(self, evt):
        assert wx.IsMainThread(), "PipelineController.module_post_group_display_request() must be called from main thread!"
        module_num = evt.module_num
        # use our shared workspace
        self.__workspace.display_data.__dict__.update(evt.display_data)
        try:
            module = self.__pipeline.modules(exclude_disabled=False)[module_num - 1]
            if module.display_post_group != cellprofiler.module.Module.display_post_group:
                image_number = evt.image_set_number
                fig = self.__workspace.get_module_figure(module,
                                                         image_number,
                                                         self.__frame)
                module.display_post_group(self.__workspace, fig)
                fig.Refresh()
        except:
            _, exc, tb = sys.exc_info()

            traceback.print_tb(tb, logger)

            error = cellprofiler.gui.dialog.Error("Error", exc.message)

            if error.status is wx.ID_CANCEL:
                cellprofiler.preferences.cancel_progress()
        finally:
            evt.reply(cellprofiler.analysis.Ack())

    def module_interaction_request(self, evt):
        """forward a module interaction request from the running pipeline to
        our own pipeline's instance of the module, and reply with the result.
        """
        module_num = evt.module_num
        # extract args and kwargs from the request.
        # see main().interaction_handler() in worker.py
        args = [evt.__dict__['arg_%d' % idx] for idx in range(evt.num_args)]
        kwargs = dict((name, evt.__dict__['kwarg_%s' % name]) for name in evt.kwargs_names)
        result = ""
        try:
            module = self.__pipeline.modules(
                exclude_disabled=False)[module_num - 1]
            result = module.handle_interaction(*args, **kwargs)
        except:
            _, exc, tb = sys.exc_info()

            traceback.print_tb(tb, logger)

            error = cellprofiler.gui.dialog.Error("Error", exc.message)

            if error.status is wx.ID_CANCEL:
                cellprofiler.preferences.cancel_progress()
        finally:
            # we need to ensure that the reply_cb gets a reply (even if it
            # being empty causes futher exceptions).
            evt.reply(cellprofiler.analysis.InteractionReply(result=result))

    @staticmethod
    def omero_login_request(evt):
        """Handle retrieval of the Omero credentials"""
        from bioformats.formatreader import get_omero_credentials
        evt.reply(cellprofiler.analysis.OmeroLoginReply(get_omero_credentials()))

    def analysis_exception(self, evt):
        """Report an error in analysis to the user, giving options for
        skipping, aborting, and debugging."""

        assert wx.IsMainThread(), "PipelineController.analysis_exception() must be called from main thread!"

        self.debug_request_queue = Queue.Queue()

        evtlist = [evt]

        def remote_debug(evtlist=evtlist):
            # choose a random string for verification
            verification = ''.join(random.choice(string.ascii_letters) for x in range(5))
            evt = evtlist[0]
            # Request debugging.  We get back a port.
            evt.reply(
                cellprofiler.analysis.ExceptionPleaseDebugReply(
                    cellprofiler.analysis.DEBUG,
                    hashlib.sha1(verification).hexdigest()))
            evt = self.debug_request_queue.get()
            port = evt.port
            result = wx.MessageBox(
                "Remote PDB waiting on port %d\nUse '%s' for verification" %
                (port, verification),
                "Remote debugging started.",
                wx.OK | wx.CANCEL | wx.ICON_INFORMATION)
            if result == wx.ID_CANCEL:
                evt.reply(cellprofiler.analysis.DebugCancel())
                return False
            # Acknowledge the port request, and we'll get back a
            # DebugComplete(), which we use as a new evt to reply with the
            # eventual CONTINUE/STOP choice.
            with wx.ProgressDialog(
                            "Remote debugging on port %d" % port,
                    "Debugging remotely, Cancel to abandon",
                    style=wx.PD_APP_MODAL | wx.PD_CAN_ABORT) as dlg:
                while True:
                    try:
                        evtlist[0] = self.debug_request_queue.get(timeout=.25)
                        return True
                    except Queue.Empty:
                        keep_going, skip = dlg.UpdatePulse(
                            "Debugging remotely, Cancel to abandon")
                        if not keep_going:
                            self.debug_request_queue = None
                            return False

        if evt.module_name is not None:
            message = (("Error while processing %s:\n"
                        "%s\n\nDo you want to stop processing?") %
                       (evt.module_name, evt))
        else:
            message = (("Error while processing (remote worker):\n"
                        "%s\n\nDo you want to stop processing?") %
                       evt)

        error = cellprofiler.gui.dialog.Error("Error", message)

        if error.status is wx.ID_CANCEL:
            cellprofiler.preferences.cancel_progress()

            self.__analysis.cancel()

            disposition = ED_STOP
        else:
            disposition = ED_CONTINUE

        evtlist[0].reply(cellprofiler.analysis.Reply(disposition=disposition))

        wx.Yield()  # This allows cancel events to remove other exceptions from the queue.

    def on_restart(self, event):
        """Restart a pipeline from a measurements file"""
        dlg = wx.FileDialog(self.__frame, "Select measurements file",
                            wildcard="Measurements file (*.mat, *.h5)|*.mat;*.h5",
                            style=wx.FD_OPEN)
        try:
            if dlg.ShowModal() != wx.ID_OK:
                return
            path = dlg.GetPath()
        finally:
            dlg.Destroy()

        ##################################
        #
        # Start the pipeline
        #
        ##################################

        try:
            measurements = cellprofiler.measurement.load_measurements(path)
            pipeline_txt = measurements.get_experiment_measurement(
                cellprofiler.pipeline.M_PIPELINE)
            self.__pipeline.loadtxt(cStringIO.StringIO(pipeline_txt.encode("utf-8")))
            self.__module_view.disable()
            self.__pipeline_list_view.allow_editing(False)
            self.__frame.preferences_view.on_analyze_images()
            measurements_file_path = None
            if cellprofiler.preferences.get_write_MAT_files() == cellprofiler.preferences.WRITE_HDF5:
                measurements_file_path = self.get_output_file_path()

            self.__analysis = cellprofiler.analysis.Analysis(
                self.__pipeline,
                measurements_file_path,
                initial_measurements=measurements)
            self.__analysis.start(self.analysis_event_handler,
                                  overwrite=False)

        except Exception as instance:
            extended_message = "Failure in analysis startup"

            error = cellprofiler.gui.dialog.Error("Error", extended_message)

            if error.status is wx.ID_CANCEL:
                cellprofiler.preferences.cancel_progress()

            self.stop_running()

    def on_pause(self, event):
        self.__frame.preferences_view.pause(True)
        self.__pause_pipeline = True
        self.__analysis.pause()
        self.__pause_button.Enable(False)

    def on_resume(self, event):
        self.__frame.preferences_view.pause(False)
        self.__pause_pipeline = False
        self.__analysis.resume()
        self.__resume_button.Enable(False)

    def on_stop_running(self, event):
        """Handle a user interface request to stop running"""
        self.__stop_analysis_button.Enable(False)
        self.pipeline_list = []
        if (self.__analysis is not None) and self.__analysis.check_running():
            self.__analysis.cancel()
            return  # self.stop_running() will be called when we receive the
            # AnalysisCancelled event in self.analysis_event_handler.
        self.stop_running()

    def on_stop_analysis(self, event):
        """Stop an analysis run.

        Handle chores that need completing after an analysis is cancelled
        or finished, like closing the measurements file or writing the .MAT
        file.

        event - a cpanalysis.AnalysisFinished event
        """
        try:
            if cellprofiler.preferences.get_write_MAT_files() is True:
                # The user wants to write a .mat file.
                if event.cancelled:
                    if event.measurements is None:
                        return
                    with wx.FileDialog(
                            self.__frame,
                            "Save measurements to a file",
                            wildcard="CellProfiler measurements (*.mat)|*.mat",
                            style=wx.FD_SAVE | wx.FD_OVERWRITE_PROMPT) as dlg:
                        if dlg.ShowModal() == wx.ID_OK:
                            path = dlg.Path
                        else:
                            return
                else:
                    path = self.get_output_file_path()
                    if path is None:
                        return
                self.__pipeline.save_measurements(path, event.measurements)
        finally:
            m = event.measurements
            status = m[cellprofiler.measurement.IMAGE, cellprofiler.analysis.AnalysisRunner.STATUS,
                       m.get_image_numbers()]
            n_image_sets = sum([
                                   x == cellprofiler.analysis.AnalysisRunner.STATUS_DONE for x in status])
            self.stop_running()
            if cellprofiler.preferences.get_show_analysis_complete_dlg():
                self.show_analysis_complete(n_image_sets)
            m.close()
            self.run_next_pipeline(None)

    def stop_running(self):
        if self.is_running():
            self.__analysis.cancel()
            self.__analysis = None
        self.__frame.preferences_view.on_stop_analysis()
        self.__module_view.enable()
        self.__pipeline_list_view.allow_editing(True)
        self.show_launch_controls()
        self.enable_module_controls_panel_buttons()

    def is_in_debug_mode(self):
        """True if there's some sort of debugging in progress"""
        return self.__debug_image_set_list is not None

    def on_debug_toggle(self, event):
        if self.is_in_debug_mode():
            self.on_debug_stop(event)
        else:
            self.on_debug_start(event)

    def on_debug_start(self, event):
        module = self.__pipeline_list_view.reset_debug_module()
        if module is None:
            wx.MessageBox("Test mode is disabled because this pipeline\n"
                          "does not have any modules to run.",
                          "Test mode is disabled",
                          style=wx.OK | wx.ICON_ERROR,
                          parent=self.__frame)
            return
        self.start_debugging()

    def start_debugging(self):
        self.__pipeline.test_mode = True
        self.__pipeline_list_view.set_debug_mode(True)
        self.__test_controls_panel.GetParent().GetSizer().Layout()
        self.show_test_controls()
        with cellprofiler.gui.pipeline.Pipeline.PipelineListener(
                self.__pipeline, self.on_prepare_run_error_event):
            if not self.__workspace.refresh_image_set():
                self.stop_debugging()
                return False

        self.close_debug_measurements()
        self.__debug_measurements = cellprofiler.measurement.Measurements(
            copy=self.__workspace.measurements,
            mode="memory")
        self.__debug_object_set = cellprofiler.object.ObjectSet(can_overwrite=True)
        self.__frame.enable_debug_commands()
        assert isinstance(self.__pipeline, cellprofiler.gui.pipeline.Pipeline)
        self.__debug_image_set_list = cellprofiler.image.ImageSetList(True)
        workspace = cellprofiler.gui.workspace.Workspace(self.__pipeline, None, None, None,
                                                     self.__debug_measurements,
                                                     self.__debug_image_set_list,
                                                     self.__frame)
        try:
            workspace.set_file_list(self.__workspace.file_list)
            self.__keys, self.__groupings = self.__pipeline.get_groupings(
                workspace)

            self.__grouping_index = 0
            self.__within_group_index = 0
            self.__pipeline.prepare_group(workspace,
                                          self.__groupings[0][0],
                                          self.__groupings[0][1])
        finally:
            workspace.set_file_list(None)
        self.__debug_outlines = {}
        if not self.debug_init_imageset():
            self.stop_debugging()
            return False
        return True

    def close_debug_measurements(self):
        del self.__debug_measurements
        self.__debug_measurements = None

    def on_debug_stop(self, event):
        self.stop_debugging()

    def stop_debugging(self):
        from bioformats.formatreader import clear_image_reader_cache
        clear_image_reader_cache()
        self.__pipeline.test_mode = False
        self.__pipeline_list_view.set_debug_mode(False)
        self.__test_controls_panel.GetParent().GetSizer().Layout()
        self.__frame.enable_launch_commands()
        self.__debug_image_set_list = None
        self.close_debug_measurements()
        self.__debug_object_set = None
        self.__debug_outlines = None
        self.__debug_grids = None
        self.__pipeline_list_view.on_stop_debugging()
        self.__pipeline.end_run()
        self.show_launch_controls()

    def do_step(self, module, select_next_module=True):
        """Do a debugging step by running a module
        """
        failure = 1
        old_cursor = self.__frame.GetCursor()
        self.__frame.SetCursor(wx.Cursor(wx.CURSOR_WAIT))
        try:
            image_set_number = self.__debug_measurements.image_set_number
            self.__debug_measurements.add_image_measurement(
                cellprofiler.pipeline.GROUP_NUMBER, self.__grouping_index)
            self.__debug_measurements.add_image_measurement(
                cellprofiler.pipeline.GROUP_INDEX, self.__within_group_index)
            workspace = cellprofiler.gui.workspace.Workspace(self.__pipeline,
                                                         module,
                                                         self.__debug_measurements,
                                                         self.__debug_object_set,
                                                         self.__debug_measurements,
                                                         self.__debug_image_set_list,
                                                         self.__frame if module.show_window else None,
                                                         outlines=self.__debug_outlines)
            self.__debug_grids = workspace.set_grids(self.__debug_grids)
            cancelled = [False]

            def cancel_handler(cancelled=cancelled):
                cancelled[0] = True

            workspace.cancel_handler = cancel_handler
            self.__pipeline.run_module(module, workspace)
            if cancelled[0]:
                self.__frame.SetCursor(old_cursor)
                return False

            if module.show_window:
                fig = workspace.get_module_figure(module, image_set_number)
                module.display(workspace, fig)
                fig.Refresh()
            workspace.refresh()
            if workspace.disposition == cellprofiler.workspace.DISPOSITION_SKIP:
                self.last_debug_module()
            elif (module.module_num < len(self.__pipeline.modules()) and
                      select_next_module):
                self.__pipeline_list_view.select_one_module(module.module_num + 1)
            failure = 0
            cellprofiler.gui.viewworkspace.update_workspace_viewer(workspace)
        except Exception, instance:
            logger.error("Failed to run module %s", module.module_name,
                         exc_info=True)
            event = cellprofiler.pipeline.RunExceptionEvent(instance, module)
            self.__pipeline.notify_listeners(event)
            if event.cancel_run:
                self.on_debug_stop(event)
                failure = -1
            failure = 1
        self.__frame.SetCursor(old_cursor)
        if ((module.module_name != 'Restart' or failure == -1) and
                    self.__debug_measurements is not None):
            module_error_measurement = 'ModuleError_%02d%s' % (module.module_num, module.module_name)
            self.__debug_measurements.add_measurement('Image',
                                                      module_error_measurement,
                                                      failure)
        return failure == 0

    def current_debug_module(self):
        assert self.is_in_debug_mode()
        return self.__pipeline_list_view.get_current_debug_module()

    def next_debug_module(self):
        return self.__pipeline_list_view.advance_debug_module() is not None

    def last_debug_module(self):
        for module in reversed(self.__pipeline.modules()):
            if not module.is_input_module():
                self.__pipeline_list_view.set_current_debug_module(module)
                return module
        self.__pipeline_list_view.reset_debug_module()
        return None

    def on_debug_step(self, event):
        module = self.current_debug_module()
        if module is None:
            return
        success = self.do_step(module)
        if success:
            self.next_debug_module()

    def on_debug_continue(self, event):
        first_module = self.current_debug_module()
        if first_module is None:
            return
        count = 1
        for module in self.__pipeline.modules()[first_module.module_num:]:
            if module.wants_pause:
                break
            count += 1
        message_format = "Running module %d of %d: %s"
        index = 0
        with wx.ProgressDialog(
                "Running modules in test mode",
                        message_format % (index + 1, count, first_module.module_name),
                maximum=count,
                parent=self.__frame,
                style=wx.PD_APP_MODAL | wx.PD_AUTO_HIDE | wx.PD_CAN_ABORT) as dlg:
            dlg.Show()
            max_message_width = None
            while True:
                assert isinstance(dlg, wx.ProgressDialog)
                module = self.current_debug_module()
                message = message_format % (
                    index + 1, count, module.module_name)
                message_width = dlg.GetTextExtent(message)[0]
                if max_message_width is None:
                    max_message_width = message_width
                elif max_message_width < message_width:
                    diff = message_width - max_message_width
                    max_message_width = message_width
                    width, height = dlg.GetSize()
                    width += diff
                    dlg.SetSize(wx.Size(width, height))
                wants_continue, wants_skip = dlg.Update(index, message)
                if not wants_continue:
                    return
                index += 1
                success = self.do_step(module)
                if not success:
                    return
                if not self.next_debug_module():
                    return
                if self.current_debug_module().wants_pause:
                    return

    def on_debug_next_image_set(self, event):
        #
        # We have two indices, one into the groups and one into
        # the image indexes within the groups
        #
        keys, image_numbers = self.__groupings[self.__grouping_index]
        if len(image_numbers) == 0:
            return
        self.__within_group_index = ((self.__within_group_index + 1) %
                                     len(image_numbers))
        image_number = image_numbers[self.__within_group_index]
        self.__debug_measurements.next_image_set(image_number)
        self.debug_init_imageset()
        self.__debug_outlines = {}

    def on_debug_prev_image_set(self, event):
        keys, image_numbers = self.__groupings[self.__grouping_index]
        self.__within_group_index = ((self.__within_group_index + len(image_numbers) - 1) %
                                     len(image_numbers))
        image_number = image_numbers[self.__within_group_index]
        self.__debug_measurements.next_image_set(image_number)
        self.__pipeline_list_view.reset_debug_module()
        self.__debug_outlines = {}

    def on_debug_next_group(self, event):
        if self.__grouping_index is not None:
            self.debug_choose_group(((self.__grouping_index + 1) %
                                     len(self.__groupings)))

    def on_debug_prev_group(self, event):
        if self.__grouping_index is not None:
            self.debug_choose_group(((self.__grouping_index + len(self.__groupings) - 1) %
                                     len(self.__groupings)))

    def on_debug_random_image_set(self, event):
        group_index = 0 if len(self.__groupings) == 1 else numpy.random.randint(0, len(self.__groupings) - 1, size=1)
        keys, image_numbers = self.__groupings[group_index]
        if len(image_numbers) == 0:
            return
        numpy.random.seed()
        image_number_index = numpy.random.randint(1, len(image_numbers), size=1)[0]
        self.__within_group_index = ((image_number_index - 1) % len(image_numbers))
        image_number = image_numbers[self.__within_group_index]
        self.__debug_measurements.next_image_set(image_number)
        self.__pipeline_list_view.reset_debug_module()
        self.__debug_outlines = {}

    def debug_choose_group(self, index):
        self.__grouping_index = index
        self.__within_group_index = 0
        workspace = cellprofiler.gui.workspace.Workspace(self.__pipeline, None, None, None,
                                                     self.__debug_measurements,
                                                     self.__debug_image_set_list,
                                                     self.__frame)

        self.__pipeline.prepare_group(workspace,
                                      self.__groupings[self.__grouping_index][0],
                                      self.__groupings[self.__grouping_index][1])
        key, image_numbers = self.__groupings[self.__grouping_index]
        image_number = image_numbers[self.__within_group_index]
        self.__debug_measurements.next_image_set(image_number)
        self.__pipeline_list_view.reset_debug_module()
        self.__debug_outlines = {}

    def on_debug_choose_group(self, event):
        """Choose a group"""
        if len(self.__groupings) < 2:
            wx.MessageBox("There is only one group and it is currently running in test mode", "Choose image group")
            return
        dialog = wx.Dialog(self.__frame, title="Choose an image group",
                           style=wx.RESIZE_BORDER | wx.DEFAULT_DIALOG_STYLE)
        super_sizer = wx.BoxSizer(wx.VERTICAL)
        dialog.SetSizer(super_sizer)
        super_sizer.Add(wx.StaticText(dialog, label="Select a group set for testing:"), 0, wx.EXPAND | wx.ALL, 5)
        choices = []

        for grouping, image_numbers in self.__groupings:
            text = ["%s=%s" % (k, v) for k, v in grouping.iteritems()]
            text = ', '.join(text)
            choices.append(text)
        lb = wx.ListBox(dialog, choices=choices)
        if self.__grouping_index < len(choices):
            lb.Select(self.__grouping_index)
            lb.EnsureVisible(self.__grouping_index)
        else:
            lb.Select(0)
        super_sizer.Add(lb, 1, wx.EXPAND | wx.ALL, 10)
        super_sizer.Add(wx.StaticLine(dialog), 0, wx.EXPAND | wx.ALL, 5)
        btnsizer = wx.StdDialogButtonSizer()
        btnsizer.AddButton(wx.Button(dialog, wx.ID_OK))
        btnsizer.AddButton(wx.Button(dialog, wx.ID_CANCEL))
        btnsizer.Realize()
        super_sizer.Add(btnsizer)
        super_sizer.Add((2, 2))
        dialog.Fit()
        dialog.CenterOnParent()
        try:
            if dialog.ShowModal() == wx.ID_OK:
                self.debug_choose_group(lb.GetSelection())
        finally:
            dialog.Destroy()

    def on_debug_choose_image_set(self, event):
        """Choose one of the current image sets

        """

        def feature_cmp(x, y):
            if "_" not in x or "_" not in y:
                return cmp(x, y)
            (cx, fx), (cy, fy) = [z.split("_", 1) for z in (x, y)]
            #
            # For image names, group image file, path and frame consecutively
            #
            # Put metadata first.
            #
            file_md_order = (cellprofiler.measurement.C_FILE_NAME, cellprofiler.measurement.C_PATH_NAME,
                             cellprofiler.measurement.C_FRAME)
            cx_is_file_md, cy_is_file_md = \
                [cz in file_md_order for cz in (cx, cy)]
            if cx_is_file_md:
                if not cy_is_file_md:
                    return 1
                elif fx != fy:
                    return cmp(fx, fy)
                else:
                    cx_priority, cy_priority = \
                        [file_md_order.index(cz) for cz in (cx, cy)]
                    return cmp(cx_priority, cy_priority)
            elif cy_is_file_md:
                return -1
            else:
                return cmp(x, y)

        m = self.__debug_measurements
        features = sorted(
            [f for f in m.get_feature_names(cellprofiler.measurement.IMAGE) if f.split("_")[0] in
             (cellprofiler.measurement.C_METADATA, cellprofiler.measurement.C_FILE_NAME,
              cellprofiler.measurement.C_PATH_NAME, cellprofiler.measurement.C_FRAME)],
            cmp=feature_cmp)
        image_numbers = numpy.array(self.__groupings[self.__grouping_index][1], int)
        columns = dict([
                           (f, m[cellprofiler.measurement.IMAGE, f, image_numbers]) for f in features])
        choices = {}
        for i, image_number in enumerate(image_numbers):
            choices[image_number] = [columns[f][i] for f in features]

        if len(choices) == 0:
            wx.MessageBox("Sorry, there are no available images. Check your LoadImages module's settings",
                          "Can't choose image")
            return
        if len(choices) > 1:
            # Get rid of columns with redundant info
            useless_columns = []
            cvalues = choices.values()
            for i, f in enumerate(features):
                if all([cv[i] == cvalues[0][i] for cv in cvalues[1:]]):
                    useless_columns.insert(0, i)
            for i in useless_columns:
                for cv in cvalues:
                    del cv[i]
                del features[i]

        class ListCtrlAndWidthMixin(wx.ListCtrl, wx.lib.mixins.listctrl.ListCtrlAutoWidthMixin):
            pass

        class ChooseImageSetDialog(wx.Dialog, wx.lib.mixins.listctrl.ColumnSorterMixin):
            def __init__(self, parent):
                dlg_size = cellprofiler.preferences.get_choose_image_set_frame_size()
                if dlg_size is None:
                    dlg_size = wx.DefaultSize
                wx.Dialog.__init__(
                    self, parent,
                    title="Choose an image cycle",
                    size=dlg_size,
                    style=wx.RESIZE_BORDER | wx.DEFAULT_DIALOG_STYLE)
                super_sizer = wx.BoxSizer(wx.VERTICAL)
                self.SetSizer(super_sizer)
                super_sizer.Add(
                    wx.StaticText(
                        self, label="Select an image cycle for testing:"),
                    0, wx.EXPAND | wx.ALL, 5)
                self.list_ctrl = ListCtrlAndWidthMixin(
                    self,
                    style=wx.LC_REPORT)
                self.list_ctrl.InsertColumn(0, "Image #")
                total_width = self.list_ctrl.GetTextExtent("Image #")[0]
                for i, f in enumerate(features):
                    if f.startswith(cellprofiler.measurement.C_METADATA):
                        name = f[(len(cellprofiler.measurement.C_METADATA) + 1):]
                    elif f.startswith(cellprofiler.measurement.C_FILE_NAME):
                        name = f[(len(cellprofiler.measurement.C_FILE_NAME) + 1):]
                    elif f.startswith(cellprofiler.measurement.C_FRAME):
                        name = f[(len(cellprofiler.measurement.C_FRAME) + 1):] + " frame"
                    else:
                        name = f[(len(cellprofiler.measurement.C_PATH_NAME) + 1):] + " folder"
                    self.list_ctrl.InsertColumn(i + 1, name)
                    width = 0
                    for row in choices.values():
                        w, h = self.list_ctrl.GetTextExtent(unicode(row[i]))
                        if w > width:
                            width = w
                    self.list_ctrl.SetColumnWidth(i + 1, width + 15)
                    total_width += width + 25
                total_width += 30
                self.list_ctrl.SetMinSize(
                    wx.Size(min(total_width, 640), self.list_ctrl.GetMinHeight()))
                self.itemDataMap = dict([
                                            (k,
                                             [u"%06d" % v if isinstance(v, int) else
                                              u"%020.10f" % v if isinstance(v, float) else
                                              unicode(v) for v in [k] + choices[k]]) for k in choices])

                for image_number in sorted(choices.keys()):
                    row = [unicode(image_number)] + \
                          [unicode(x) for x in choices[image_number]]
                    pos = self.list_ctrl.Append(row)
                    self.list_ctrl.SetItemData(pos, image_number)
                wx.lib.mixins.listctrl.ColumnSorterMixin.__init__(self, self.list_ctrl.GetCol)
                super_sizer.Add(self.list_ctrl, 1, wx.EXPAND | wx.ALL, 10)
                super_sizer.Add(wx.StaticLine(self), 0, wx.EXPAND | wx.ALL, 5)
                btnsizer = wx.StdDialogButtonSizer()
                btnsizer.AddButton(wx.Button(self, wx.ID_OK))
                btnsizer.AddButton(wx.Button(self, wx.ID_CANCEL))
                btnsizer.Realize()
                super_sizer.Add(btnsizer)
                super_sizer.Add((2, 2))
                self.Layout()
                self.CenterOnParent()
                self.Bind(wx.EVT_SIZE, self.on_size)

            @staticmethod
            def on_size(event):
                assert isinstance(event, wx.SizeEvent)
                cellprofiler.preferences.set_choose_image_set_frame_size(
                    event.m_size.width, event.m_size.height)
                event.Skip(True)

            def GetListCtrl(self):
                return self.list_ctrl

        with ChooseImageSetDialog(self.__frame) as dialog:
            if self.__within_group_index < len(choices):
                dialog.list_ctrl.Select(self.__within_group_index)
                dialog.list_ctrl.EnsureVisible(self.__within_group_index)
            else:
                dialog.list_ctrl.Select(0)
            if dialog.ShowModal() == wx.ID_OK:
                selection = dialog.list_ctrl.GetFirstSelected()
                if selection == -1:
                    return
                image_number = dialog.list_ctrl.GetItemData(selection)
                self.__debug_measurements.next_image_set(image_number)
                self.__pipeline_list_view.reset_debug_module()
                for i, (grouping, image_numbers) in enumerate(self.__groupings):
                    if image_number in image_numbers:
                        self.__grouping_index = i
                        self.__within_group_index = \
                            list(image_numbers).index(image_number)
                        break
                self.debug_init_imageset()

    def debug_init_imageset(self):
        """Initialize the current image set by running the input modules"""
        for module in self.__pipeline.modules():
            if module.is_input_module():
                if not self.do_step(module, False):
                    return False
        modules = filter((lambda m: not m.is_input_module()),
                         self.__pipeline.modules())
        #
        # Select the first executable module
        #
        if len(modules) > 0:
            self.__pipeline_list_view.reset_debug_module()
        return True

    def on_debug_reload(self, event):
        """Reload modules from source, warning the user if the pipeline could
        not be reinstantiated with the new versions.

        """
        success = self.__pipeline.reload_modules()
        if not success:
            wx.MessageBox(("CellProfiler has reloaded modules from source, but "
                           "couldn't reinstantiate the pipeline with the new modules.\n"
                           "See the log for details."),
                          "Error reloading modules.",
                          wx.ICON_ERROR | wx.OK)

    def on_run_from_this_module(self, event):
        active_module = self.__pipeline_list_view.get_active_module()
        self.__pipeline_list_view.set_current_debug_module(active_module)
        self.on_debug_continue(event)

    def on_sample_init(self, event):
        if self.__module_view is not None:
            if self.__module_view.get_current_module() is not None:
                self.show_parameter_sample_options(
                    self.__module_view.get_current_module().get_module_num(), event)
            else:
                print "No current module"

    def show_parameter_sample_options(self, module_num, event):
        if self.__parameter_sample_frame is None:
            selected_module = self.__pipeline.module(module_num)
            selected_module.test_valid(self.__pipeline)

            top_level_frame = self.__frame
            self.parameter_sample_frame = cellprofiler.gui.parametersampleframe.ParameterSampleFrame(
                top_level_frame, selected_module, self.__pipeline, -1)
            self.parameter_sample_frame.Bind(
                wx.EVT_CLOSE, self.on_parameter_sample_frame_close)
            self.parameter_sample_frame.Show(True)

    def on_parameter_sample_frame_close(self, event):
        event.Skip()
        self.__parameter_sample_frame = None

    # ~^~

    def show_analysis_complete(self, n_image_sets):
        """Show the "Analysis complete" dialog"""
        dlg = wx.Dialog(self.__frame, -1, "Analysis complete")
        sizer = wx.BoxSizer(wx.VERTICAL)
        dlg.SetSizer(sizer)
        sub_sizer = wx.BoxSizer(wx.HORIZONTAL)
        sizer.Add(sub_sizer, 1, wx.EXPAND)
        text_ctrl = wx.StaticText(
            dlg,
            label="Finished processing %d image sets. Any saved images\n"
                  "or exported output files specified by your pipeline\n"
                  "have been saved in your designated locations.\n\n"
                  "Note that the module display windows may not show\n"
                  "the final image cycle on computers with multiple\n"
                  "processing cores." % n_image_sets)
        sub_sizer.Add(
            text_ctrl,
            1, wx.ALIGN_CENTER_HORIZONTAL | wx.ALIGN_CENTER_VERTICAL |
               wx.EXPAND | wx.ALL, 10)
        bitmap = wx.ArtProvider.GetBitmap(wx.ART_INFORMATION,
                                          wx.ART_CMN_DIALOG,
                                          size=(32, 32))
        sub_sizer.Add(wx.StaticBitmap(dlg, -1, bitmap), 0,
                      wx.EXPAND | wx.ALL, 10)
        dont_show_again = wx.CheckBox(dlg, -1, "Don't show this again")
        dont_show_again.SetValue(False)
        sizer.Add(dont_show_again, 0,
                  wx.ALIGN_LEFT | wx.ALIGN_CENTER_VERTICAL | wx.LEFT, 10)
        button_sizer = wx.StdDialogButtonSizer()
        save_pipeline_button = wx.Button(dlg, -1, "Save project")
        button_sizer.AddButton(save_pipeline_button)
        if sys.platform in ('darwin', 'win32'):
            open_default_output_folder_button = wx.Button(
                dlg, -1, "Open default output folder")
            button_sizer.SetNegativeButton(open_default_output_folder_button)
            button_sizer.AddButton(open_default_output_folder_button)

            def on_open_default_output_folder(event):
                import subprocess
                if sys.platform == 'darwin':
                    subprocess.call([
                        "open", cellprofiler.preferences.get_default_output_directory()])
                elif sys.platform == 'win32':
                    subprocess.call([
                        "cmd", "/C", "start", "explorer",
                        cellprofiler.preferences.get_default_output_directory()])

            open_default_output_folder_button.Bind(
                wx.EVT_BUTTON, on_open_default_output_folder)
        button_sizer.SetCancelButton(save_pipeline_button)
        button_sizer.AddButton(wx.Button(dlg, wx.ID_OK))
        sizer.Add(button_sizer, 0,
                  wx.ALIGN_CENTER_HORIZONTAL | wx.EXPAND | wx.ALL, 10)

        def on_save_workspace(event):
            self.__on_save_workspace(event)
            wx.MessageBox(
                "Saved project %s" % cellprofiler.preferences.get_current_workspace_path(),
                caption="Saved project",
                parent=self.__frame)

        save_pipeline_button.Bind(wx.EVT_BUTTON, on_save_workspace)

        button_sizer.Realize()
        dlg.Fit()
        dlg.CenterOnParent()
        try:
            dlg.ShowModal()
            if dont_show_again.GetValue():
                cellprofiler.preferences.set_show_analysis_complete_dlg(False)
        finally:
            dlg.Destroy()

    def show_exiting_test_mode(self):
        """Show the "Analysis complete" dialog"""
        dlg = wx.Dialog(self.__frame, -1, "Exiting test mode")
        sizer = wx.BoxSizer(wx.VERTICAL)
        dlg.SetSizer(sizer)
        sub_sizer = wx.BoxSizer(wx.HORIZONTAL)
        sizer.Add(sub_sizer, 1, wx.EXPAND)
        text_ctrl = wx.StaticText(dlg,
                                  label=("You have changed the pipeline so\n"
                                         "that test mode will now exit.\n"))
        sub_sizer.Add(
            text_ctrl,
            1, wx.ALIGN_CENTER_HORIZONTAL | wx.ALIGN_CENTER_VERTICAL |
               wx.EXPAND | wx.ALL, 10)
        bitmap = wx.ArtProvider.GetBitmap(wx.ART_INFORMATION,
                                          wx.ART_CMN_DIALOG,
                                          size=(32, 32))
        sub_sizer.Add(wx.StaticBitmap(dlg, -1, bitmap), 0,
                      wx.EXPAND | wx.ALL, 10)
        dont_show_again = wx.CheckBox(dlg, -1, "Don't show this again")
        dont_show_again.SetValue(False)
        sizer.Add(dont_show_again, 0,
                  wx.ALIGN_LEFT | wx.ALIGN_CENTER_VERTICAL | wx.LEFT, 10)
        button_sizer = wx.StdDialogButtonSizer()
        button_sizer.AddButton(wx.Button(dlg, wx.ID_OK))
        sizer.Add(button_sizer, 0,
                  wx.ALIGN_CENTER_HORIZONTAL | wx.EXPAND | wx.ALL, 10)
        button_sizer.Realize()
        dlg.Fit()
        dlg.CenterOnParent()
        try:
            dlg.ShowModal()
            if dont_show_again.GetValue():
                cellprofiler.preferences.set_show_exiting_test_mode_dlg(False)
        finally:
            dlg.Destroy()

    def get_output_file_path(self):
        path = os.path.join(cellprofiler.preferences.get_default_output_directory(),
                            cellprofiler.preferences.get_output_file_name())
        if os.path.exists(path) and not cellprofiler.preferences.get_allow_output_file_overwrite():
            (first_part, ext) = os.path.splitext(path)
            start = 1
            match = re.match('^(.+)__([0-9]+)$', first_part)
            if match:
                first_part = match.groups()[0]
                start = int(match.groups()[1])
            for i in range(start, 1000):
                alternate_name = '%(first_part)s__%(i)d%(ext)s' % (locals())
                if not os.path.exists(alternate_name):
                    break
            result = wx.MessageDialog(parent=self.__frame,
                                      message='%s already exists. Would you like to create %s instead?' % (
                                          path, alternate_name),
                                      caption='Output file exists',
                                      style=wx.YES_NO + wx.ICON_QUESTION)
            user_choice = result.ShowModal()
            result.Destroy()
            if user_choice & wx.YES:
                path = alternate_name
                cellprofiler.preferences.set_output_file_name(os.path.split(alternate_name)[1])
            else:
                return None
        return path

    def on_show_all_windows(self, event):
        """Turn "show_window" on for every module in the pipeline"""
        with self.__pipeline.undoable_action("Show all windows"):
            for module in self.__pipeline.modules(exclude_disabled=False):
                self.__pipeline.show_module_window(module, True)

    def on_hide_all_windows(self, event):
        """Turn "show_window" off for every module in the pipeline"""
        with self.__pipeline.undoable_action("Hide all windows"):
            for module in self.__pipeline.modules(exclude_disabled=False):
                self.__pipeline.show_module_window(module, False)

    def run_pipeline(self):
        """Run the current pipeline, returning the measurements
        """
        return self.__pipeline.Run(self.__frame)


# TODO: wx 3.0 seems to have broken the composite drop target functionality
#       so I am reverting to only allowing files, hence the commented-out code
#
class FLDropTarget(wx.FileDropTarget):
    """A generic drop target (for the path list)"""

    def __init__(self, file_callback_fn, text_callback_fn):
        super(self.__class__, self).__init__()
        self.file_callback_fn = file_callback_fn
        self.text_callback_fn = text_callback_fn
        self.file_data_object = wx.FileDataObject()
        self.text_data_object = wx.TextDataObject()
        self.composite_data_object = wx.DataObjectComposite()
        self.composite_data_object.Add(self.file_data_object, True)
        self.composite_data_object.Add(self.text_data_object)
        #self.SetDataObject(self.composite_data_object)

    def OnDropFiles(self, x, y, filenames):
        self.file_callback_fn(x, y, filenames)

    def OnDropText(self, x, y, text):
        self.text_callback_fn(x, y, text)

    def OnEnter(self, x, y, d):
        return wx.DragCopy

    def OnDragOver(self, x, y, d):
        return wx.DragCopy

    #def OnData(self, x, y, d):
    #    if self.GetData():
    #        df = self.composite_data_object.GetReceivedFormat().GetType()
    #        if df in (wx.DF_TEXT, wx.DF_UNICODETEXT):
    #            self.OnDropText(x, y, self.text_data_object.GetText())
    #        elif df == wx.DF_FILENAME:
    #            self.OnDropFiles(x, y,
    #                             self.file_data_object.GetFilenames())
    #    return wx.DragCopy
    #
    #@staticmethod
    #def OnDrop(x, y):
    #    return True<|MERGE_RESOLUTION|>--- conflicted
+++ resolved
@@ -1048,73 +1048,26 @@
         finally:
             dlg.Destroy()
 
-<<<<<<< HEAD
-        # Show helpful message to guide in proper use (GithHub issue #688)
-        frame = wx.Frame(self.__frame, title="Image set listing saved")
-        frame.SetSizer(wx.BoxSizer(wx.VERTICAL))
-        panel = wx.Panel(frame)
-        frame.GetSizer().Add(panel, 1, wx.EXPAND)
-        panel.SetSizer(wx.BoxSizer(wx.VERTICAL))
-        subpanel = wx.Panel(panel)
-        panel.GetSizer().Add(subpanel, 1, wx.EXPAND)
-        subpanel.SetSizer(wx.BoxSizer(wx.VERTICAL))
-        subpanel.GetSizer().AddSpacer(15)
-        message_sizer = wx.BoxSizer(wx.HORIZONTAL)
-        subpanel.GetSizer().Add(message_sizer, 1, wx.EXPAND | wx.RIGHT | wx.LEFT, 15)
-        subpanel.GetSizer().AddSpacer(15)
-        button_bar = wx.StdDialogButtonSizer()
-        panel.GetSizer().Add(button_bar, 0, wx.EXPAND | wx.ALL, 5)
-
-        info_bitmap = wx.ArtProvider.GetBitmap(
-            wx.ART_INFORMATION,
-            client=wx.ART_CMN_DIALOG)
-        message_sizer.Add(
-            wx.StaticBitmap(subpanel, bitmap=info_bitmap),
-            0, wx.ALIGN_TOP | wx.ALIGN_LEFT)
-        message_sizer.AddSpacer(12)
-        help_text = (
-            "Your image set listing has been saved as a comma-delimited file (CSV). This file can be loaded \n"
-            "into CellProfiler using the LoadData module (located in the File Processing category). In the\n"
-            "module, specify the CSV in the input data file location, and set the base image location to 'None'.\n"
-            "\n"
-            "If you are running CellProfiler from the command line without the UI (i.e., 'headless'), you can use\n"
-            "the '--data-file' switch to use an alternate CSV file as input to LoadData rather than the one specified\n"
-            "in the LoadData module itself.\n")
-        text = wx.StaticText(
-            subpanel, label=help_text)
-        message_sizer.Add(text, 0, wx.ALIGN_LEFT | wx.ALIGN_TOP)
-
-        ok_button = wx.Button(panel, wx.ID_OK)
-        button_bar.AddButton(ok_button)
-        button_bar.Realize()
-        ok_button.Bind(
-            wx.EVT_BUTTON,
-            lambda event: frame.Close())
-        frame.Fit()
-        frame.Show()
-=======
         if dialog_response == wx.ID_OK:
             try:
                 self.__workspace.refresh_image_set()
                 self.__workspace.measurements.write_image_sets(dlg.Path)
                 
                 # Show helpful message to guide in proper use (GithHub issue #688)
-                frame = wx.Frame(self.__frame,
-                                 title="Image set listing saved")
-                frame.Sizer = wx.BoxSizer(wx.VERTICAL)
+                frame = wx.Frame(self.__frame, title="Image set listing saved")
+                frame.SetSizer(wx.BoxSizer(wx.VERTICAL))
                 panel = wx.Panel(frame)
-                frame.Sizer.Add(panel, 1, wx.EXPAND)
-                panel.Sizer = wx.BoxSizer(wx.VERTICAL)
+                frame.GetSizer().Add(panel, 1, wx.EXPAND)
+                panel.SetSizer(wx.BoxSizer(wx.VERTICAL))
                 subpanel = wx.Panel(panel)
-                panel.Sizer.Add(subpanel, 1, wx.EXPAND)
-                subpanel.Sizer = wx.BoxSizer(wx.VERTICAL)
-                subpanel.Sizer.AddSpacer(15)
+                panel.GetSizer().Add(subpanel, 1, wx.EXPAND)
+                subpanel.SetSizer(wx.BoxSizer(wx.VERTICAL))
+                subpanel.GetSizer().AddSpacer(15)
                 message_sizer = wx.BoxSizer(wx.HORIZONTAL)
-                subpanel.Sizer.Add(
-                    message_sizer, 1, wx.EXPAND | wx.RIGHT | wx.LEFT, 15)
-                subpanel.Sizer.AddSpacer(15)
+                subpanel.GetSizer().Add(message_sizer, 1, wx.EXPAND | wx.RIGHT | wx.LEFT, 15)
+                subpanel.GetSizer().AddSpacer(15)
                 button_bar = wx.StdDialogButtonSizer()
-                panel.Sizer.Add(button_bar, 0, wx.EXPAND | wx.ALL, 5)
+                panel.GetSizer().Add(button_bar, 0, wx.EXPAND | wx.ALL, 5)
 
                 info_bitmap = wx.ArtProvider.GetBitmap(
                     wx.ART_INFORMATION,
@@ -1148,7 +1101,6 @@
 
                 if error.status is wx.ID_CANCEL:
                     cellprofiler.preferences.cancel_progress()
->>>>>>> 5903c30d
 
     def __on_export_pipeline_notes(self, event):
         default_filename = cellprofiler.preferences.get_current_workspace_path()
