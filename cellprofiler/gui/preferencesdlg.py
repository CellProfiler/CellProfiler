# coding=utf-8
"""preferencesdlg.py Edit global preferences
"""

import os
import sys

import matplotlib.cm
import wx

import cellprofiler.gui.help
import cellprofiler.gui.html.utils
import cellprofiler.gui.htmldialog
import cellprofiler.preferences
<<<<<<< HEAD
import matplotlib.cm
import os
import sys
import wx
import six
=======
>>>>>>> 269742ef

DIRBROWSE = "Browse"
FILEBROWSE = "FileBrowse"
FONT = "Font"
COLOR = "Color"
CHOICE = "Choice"
TEXT = "Text"


class IntegerPreference(object):
    """User interface info for an integer preference

    This signals that a preference should be displayed and edited as
    an integer, optionally limited by a range.
    """

    def __init__(self, minval=None, maxval=None):
        self.minval = minval
        self.maxval = maxval


class ClassPathValidator(wx.PyValidator):
    def __init__(self):
        wx.PyValidator.__init__(self)

    def Validate(self, win):
        ctrl = self.GetWindow()
        for c in ctrl.Value:
            if ord(c) > 254:
                wx.MessageBox(
                    "Due to technical limitations, the path to the ImageJ plugins "
                    'folder cannot contain the character, "%s".' % c,
                    caption="Unsupported character in path name",
                    style=wx.OK | wx.ICON_ERROR,
                    parent=win,
                )
                ctrl.SetFocus()
                return False
        return True

    def TransferToWindow(self):
        return True

    def TransferFromWindow(self):
        return True

    def Clone(self):
        return ClassPathValidator()


class PreferencesDlg(wx.Dialog):
    """Display a dialog for setting preferences

    The dialog handles fetching current defaults and setting the
    defaults when the user hits OK.
    """

    def __init__(
        self,
        parent=None,
        ID=-1,
        title="CellProfiler preferences",
        size=wx.DefaultSize,
        pos=wx.DefaultPosition,
        style=wx.DEFAULT_DIALOG_STYLE | wx.RESIZE_BORDER,
        name=wx.DialogNameStr,
    ):
        wx.Dialog.__init__(self, parent, ID, title, pos, size, style, name)
        self.SetExtraStyle(wx.WS_EX_VALIDATE_RECURSIVELY)
        p = self.get_preferences()
        top_sizer = wx.BoxSizer(wx.VERTICAL)
        scrollpanel_sizer = wx.BoxSizer(wx.VERTICAL)
        scrollpanel = wx.lib.scrolledpanel.ScrolledPanel(self)
        scrollpanel.SetMinSize((800, 600))
        scrollpanel_sizer.Add(scrollpanel, 1, wx.EXPAND)
        scrollpanel.SetSizer(top_sizer)
        self.SetSizer(scrollpanel_sizer)

        sizer = wx.GridBagSizer(len(p), 4)
        sizer.SetFlexibleDirection(wx.HORIZONTAL)
        top_sizer.Add(sizer, 1, wx.EXPAND | wx.ALL, 5)
        index = 0
        controls = []
        help_bitmap = wx.ArtProvider.GetBitmap(wx.ART_HELP, wx.ART_CMN_DIALOG, (16, 16))
        for text, getter, setter, ui_info, help_text in p:
            text_ctl = wx.StaticText(scrollpanel, label=text)
            sizer.Add(text_ctl, (index, 0))
            if getattr(ui_info, "__getitem__", False) and not isinstance(ui_info, str):
                ctl = wx.ComboBox(
                    scrollpanel, -1, choices=ui_info, style=wx.CB_READONLY
                )
                ctl.SetStringSelection(getter())
            elif ui_info == COLOR:
                ctl = wx.Panel(scrollpanel, -1, style=wx.BORDER_SUNKEN)
                ctl.BackgroundColour = getter()
            elif ui_info == CHOICE:
                ctl = wx.CheckBox(scrollpanel, -1)
                ctl.SetValue(getter())
            elif isinstance(ui_info, IntegerPreference):
<<<<<<< HEAD
                minval = (-sys.maxsize if ui_info.minval is None
                          else ui_info.minval)
                maxval = (sys.maxsize if ui_info.maxval is None
                          else ui_info.maxval)
                ctl = wx.SpinCtrl(scrollpanel,
                                  min=minval,
                                  max=maxval,
                                  initial=getter())
=======
                minval = -sys.maxsize if ui_info.minval is None else ui_info.minval
                maxval = sys.maxsize if ui_info.maxval is None else ui_info.maxval
                ctl = wx.SpinCtrl(scrollpanel, min=minval, max=maxval, initial=getter())
>>>>>>> 269742ef
            else:
                if getter == cellprofiler.preferences.get_ij_plugin_directory:
                    validator = ClassPathValidator()
                else:
                    validator = wx.DefaultValidator
                current = getter()
                if current is None:
                    current = ""
                ctl = wx.TextCtrl(
                    parent=scrollpanel, id=-1, value=current, validator=validator
                )
                min_height = ctl.GetMinHeight()
                min_width = ctl.GetTextExtent("Make sure the window can display this")[
                    0
                ]
                ctl.SetMinSize((min_width, min_height))
            controls.append(ctl)
            sizer.Add(ctl, (index, 1), flag=wx.EXPAND)

            if ui_info == DIRBROWSE:

                def on_press(event, ctl=ctl, parent=self):
                    dlg = wx.DirDialog(parent)

                    dlg.SetPath(ctl.Value)

                    if dlg.ShowModal() == wx.ID_OK:
                        ctl.SetValue(dlg.GetPath())

                        dlg.Destroy()

            elif isinstance(ui_info, basestring) and ui_info.startswith(FILEBROWSE):

                def on_press(event, ctl=ctl, parent=self, ui_info=ui_info):
                    dlg = wx.FileDialog(parent)

                    dlg.SetPath(ctl.Value)

                    if len(ui_info) > len(FILEBROWSE) + 1:
                        dlg.SetWildcard(ui_info[(len(FILEBROWSE) + 1) :])

                    if dlg.ShowModal() == wx.ID_OK:
                        ctl.SetValue(dlg.GetPath())

                    dlg.Destroy()

                ui_info = "Browse"
            elif ui_info == FONT:

                def on_press(event, ctl=ctl, parent=self):
                    name, size = ctl.Value.split(",")
                    fd = wx.FontData()
                    fd.SetInitialFont(
                        wx.FFont(float(size), wx.FONTFAMILY_DEFAULT, face=name)
                    )
                    dlg = wx.FontDialog(parent, fd)
                    if dlg.ShowModal() == wx.ID_OK:
                        fd = dlg.GetFontData()
                        font = fd.GetChosenFont()
                        name = font.GetFaceName()
                        size = font.GetPointSize()
                        ctl.Value = "%s, %f" % (name, size)
                    dlg.Destroy()

            elif ui_info == COLOR:

                def on_press(event, ctl=ctl, parent=self):
                    color = wx.GetColourFromUser(self, ctl.BackgroundColour)
                    if any([x != -1 for x in color.Get()]):
                        ctl.BackgroundColour = color
                        ctl.Refresh()

            else:
                on_press = None
            if not on_press is None:
                identifier = wx.NewId()
                button = wx.Button(scrollpanel, identifier, ui_info)
                self.Bind(wx.EVT_BUTTON, on_press, button, identifier)
                sizer.Add(button, (index, 2))
            button = wx.Button(scrollpanel, -1, "?", (0, 0), (30, -1))

            def on_help(event, help_text=help_text):
                dlg = cellprofiler.gui.htmldialog.HTMLDialog(
                    self,
                    "Preferences help",
                    cellprofiler.gui.html.utils.rst_to_html_fragment(help_text),
                )
                dlg.Show()

            sizer.Add(button, (index, 3))
            self.Bind(wx.EVT_BUTTON, on_help, button)
            index += 1

        sizer.AddGrowableCol(1, 10)
        sizer.AddGrowableCol(3, 1)

        top_sizer.Add(wx.StaticLine(scrollpanel), 0, wx.EXPAND | wx.ALL, 2)
        btnsizer = self.CreateButtonSizer(wx.OK | wx.CANCEL)
        self.Bind(wx.EVT_BUTTON, self.save_preferences, id=wx.ID_OK)

        scrollpanel_sizer.Add(btnsizer, 0, wx.ALIGN_CENTER_HORIZONTAL | wx.ALL, 5)
        scrollpanel.SetupScrolling(scrollToTop=False)
        self.Fit()
        self.controls = controls

    def save_preferences(self, event):
        event.Skip()
        p = self.get_preferences()
        for control, (text, getter, setter, ui_info, help_text) in zip(
            self.controls, p
        ):
            if ui_info == COLOR:
                value = control.BackgroundColour
            elif ui_info == FILEBROWSE:
                value = control.Value
                if not os.path.isfile(value):
                    continue
            elif ui_info == DIRBROWSE:
                value = control.Value
                if not os.path.isdir(value):
                    continue
            else:
                value = control.Value
            if value != getter():
                setter(value)

    def get_preferences(self):
        """Get the list of preferences.

        Each row in the list has the following form:
        Title - the text that appears to the right of the edit box
        get_function - retrieves the persistent preference value
        set_function - sets the preference value
        display - If this is a list, it represents the valid choices.
                  If it is "dirbrowse", put a directory browse button
                  to the right of the edit box.
        """
        cmaps = list(matplotlib.cm.datad.keys())
        cmaps.sort()

        return [
            [
                "Send Telemetry to the CellProfiler Team",
                cellprofiler.preferences.get_telemetry,
                cellprofiler.preferences.set_telemetry,
                CHOICE,
                cellprofiler.preferences.SHOW_TELEMETRY_HELP,
            ],
            [
                "Default Input Folder",
                cellprofiler.preferences.get_default_image_directory,
                cellprofiler.preferences.set_default_image_directory,
                DIRBROWSE,
                cellprofiler.preferences.DEFAULT_IMAGE_FOLDER_HELP,
            ],
            [
                "Default Output Folder",
                cellprofiler.preferences.get_default_output_directory,
                cellprofiler.preferences.set_default_output_directory,
                DIRBROWSE,
                cellprofiler.preferences.DEFAULT_OUTPUT_FOLDER_HELP,
            ],
            [
                "Table font",
                self.get_table_font,
                self.set_table_font,
                FONT,
                cellprofiler.preferences.TABLE_FONT_HELP,
            ],
            [
                "Default colormap",
                cellprofiler.preferences.get_default_colormap,
                cellprofiler.preferences.set_default_colormap,
                cmaps,
                cellprofiler.preferences.DEFAULT_COLORMAP_HELP,
            ],
            [
                "Error color",
                cellprofiler.preferences.get_error_color,
                cellprofiler.preferences.set_error_color,
                COLOR,
                cellprofiler.preferences.ERROR_COLOR_HELP,
            ],
            [
                "Primary outline color",
                cellprofiler.preferences.get_primary_outline_color,
                cellprofiler.preferences.set_primary_outline_color,
                COLOR,
                cellprofiler.preferences.PRIMARY_OUTLINE_COLOR_HELP,
            ],
            [
                "Secondary outline color",
                cellprofiler.preferences.get_secondary_outline_color,
                cellprofiler.preferences.set_secondary_outline_color,
                COLOR,
                cellprofiler.preferences.SECONDARY_OUTLINE_COLOR_HELP,
            ],
            [
                "Tertiary outline color",
                cellprofiler.preferences.get_tertiary_outline_color,
                cellprofiler.preferences.set_tertiary_outline_color,
                COLOR,
                cellprofiler.preferences.TERTIARY_OUTLINE_COLOR_HELP,
            ],
            [
                "Interpolation mode",
                cellprofiler.preferences.get_interpolation_mode,
                cellprofiler.preferences.set_interpolation_mode,
                [
                    cellprofiler.preferences.IM_NEAREST,
                    cellprofiler.preferences.IM_BILINEAR,
                    cellprofiler.preferences.IM_BICUBIC,
                ],
                cellprofiler.preferences.INTERPOLATION_MODE_HELP,
            ],
            [
                "Intensity normalization",
                cellprofiler.preferences.get_intensity_mode,
                cellprofiler.preferences.set_intensity_mode,
                [
                    cellprofiler.preferences.INTENSITY_MODE_RAW,
                    cellprofiler.preferences.INTENSITY_MODE_NORMAL,
                    cellprofiler.preferences.INTENSITY_MODE_LOG,
                    cellprofiler.preferences.INTENSITY_MODE_GAMMA,
                ],
                cellprofiler.preferences.INTENSITY_MODE_HELP,
            ],
            [
                "Intensity normalization factor",
                cellprofiler.preferences.get_normalization_factor,
                cellprofiler.preferences.set_normalization_factor,
                TEXT,
                cellprofiler.preferences.NORMALIZATION_FACTOR_HELP,
            ],
            [
                "CellProfiler plugins directory",
                cellprofiler.preferences.get_plugin_directory,
                cellprofiler.preferences.set_plugin_directory,
                DIRBROWSE,
                cellprofiler.preferences.PLUGINS_DIRECTORY_HELP,
            ],
            [
                "ImageJ plugins directory",
                cellprofiler.preferences.get_ij_plugin_directory,
                cellprofiler.preferences.set_ij_plugin_directory,
                DIRBROWSE,
                cellprofiler.preferences.IJ_PLUGINS_DIRECTORY_HELP,
            ],
            [
                "Display welcome text on startup",
                cellprofiler.preferences.get_startup_blurb,
                cellprofiler.preferences.set_startup_blurb,
                CHOICE,
                cellprofiler.preferences.SHOW_STARTUP_BLURB_HELP,
            ],
            [
                "Warn if Java runtime environment not present",
                cellprofiler.preferences.get_report_jvm_error,
                cellprofiler.preferences.set_report_jvm_error,
                CHOICE,
                cellprofiler.preferences.REPORT_JVM_ERROR_HELP,
            ],
            [
                'Show the "Analysis complete" message at the end of a run',
                cellprofiler.preferences.get_show_analysis_complete_dlg,
                cellprofiler.preferences.set_show_analysis_complete_dlg,
                CHOICE,
                cellprofiler.preferences.SHOW_ANALYSIS_COMPLETE_HELP,
            ],
            [
                'Show the "Exiting test mode" message',
                cellprofiler.preferences.get_show_exiting_test_mode_dlg,
                cellprofiler.preferences.set_show_exiting_test_mode_dlg,
                CHOICE,
                cellprofiler.preferences.SHOW_EXITING_TEST_MODE_HELP,
            ],
            [
                "Warn if images are different sizes",
                cellprofiler.preferences.get_show_report_bad_sizes_dlg,
                cellprofiler.preferences.set_show_report_bad_sizes_dlg,
                CHOICE,
                cellprofiler.preferences.SHOW_REPORT_BAD_SIZES_DLG_HELP,
            ],
            [
                "Show the sampling menu",
                cellprofiler.preferences.get_show_sampling,
                cellprofiler.preferences.set_show_sampling,
                CHOICE,
                cellprofiler.preferences.SHOW_SAMPLING_MENU_HELP,
            ],
            [
                "Maximum number of workers",
                cellprofiler.preferences.get_max_workers,
                cellprofiler.preferences.set_max_workers,
                IntegerPreference(
                    1, cellprofiler.preferences.default_max_workers() * 4
                ),
                cellprofiler.preferences.MAX_WORKERS_HELP,
            ],
            [
                "Temporary folder",
                cellprofiler.preferences.get_temporary_directory,
                (
                    lambda x: cellprofiler.preferences.set_temporary_directory(
                        x, globally=True
                    )
                ),
                DIRBROWSE,
                cellprofiler.preferences.TEMP_DIR_HELP,
            ],
            [
                "Maximum memory for Java (MB)",
                cellprofiler.preferences.get_jvm_heap_mb,
                cellprofiler.preferences.set_jvm_heap_mb,
                IntegerPreference(128, 64000),
                cellprofiler.preferences.JVM_HEAP_HELP,
            ],
            [
                "Save pipeline and/or file list in addition to project",
                cellprofiler.preferences.get_save_pipeline_with_project,
                cellprofiler.preferences.set_save_pipeline_with_project,
                cellprofiler.preferences.SPP_ALL,
                cellprofiler.preferences.SAVE_PIPELINE_WITH_PROJECT_HELP,
            ],
            [
                "Pony",
                cellprofiler.preferences.get_wants_pony,
                cellprofiler.preferences.set_wants_pony,
                CHOICE,
                "Pony",
            ],
        ]

    @staticmethod
    def get_title_font():
        return "%s,%f" % (
            cellprofiler.preferences.get_title_font_name(),
            cellprofiler.preferences.get_title_font_size(),
        )

    @staticmethod
    def set_title_font(font):
        name, size = font.split(",")
        cellprofiler.preferences.set_title_font_name(name)
        cellprofiler.preferences.set_title_font_size(float(size))

    @staticmethod
    def get_table_font():
        return "%s,%f" % (
            cellprofiler.preferences.get_table_font_name(),
            cellprofiler.preferences.get_table_font_size(),
        )

    @staticmethod
    def set_table_font(font):
        name, size = font.split(",")
        cellprofiler.preferences.set_table_font_name(name)
        cellprofiler.preferences.set_table_font_size(float(size))<|MERGE_RESOLUTION|>--- conflicted
+++ resolved
@@ -12,14 +12,6 @@
 import cellprofiler.gui.html.utils
 import cellprofiler.gui.htmldialog
 import cellprofiler.preferences
-<<<<<<< HEAD
-import matplotlib.cm
-import os
-import sys
-import wx
-import six
-=======
->>>>>>> 269742ef
 
 DIRBROWSE = "Browse"
 FILEBROWSE = "FileBrowse"
@@ -119,20 +111,9 @@
                 ctl = wx.CheckBox(scrollpanel, -1)
                 ctl.SetValue(getter())
             elif isinstance(ui_info, IntegerPreference):
-<<<<<<< HEAD
-                minval = (-sys.maxsize if ui_info.minval is None
-                          else ui_info.minval)
-                maxval = (sys.maxsize if ui_info.maxval is None
-                          else ui_info.maxval)
-                ctl = wx.SpinCtrl(scrollpanel,
-                                  min=minval,
-                                  max=maxval,
-                                  initial=getter())
-=======
                 minval = -sys.maxsize if ui_info.minval is None else ui_info.minval
                 maxval = sys.maxsize if ui_info.maxval is None else ui_info.maxval
                 ctl = wx.SpinCtrl(scrollpanel, min=minval, max=maxval, initial=getter())
->>>>>>> 269742ef
             else:
                 if getter == cellprofiler.preferences.get_ij_plugin_directory:
                     validator = ClassPathValidator()
