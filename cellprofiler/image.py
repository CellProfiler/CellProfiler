"""Image.py

Image        - Represents an image with secondary attributes such as a mask and labels
ImageSetList - Represents the list of image filenames that make up a pipeline run
"""

import logging
import math
import sys

import numpy
import six
import six.moves

import six
import six.moves

logger = logging.getLogger(__name__)


class Image(object):
    """
    An image composed of a Numpy array plus secondary attributes such as mask and label matrices

    The secondary attributes:

    mask - a binary image indicating the points of interest in the image. The mask is the same size as the child image.

    crop_mask - the binary image used to crop the parent image to the dimensions of the child (this) image. The crop_mask is the same size as the parent image.

    parent_image - for derived images, the parent that was used to create this image. This image may inherit attributes from the parent image, such as the masks used to create the parent

    masking_objects - the labels matrix from these objects is used to mask and crop the parent image to make this image. The labels are available as mask_labels and crop_labels.

    convert - true to try to coerce whatever dtype passed (other than bool or float) to a scaled image.

    path_name - the path name to the file holding the image or None for a derived image

    file_name - the file name of the file holding the image or None for a derived image

    scale - the scaling suggested by the initial image format (e.g., 4095 for a 12-bit a/d converter).

    Resolution of mask and cropping_mask properties:

    The Image class looks for the mask and cropping_mask in the following places:

    * self: if set using the properties or specified in the initializer

    * masking_objects: if set using the masking_object property or specified in the initializer. The crop_mask and mask are composed of all of the labeled points.

    * parent_image: if set using the initializer. The child image inherits the mask and cropping mask of the parent.

    Otherwise, the image has no mask or cropping mask and all pixels are significant.
    """

    def __init__(
        self,
        image=None,
        mask=None,
        crop_mask=None,
        parent_image=None,
        masking_objects=None,
        convert=True,
        path_name=None,
        file_name=None,
        scale=None,
        dimensions=2,
        spacing=None,
    ):
        self.__image = None

        self.__mask = None

        self.__has_mask = False

        self.parent_image = parent_image

        self.__crop_mask = None

        self.__has_crop_mask = False

        if crop_mask is not None:
            self.crop_mask = crop_mask

        self.masking_objects = masking_objects

        self.__scale = scale

        if image is not None:
            self.set_image(image, convert)

        if mask is not None:
            self.mask = mask

        self.__file_name = file_name

        self.__path_name = path_name

        self.channel_names = None

        self.dimensions = dimensions

        self.__spacing = spacing

    @property
    def multichannel(self):
        return True if self.pixel_data.ndim == self.dimensions + 1 else False

    @property
    def volumetric(self):
        if self.dimensions == 3:
            return True

        return False

    @property
    def spacing(self):
        if self.__spacing is not None:
            return tuple(numpy.divide(self.__spacing, self.__spacing[1]))

        if self.parent_image is None:
            return (1.0,) * self.dimensions

        return self.parent_image.spacing

    @spacing.setter
    def spacing(self, spacing):
        self.__spacing = spacing

    def get_image(self):
        """Return the primary image"""
        return self.__image

    def set_image(self, image, convert=True):
        """Set the primary image

        Convert the image to a numpy array of dtype = np.float64.
        Rescale according to Matlab's rules for im2double:
        * single/double values: keep the same
        * uint8/16/32/64: scale 0 to max to 0 to 1
        * int8/16/32/64: scale min to max to 0 to 1
        * logical: save as is (and get if must_be_binary)
        """
        img = numpy.asanyarray(image)
        if img.dtype.name == "bool" or not convert:
            self.__image = img
            return
        mval = 0.0
        scale = 1.0
        fix_range = False
        if issubclass(img.dtype.type, numpy.floating):
            pass
        elif img.dtype.type is numpy.uint8:
            scale = math.pow(2.0, 8.0) - 1
        elif img.dtype.type is numpy.uint16:
            scale = math.pow(2.0, 16.0) - 1
        elif img.dtype.type is numpy.uint32:
            scale = math.pow(2.0, 32.0) - 1
        elif img.dtype.type is numpy.uint64:
            scale = math.pow(2.0, 64.0) - 1
        elif img.dtype.type is numpy.int8:
            scale = math.pow(2.0, 8.0)
            mval = -scale / 2.0
            scale -= 1
            fix_range = True
        elif img.dtype.type is numpy.int16:
            scale = math.pow(2.0, 16.0)
            mval = -scale / 2.0
            scale -= 1
            fix_range = True
        elif img.dtype.type is numpy.int32:
            scale = math.pow(2.0, 32.0)
            mval = -scale / 2.0
            scale -= 1
            fix_range = True
        elif img.dtype.type is numpy.int64:
            scale = math.pow(2.0, 64.0)
            mval = -scale / 2.0
            scale -= 1
            fix_range = True
        # Avoid temporaries by doing the shift/scale in place.
        img = img.astype(numpy.float32)
        img -= mval
        img /= scale
        if fix_range:
            # These types will always have ranges between 0 and 1. Make it so.
            numpy.clip(img, 0, 1, out=img)
        self.__image = img

    image = property(get_image, set_image)
    pixel_data = property(get_image, set_image)

    @property
    def has_parent_image(self):
        """True if this image has a defined parent"""
        return self.parent_image is not None

    @property
    def has_masking_objects(self):
        """True if the image was cropped with objects

        If this is true, there will also be a valid labels matrix
        available through the labels property
        """
        return self.masking_objects is not None

    @property
    def labels(self):
        """Get the segmentation labels from the masking objects

        returns the "segmented" labels: others are available through
        the masking_object.
        """
        if not self.has_masking_objects:
            return None

        return self.crop_image_similarly(self.masking_objects.segmented)

    @property
    def mask(self):
        """Return the mask (pixels to be considered) for the primary image
        """
        if self.__mask is not None:
            return self.__mask

        if self.has_masking_objects:
            return self.crop_image_similarly(self.crop_mask)

        if self.has_parent_image:
            mask = self.parent_image.mask

            return self.crop_image_similarly(mask)

        image = self.image

        #
        # Exclude channel, if present, from shape
        #
        shape = image.shape

        if self.multichannel:
            shape = shape[:-1]

        return numpy.ones(shape, dtype=numpy.bool)

    @mask.setter
    def mask(self, mask):
        """Set the mask (pixels to be considered) for the primary image

        Convert the input into a numpy array. If the input is numeric,
        we convert it to boolean by testing each element for non-zero.
        """
        m = numpy.array(mask)

        if not (m.dtype.type is numpy.bool):
            m = m != 0

        self.__mask = m
        self.__has_mask = True

    @property
    def has_mask(self):
        """True if the image has a mask"""
        if self.__has_mask:
            return True

        if self.has_crop_mask:
            return True

        if self.parent_image is not None:
            return self.parent_image.has_mask

        return False

    @property
    def crop_mask(self):
        """Return the mask used to crop this image"""
        if self.__crop_mask is not None:
            return self.__crop_mask

        if self.has_masking_objects:
            return self.masking_objects.segmented != 0

        if self.has_parent_image:
            return self.parent_image.crop_mask

        #
        # If no crop mask, return the mask which should be all ones
        #
        return self.mask

    @crop_mask.setter
    def crop_mask(self, crop_mask):
        self.__has_crop_mask = True
        self.__crop_mask = crop_mask

    @property
    def has_crop_mask(self):
        """True if the image or its ancestors has a crop mask"""
        return (
            self.__has_crop_mask
            or self.has_masking_objects
            or (self.has_parent_image and self.parent_image.has_crop_mask)
        )

    def crop_image_similarly(self, image):
        """Crop a 2-d or 3-d image using this image's crop mask

        image - a np.ndarray to be cropped (of any type)
        """
        if image.shape[:2] == self.pixel_data.shape[:2]:
            # Same size - no cropping needed
            return image
        if any(
            [
                my_size > other_size
                for my_size, other_size in zip(self.pixel_data.shape, image.shape)
            ]
        ):
            raise ValueError(
                "Image to be cropped is smaller: %s vs %s"
                % (repr(image.shape), repr(self.pixel_data.shape))
            )
        if not self.has_crop_mask:
            raise RuntimeError(
                "Images are of different size and no crop mask available.\n"
                "Use the Crop and Align modules to match images of different sizes."
            )
        cropped_image = crop_image(image, self.crop_mask)
        if cropped_image.shape[0:2] != self.pixel_data.shape[0:2]:
            raise ValueError(
                "Cropped image is not the same size as the reference image: %s vs %s"
                % (repr(cropped_image.shape), repr(self.pixel_data.shape))
            )
        return cropped_image

    @property
    def file_name(self):
        """The name of the file holding this image

        If the image is derived, then return the file name of the first
        ancestor that has a file name. Return None if the image does not have
        an ancestor or if no ancestor has a file name.
        """
        if self.__file_name is not None:
            return self.__file_name
        elif self.has_parent_image:
            return self.parent_image.file_name
        else:
            return None

    @property
    def path_name(self):
        """The path to the file holding this image

        If the image is derived, then return the path name of the first
        ancestor that has a path name. Return None if the image does not have
        an ancestor or if no ancestor has a file name.
        """
        if not self.__path_name is None:
            return self.__path_name
        elif self.has_parent_image:
            return self.parent_image.path_name
        else:
            return None

    @property
    def has_channel_names(self):
        """True if there are channel names on this image"""
        return self.channel_names is not None

    @property
    def scale(self):
        """The scale at acquisition

        This is the intensity scale used by the acquisition device. For
        instance, a microscope might use a 12-bit a/d converter to acquire
        an image and store that information using the TIF MaxSampleValue
        tag = 4095.
        """
        if self.__scale is None and self.has_parent_image:
            return self.parent_image.scale

        return self.__scale


def crop_image(image, crop_mask, crop_internal=False):
    """Crop an image to the size of the nonzero portion of a crop mask"""
    i_histogram = crop_mask.sum(axis=1)
    i_cumsum = numpy.cumsum(i_histogram != 0)
    j_histogram = crop_mask.sum(axis=0)
    j_cumsum = numpy.cumsum(j_histogram != 0)
    if i_cumsum[-1] == 0:
        # The whole image is cropped away
        return numpy.zeros((0, 0), dtype=image.dtype)
    if crop_internal:
        #
        # Make up sequences of rows and columns to keep
        #
        i_keep = numpy.argwhere(i_histogram > 0)
        j_keep = numpy.argwhere(j_histogram > 0)
        #
        # Then slice the array by I, then by J to get what's not blank
        #
        return image[i_keep.flatten(), :][:, j_keep.flatten()].copy()
    else:
        #
        # The first non-blank row and column are where the cumsum is 1
        # The last are at the first where the cumsum is it's max (meaning
        # what came after was all zeros and added nothing)
        #
        i_first = numpy.argwhere(i_cumsum == 1)[0]
        i_last = numpy.argwhere(i_cumsum == i_cumsum.max())[0]
        i_end = i_last + 1
        j_first = numpy.argwhere(j_cumsum == 1)[0]
        j_last = numpy.argwhere(j_cumsum == j_cumsum.max())[0]
        j_end = j_last + 1

        if image.ndim == 3:
            return image[i_first[0] : i_end[0], j_first[0] : j_end[0], :].copy()

        return image[i_first[0] : i_end[0], j_first[0] : j_end[0]].copy()


class GrayscaleImage(object):
    """A wrapper around a non-grayscale image

    This is meant to be used if the image is 3-d but all channels
       are the same or if the image is binary.
    """

    def __init__(self, image):
        self.__image = image

    def __getattr__(self, name):
        return getattr(self.__image, name)

    @property
    def pixel_data(self):
        """One 2-d channel of the color image as a numpy array"""
        if self.__image.pixel_data.dtype.kind == "b":
            return self.__image.pixel_data.astype(numpy.float64)

        return self.__image.pixel_data[:, :, 0]


class RGBImage(object):
    """A wrapper that discards the alpha channel

    This is meant to be used if the image is 3-d + alpha but the alpha
    channel is discarded
    """

    def __init__(self, image):
        self.__image = image

    def __getattr__(self, name):
        return getattr(self.__image, name)

    @property
    def pixel_data(self):
        """Return the pixel data without the alpha channel"""
        return self.__image.pixel_data[:, :, :3]


class AbstractImageProvider(object):
    """Represents an image provider that returns images
    """

    def provide_image(self, image_set):
        """Return the image that is associated with the image set
        """
        raise NotImplementedError("Please implement ProvideImage for your class")

    def __get_name(self):
        """Call the abstract function, "get_name"
        """
        return self.get_name()

    def get_name(self):
        """The user-visible name for the image
        """
        raise NotImplementedError("Please implement get_name for your class")

    def release_memory(self):
        """Release whatever memory is associated with the image"""
        logger.warning(
            "Warning: no memory release function implemented for %s image",
            self.get_name(),
        )

    name = property(__get_name)


class VanillaImageProvider(AbstractImageProvider):
    """This image provider returns the image given to it in the constructor

    """

    def __init__(self, name, image):
        """Constructor takes the name of the image and the CellProfiler.Image.Image instance to be returned
        """
        self.__name = name
        self.__image = image

    def provide_image(self, image_set):
        return self.__image

    def get_name(self):
        return self.__name

    def release_memory(self):
        self.__image = None


class CallbackImageProvider(AbstractImageProvider):
    """An image provider proxy that calls the indicated callback functions (presumably in your module) to implement the methods
    """

    def __init__(self, name, image_provider_fn):
        """Constructor
        name              - name returned by the Name method
        image_provider_fn - function called during ProvideImage with the arguments, image_set and the CallbackImageProvider instance
        """

        self.__name = name
        self.__image_provider_fn = image_provider_fn

    def provide_image(self, image_set):
        return self.__image_provider_fn(image_set, self)

    def get_name(self):
        return self.__name


class ImageSet(object):
    """Represents the images for a particular iteration of a pipeline

    An image set is composed of one image provider per image in the set.
    The image provider loads or creates an image, given a dictionary of keys
    (which might represent things like the plate/well for the image set or the
    frame number in a movie, etc.)
    """

    def __init__(self, number, keys, legacy_fields):
        """Constructor:
        number = image set index
        keys = dictionary of key/value pairs that uniquely identify the image set
        """
        self.__image_providers = []
        self.__images = {}
        self.keys = keys
        self.number = number
        self.legacy_fields = legacy_fields
        self.image_number = number + 1

    def get_image(
        self,
        name,
        must_be_binary=False,
        must_be_color=False,
        must_be_grayscale=False,
        must_be_rgb=False,
    ):
        """Return the image associated with the given name

        name - name of the image within the image_set
        must_be_color - raise an exception if not a color image
        must_be_grayscale - raise an exception if not a grayscale image
        must_be_rgb - raise an exception if 2-d or if # channels not 3 or 4,
                      discard alpha channel.
        """
        name = str(name)
        if name not in self.__images:
            image = self.get_image_provider(name).provide_image(self)

        else:
            image = self.__images[name]

        if image.multichannel:
            if must_be_binary:
                raise ValueError("Image must be binary, but it was color")

            if must_be_grayscale:
                pd = image.pixel_data

                pd = pd.transpose(-1, *range(pd.ndim - 1))

                if (
                    pd.shape[-1] >= 3
                    and numpy.all(pd[0] == pd[1])
                    and numpy.all(pd[0] == pd[2])
                ):
                    return GrayscaleImage(image)

                raise ValueError("Image must be grayscale, but it was color")

            if must_be_rgb:
                if image.pixel_data.shape[-1] not in (3, 4):
                    raise ValueError(
                        "Image must be RGB, but it had %d channels"
                        % image.pixel_data.shape[-1]
                    )

                if image.pixel_data.shape[-1] == 4:
                    logger.warning("Discarding alpha channel.")

                    return RGBImage(image)

            return image

        if must_be_binary and image.pixel_data.dtype != bool:
            raise ValueError("Image was not binary")

        if must_be_grayscale and image.pixel_data.dtype.kind == "b":
            return GrayscaleImage(image)

        if must_be_rgb:
            raise ValueError("Image must be RGB, but it was grayscale")

        if must_be_color:
            raise ValueError("Image must be color, but it was grayscale")

        return image

    @property
    def providers(self):
        """The list of providers (populated during the image discovery phase)"""
        return self.__image_providers

    def get_image_provider(self, name):
        """Get a named image provider

        name - return the image provider with this name
        """
        providers = filter(lambda x: x.name == name, self.__image_providers)
        assert len(providers) > 0, "No provider of the %s image" % name
        assert len(providers) == 1, "More than one provider of the %s image" % name
        return providers[0]

    def remove_image_provider(self, name):
        """Remove a named image provider

        name - the name of the provider to remove
        """
        self.__image_providers = filter(
            lambda x: x.name != name, self.__image_providers
        )

    def clear_image(self, name):
        """Remove the image memory associated with a provider

        name - the name of the provider
        """
        self.get_image_provider(name).release_memory()
        if name in self.__images:
            del self.__images[name]

    @property
    def names(self):
        """Get the image provider names
        """
        return [provider.name for provider in self.providers]

    def add(self, name, image):
        old_providers = [
            provider for provider in self.providers if provider.name == name
        ]
        if len(old_providers) > 0:
            self.clear_image(name)
        for provider in old_providers:
            self.providers.remove(provider)
        provider = VanillaImageProvider(name, image)
        self.providers.append(provider)


class ImageSetList(object):
    """Represents the list of image sets in a pipeline run

    """

    def __init__(self, test_mode=False):
        self.__image_sets = []
        self.__image_sets_by_key = {}
        self.legacy_fields = {}
        self.__associating_by_key = None
        self.combine_path_and_file = False
        self.test_mode = test_mode

    def get_image_set(self, keys_or_number):
        """Return either the indexed image set (keys_or_number = index) or the image set with matching keys

        """
        if not isinstance(keys_or_number, dict):
            keys = {"number": keys_or_number}
            number = keys_or_number
            if self.__associating_by_key is None:
                self.__associating_by_key = False
            k = make_dictionary_key(keys)
        else:
            keys = keys_or_number
            k = make_dictionary_key(keys)
            if k in self.__image_sets_by_key:
                number = self.__image_sets_by_key[k].number
            else:
                number = len(self.__image_sets)
            self.__associating_by_key = True
        if number >= len(self.__image_sets):
            self.__image_sets += [None] * (number - len(self.__image_sets) + 1)
        if self.__image_sets[number] is None:
            image_set = ImageSet(number, keys, self.legacy_fields)
            self.__image_sets[number] = image_set
            self.__image_sets_by_key[k] = image_set
            if self.__associating_by_key:
                k = make_dictionary_key(dict(number=number))
                self.__image_sets_by_key[k] = image_set
        else:
            image_set = self.__image_sets[number]
        return image_set

    def purge_image_set(self, number):
        """Remove the memory associated with an image set"""
        keys = self.__image_sets[number].keys
        image_set = self.__image_sets[number]
        for provider in image_set.providers:
            provider.release_memory()
        self.__image_sets[number] = None
        self.__image_sets_by_key[repr(keys)] = None

    def add_provider_to_all_image_sets(self, provider):
        """Provide an image to every image set

        provider - an instance of AbstractImageProvider
        """
        for image_set in self.__image_sets:
            image_set.providers.append(provider)

    def count(self):
        return len(self.__image_sets)

    def get_groupings(self, keys):
        """Return the groupings of an image set list over a set of keys

        keys - a sequence of keys that match some of the image set keys

        returns an object suitable for use by CPModule.get_groupings:
        tuple of keys, groupings
        keys - the keys as passed into the function
        groupings - a sequence of groupings of image sets where
                    each element of the sequence is a two-tuple.
                    The first element of the two-tuple is a dictionary
                    that gives the group's values for each key.
                    The second element is a list of image numbers of
                    the images in the group
        """
        #
        # Sort order for dictionary keys
        #
        sort_order = []
        dictionaries = []
        #
        # Dictionary of key_values to list of image numbers
        #
        d = {}
        for i in range(self.count()):
            image_set = self.get_image_set(i)
            assert isinstance(image_set, ImageSet)
            key_values = tuple([str(image_set.keys[key]) for key in keys])
            if key_values not in d:
                d[key_values] = []
                sort_order.append(key_values)
            d[key_values].append(i + 1)
        return keys, [(dict(zip(keys, k)), d[k]) for k in sort_order]

    def save_state(self):
        """Return a string that can be used to load the image_set_list's state

        load_state will restore the image set list's state. No image_set can
        have image providers before this call.
<<<<<<< HEAD
        '''
=======
        """
>>>>>>> 269742ef
        f = six.moves.StringIO()
        six.moves.cPickle.dump(self.count(), f)
        for i in range(self.count()):
            image_set = self.get_image_set(i)
            assert isinstance(image_set, ImageSet)
<<<<<<< HEAD
            assert len(image_set.providers) == 0, "An image set cannot have providers while saving its state"
=======
            assert (
                len(image_set.providers) == 0
            ), "An image set cannot have providers while saving its state"
>>>>>>> 269742ef
            six.moves.cPickle.dump(image_set.keys, f)
        six.moves.cPickle.dump(self.legacy_fields, f)
        return f.getvalue()

    def load_state(self, state):
        """Load an image_set_list's state from the string returned from save_state"""

        self.__image_sets = []
        self.__image_sets_by_key = {}

        # Make a safe unpickler
        p = six.moves.cPickle.Unpickler(six.moves.StringIO(state))

        def find_global(module_name, class_name):
            logger.debug("Pickler wants %s:%s", module_name, class_name)
            if module_name not in ("numpy", "numpy.core.multiarray"):
                logger.critical(
                    "WARNING WARNING WARNING - your batch file has asked to load %s.%s."
                    " If this looks in any way suspicious please contact us at www.cellprofiler.org",
                    module_name,
                    class_name,
                )
                raise ValueError(
                    "Illegal attempt to unpickle class %s.%s", (module_name, class_name)
                )
            __import__(module_name)
            mod = sys.modules[module_name]
            return getattr(mod, class_name)

        p.find_global = find_global

        count = p.load()
        all_keys = [p.load() for i in range(count)]
        self.legacy_fields = p.load()
        #
        # Have to do in this order in order for the image set's
        # legacy_fields property to hook to the right legacy_fields
        #
        for i in range(count):
            self.get_image_set(all_keys[i])


def make_dictionary_key(key):
<<<<<<< HEAD
    '''Make a dictionary into a stable key for another dictionary'''
    return u", ".join([u":".join([six.text_type(y) for y in x])
                       for x in sorted(key.iteritems())])
=======
    """Make a dictionary into a stable key for another dictionary"""
    return u", ".join(
        [u":".join([six.text_type(y) for y in x]) for x in sorted(key.items())]
    )
>>>>>>> 269742ef
<|MERGE_RESOLUTION|>--- conflicted
+++ resolved
@@ -9,9 +9,6 @@
 import sys
 
 import numpy
-import six
-import six.moves
-
 import six
 import six.moves
 
@@ -777,23 +774,15 @@
 
         load_state will restore the image set list's state. No image_set can
         have image providers before this call.
-<<<<<<< HEAD
-        '''
-=======
-        """
->>>>>>> 269742ef
+        """
         f = six.moves.StringIO()
         six.moves.cPickle.dump(self.count(), f)
         for i in range(self.count()):
             image_set = self.get_image_set(i)
             assert isinstance(image_set, ImageSet)
-<<<<<<< HEAD
-            assert len(image_set.providers) == 0, "An image set cannot have providers while saving its state"
-=======
             assert (
                 len(image_set.providers) == 0
             ), "An image set cannot have providers while saving its state"
->>>>>>> 269742ef
             six.moves.cPickle.dump(image_set.keys, f)
         six.moves.cPickle.dump(self.legacy_fields, f)
         return f.getvalue()
@@ -837,13 +826,7 @@
 
 
 def make_dictionary_key(key):
-<<<<<<< HEAD
-    '''Make a dictionary into a stable key for another dictionary'''
-    return u", ".join([u":".join([six.text_type(y) for y in x])
-                       for x in sorted(key.iteritems())])
-=======
     """Make a dictionary into a stable key for another dictionary"""
     return u", ".join(
         [u":".join([six.text_type(y) for y in x]) for x in sorted(key.items())]
-    )
->>>>>>> 269742ef
+    )