import skimage.color
import skimage.morphology
import numpy
import centrosome.threshold
import scipy


def rgb_to_greyscale(image):
    if image.shape[-1] == 4:
        output = skimage.color.rgba2rgb(image)
        return skimage.color.rgb2gray(output)
    else:
        return skimage.color.rgb2gray(image)


def medial_axis(image):
    if image.ndim > 2 and image.shape[-1] in (3, 4):
        raise ValueError("Convert image to grayscale or use medialaxis module")
    if image.ndim > 2 and image.shape[-1] not in (3, 4):
        raise ValueError("Process 3D images plane-wise or use the medialaxis module")
    return skimage.morphology.medial_axis(image)
<<<<<<< HEAD
=======


def get_threshold_robust_background(
    image,
    lower_outlier_fraction=0.05,
    upper_outlier_fraction=0.05,
    averaging_method="mean",
    variance_method="standard_deviation",
    number_of_deviations=2,
):
    """Calculate threshold based on mean & standard deviation.
    The threshold is calculated by trimming the top and bottom 5% of
    pixels off the image, then calculating the mean and standard deviation
    of the remaining image. The threshold is then set at 2 (empirical
    value) standard deviations above the mean.


    lower_outlier_fraction - after ordering the pixels by intensity, remove
        the pixels from 0 to len(image) * lower_outlier_fraction from
        the threshold calculation (default = 0.05).
    upper_outlier_fraction - remove the pixels from
        len(image) * (1 - upper_outlier_fraction) to len(image) from
        consideration (default = 0.05).
    averaging_method - Determines how the intensity midpoint is determined
        after discarding outliers. (default "Mean". Options: "Mean", "Median",
        "Mode").
    variance_method - Method to calculate variance (default =
        "Standard deviation". Options: "Standard deviation",
        "Median absolute deviation")
    number_of_deviations - Following calculation of the standard deviation
        or MAD, multiply this number and add to the average to get the final
        threshold (default = 2)
    average_fn - function used to calculate the average intensity (e.g.
        np.mean, np.median or some sort of mode function). Default = np.mean
    variance_fn - function used to calculate the amount of variance.
                    Default = np.sd
    """

    if averaging_method.casefold() == "mean":
        average_fn = numpy.mean
    elif averaging_method.casefold() == "median":
        average_fn = numpy.median
    elif averaging_method.casefold() == "mode":
        average_fn = centrosome.threshold.binned_mode
    else:
        raise ValueError(f"{averaging_method} not in 'Mean', 'Median', 'Mode'")

    if variance_method.casefold() == "standard_deviation":
        variance_fn = numpy.std
    elif variance_method.casefold() == "median_absolute_deviation":
        variance_fn = centrosome.threshold.mad
    else:
        raise ValueError(
            f"{variance_method} not in 'standard_deviation', 'median_absolute_deviation'"
        )

    flat_image = image.flatten()
    n_pixels = len(flat_image)
    if n_pixels < 3:
        return 0

    flat_image.sort()
    if flat_image[0] == flat_image[-1]:
        return flat_image[0]
    low_chop = int(round(n_pixels * lower_outlier_fraction))
    hi_chop = n_pixels - int(round(n_pixels * upper_outlier_fraction))
    im = flat_image if low_chop == 0 else flat_image[low_chop:hi_chop]
    mean = average_fn(im)
    sd = variance_fn(im)
    return mean + sd * number_of_deviations


def get_adaptive_threshold(
    image,
    mask=None,
    threshold_method="otsu",
    window_size=50,
    threshold_min=0,
    threshold_max=1,
    threshold_correction_factor=1,
    assign_middle_to_foreground="foreground",
    global_limits=[0.7, 1.5],
    log_transform=False,
    volumetric=False,
    **kwargs,
):

    if mask is not None:
        # Apply mask and preserve image shape
        image = numpy.where(mask, image, False)

    if volumetric:
        # Array to store threshold values
        thresh_out = numpy.zeros(image.shape)
        for z in range(image.shape[2]):
            thresh_out[:, :, z] = get_adaptive_threshold(
                image[:, :, z],
                mask=None,  # Mask has already been applied
                threshold_method=threshold_method,
                window_size=window_size,
                threshold_min=threshold_min,
                threshold_max=threshold_max,
                threshold_correction_factor=threshold_correction_factor,
                assign_middle_to_foreground=assign_middle_to_foreground,
                global_limits=global_limits,
                log_transform=log_transform,
                volumetric=False,  # Processing a single plane, so volumetric=False
                **kwargs,
            )
        return thresh_out

    if log_transform:
        image, conversion_dict = centrosome.threshold.log_transform(image)
    bin_wanted = 0 if assign_middle_to_foreground.casefold() == "foreground" else 1

    thresh_out = None

    if len(image) == 0 or numpy.all(image == numpy.nan):
        thresh_out = numpy.zeros_like(image)
    elif numpy.all(image == image.ravel()[0]):
        thresh_out = numpy.full_like(image, image.ravel()[0])
    # Define the threshold method to be run in each adaptive window
    elif threshold_method.casefold() == "otsu":
        threshold_fn = skimage.filters.threshold_otsu
    elif threshold_method.casefold() == "multiotsu":
        threshold_fn = skimage.filters.threshold_multiotsu
        # If nbins not set in kwargs, use default 128
        kwargs["nbins"] = kwargs["nbins"] if "nbins" in kwargs else 128
    elif threshold_method.casefold() == "minimum_cross_entropy":
        tol = max(numpy.min(numpy.diff(numpy.unique(image))) / 2, 0.5 / 65536)
        kwargs["tolerance"] = tol
        threshold_fn = skimage.filters.threshold_li
    elif threshold_method.casefold() == "robust_background":
        threshold_fn = get_threshold_robust_background
        kwargs["lower_outlier_fraction"] = (
            kwargs["lower_outlier_fraction"]
            if "lower_outlier_fraction" in kwargs
            else 0.05
        )
        kwargs["upper_outlier_fraction"] = (
            kwargs["upper_outlier_fraction"]
            if "upper_outlier_fraction" in kwargs
            else 0.05
        )
        kwargs["averaging_method"] = (
            kwargs["averaging_method"] if "averaging_method" in kwargs else "mean"
        )
        kwargs["variance_method"] = (
            kwargs["variance_method"]
            if "variance_method" in kwargs
            else "standard_deviation"
        )
        kwargs["number_of_deviations"] = (
            kwargs["number_of_deviations"] if "number_of_deviations" in kwargs else 2
        )
    elif threshold_method.casefold() == "sauvola":
        if window_size % 2 == 0:
            window_size += 1
        thresh_out = skimage.filters.threshold_sauvola(image, window_size)
    else:
        raise NotImplementedError(f"Threshold method {threshold_method} not supported.")

    if thresh_out is None:
        image_size = numpy.array(image.shape[:2], dtype=int)
        nblocks = image_size // window_size
        if any(n < 2 for n in nblocks):
            raise ValueError(
                "Adaptive window cannot exceed 50%% of an image dimension.\n"
                "Window of %dpx is too large for a %sx%s image"
                % (window_size, image_size[1], image_size[0])
            )
        #
        # Use a floating point block size to apportion the roundoff
        # roughly equally to each block
        #
        increment = numpy.array(image_size, dtype=float) / numpy.array(
            nblocks, dtype=float
        )
        #
        # Put the answer here
        #
        thresh_out = numpy.zeros(image_size, image.dtype)
        #
        # Loop once per block, computing the "global" threshold within the
        # block.
        #
        block_threshold = numpy.zeros([nblocks[0], nblocks[1]])
        for i in range(nblocks[0]):
            i0 = int(i * increment[0])
            i1 = int((i + 1) * increment[0])
            for j in range(nblocks[1]):
                j0 = int(j * increment[1])
                j1 = int((j + 1) * increment[1])
                block = image[i0:i1, j0:j1]
                block = block[~numpy.logical_not(block)]
                if len(block) == 0:
                    threshold_out = 0.0
                elif numpy.all(block == block[0]):
                    # Don't compute blocks with only 1 value.
                    threshold_out = block[0]
                elif threshold_method == "multiotsu" and len(numpy.unique(block)) < 3:
                    # Region within window has only 2 values.
                    # Can't run 3-class otsu on only 2 values.
                    threshold_out = skimage.filters.threshold_otsu(block)
                else:
                    try:
                        threshold_out = threshold_fn(block, **kwargs)
                    except ValueError:
                        # Drop nbins kwarg when multi-otsu fails. See issue #6324 scikit-image
                        threshold_out = threshold_fn(block)
                if isinstance(threshold_out, numpy.ndarray):
                    # Select correct bin if running multiotsu
                    threshold_out = threshold_out[bin_wanted]
                block_threshold[i, j] = threshold_out
        #
        # Use a cubic spline to blend the thresholds across the image to avoid image artifacts
        #
        spline_order = min(3, numpy.min(nblocks) - 1)
        xStart = int(increment[0] / 2)
        xEnd = int((nblocks[0] - 0.5) * increment[0])
        yStart = int(increment[1] / 2)
        yEnd = int((nblocks[1] - 0.5) * increment[1])
        xtStart = 0.5
        xtEnd = image.shape[0] - 0.5
        ytStart = 0.5
        ytEnd = image.shape[1] - 0.5
        block_x_coords = numpy.linspace(xStart, xEnd, nblocks[0])
        block_y_coords = numpy.linspace(yStart, yEnd, nblocks[1])
        adaptive_interpolation = scipy.interpolate.RectBivariateSpline(
            block_x_coords,
            block_y_coords,
            block_threshold,
            bbox=(xtStart, xtEnd, ytStart, ytEnd),
            kx=spline_order,
            ky=spline_order,
        )
        thresh_out_x_coords = numpy.linspace(
            0.5, int(nblocks[0] * increment[0]) - 0.5, thresh_out.shape[0]
        )
        thresh_out_y_coords = numpy.linspace(
            0.5, int(nblocks[1] * increment[1]) - 0.5, thresh_out.shape[1]
        )
        # Smooth out the "blocky" adaptive threshold
        thresh_out = adaptive_interpolation(thresh_out_x_coords, thresh_out_y_coords)

    # Get global threshold
    global_threshold = get_global_threshold(
        image,
        mask,
        threshold_method,
        threshold_min,
        threshold_max,
        threshold_correction_factor,
        assign_middle_to_foreground,
        log_transform=log_transform,
    )

    if log_transform:
        # Revert the log transformation
        thresh_out = centrosome.threshold.inverse_log_transform(
            thresh_out, conversion_dict
        )
        global_threshold = centrosome.threshold.inverse_log_transform(
            global_threshold, conversion_dict
        )

    # Apply threshold_correction
    thresh_out *= threshold_correction_factor

    t_min = max(threshold_min, global_threshold * global_limits[0])
    t_max = min(threshold_max, global_threshold * global_limits[1])
    thresh_out[thresh_out < t_min] = t_min
    thresh_out[thresh_out > t_max] = t_max
    return thresh_out


def get_global_threshold(
    image,
    mask=None,
    threshold_method="otsu",
    threshold_min=0,
    threshold_max=1,
    threshold_correction_factor=1,
    assign_middle_to_foreground="foreground",
    log_transform=False,
    **kwargs,
):

    if log_transform:
        image, conversion_dict = centrosome.threshold.log_transform(image)

    if mask is not None:
        # Apply mask and discard masked pixels
        image = image[mask]

    # Shortcuts - Check if image array is empty or all pixels are the same value.
    if len(image) == 0:
        threshold = 0.0
    elif numpy.all(image == image.ravel()[0]):
        # All pixels are the same value
        threshold = image.ravel()[0]

    elif threshold_method.casefold() in ("minimum_cross_entropy", "sauvola"):
        tol = max(numpy.min(numpy.diff(numpy.unique(image))) / 2, 0.5 / 65536)
        threshold = skimage.filters.threshold_li(image, tolerance=tol)
    elif threshold_method.casefold() == "robust_background":
        threshold = get_threshold_robust_background(image, **kwargs)
    elif threshold_method.casefold() == "otsu":
        threshold = skimage.filters.threshold_otsu(image)
    elif threshold_method.casefold() == "multiotsu":
        bin_wanted = 0 if assign_middle_to_foreground.casefold() == "foreground" else 1
        kwargs["nbins"] = kwargs["nbins"] if "nbins" in kwargs else 128
        threshold = skimage.filters.threshold_multiotsu(image, **kwargs)
        threshold = threshold[bin_wanted]
    else:
        raise NotImplementedError(f"Threshold method {threshold_method} not supported.")

    if log_transform:
        threshold = centrosome.threshold.inverse_log_transform(
            threshold, conversion_dict
        )

    threshold *= threshold_correction_factor
    threshold = min(max(threshold, threshold_min), threshold_max)
    return threshold


def apply_threshold(image, threshold, mask=None, smoothing=0):
    if mask is None:
        # Create a fake mask if one isn't provided
        mask = numpy.full(image.shape, True)
    if smoothing == 0:
        return (image >= threshold) & mask, 0
    else:
        # Convert from a scale into a sigma. What I've done here
        # is to structure the Gaussian so that 1/2 of the smoothed
        # intensity is contributed from within the smoothing diameter
        # and 1/2 is contributed from outside.
        sigma = smoothing / 0.6744 / 2.0

    blurred_image = centrosome.smooth.smooth_with_function_and_mask(
        image,
        lambda x: scipy.ndimage.gaussian_filter(x, sigma, mode="constant", cval=0),
        mask,
    )
    return (blurred_image >= threshold) & mask, sigma
>>>>>>> fb45aa1c
<|MERGE_RESOLUTION|>--- conflicted
+++ resolved
@@ -19,8 +19,6 @@
     if image.ndim > 2 and image.shape[-1] not in (3, 4):
         raise ValueError("Process 3D images plane-wise or use the medialaxis module")
     return skimage.morphology.medial_axis(image)
-<<<<<<< HEAD
-=======
 
 
 def get_threshold_robust_background(
@@ -366,5 +364,4 @@
         lambda x: scipy.ndimage.gaussian_filter(x, sigma, mode="constant", cval=0),
         mask,
     )
-    return (blurred_image >= threshold) & mask, sigma
->>>>>>> fb45aa1c
+    return (blurred_image >= threshold) & mask, sigma