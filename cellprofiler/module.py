import os
import re
import sys
import uuid
import numpy as np
import cellprofiler.image
import cellprofiler.measurement
import cellprofiler.object
import cellprofiler.setting as cps
import pipeline as cpp
<<<<<<< HEAD
import six
=======
import skimage.color
>>>>>>> 987bcd1b


class Module(object):
    """ Derive from the abstract module class to create your own module in Python

    You need to implement the following in the derived class:
    create_settings - create the settings that configure the module.
    settings - return the settings that will be loaded or saved from/to the
               pipeline.
    run - to run the module, producing measurements, etc.

    These methods are optional:
    prepare_settings - adjust the internal state of a module to accept a set of
               stored settings, (e.g., to create the right number of image
               entries in the module's settings.)
    visible_settings - return the settings that will be displayed on the UI
               (default is to use the output of settings())
    upgrade_settings - rewrite a group of settings from a previous version to
               be compatible with the latest version of a module.

    Implement these if you produce measurements:
    get_categories - The category of measurement produced, for instance AreaShape
    get_measurements - The measurements produced by a category
    get_measurement_images - The images measured for a particular measurement
    get_measurement_scales - the scale at which a measurement was taken
    get_measurement_columns - the measurements stored in the database

    The pipeline calls hooks in the module before and after runs and groups.
    The hooks are:
    prepare_run - before run: useful for setting up image sets
    prepare_group - before group: useful for initializing aggregation
    post_group - after group: useful for calculating final aggregation steps
               and for writing out results.
    post_run - use this to perform operations on the results of the experiment,
               for instance on all measurements
    post_pipeline_load - use this to update any settings that require the pipeline
                to be available before they can be adjusted.

    If your module requires state across image_sets, think of storing
    information in the module shared_state dictionary (fetched by
    get_dictionary()).
    """

    def __init__(self):
        if self.__doc__ is None:
            self.__doc__ = sys.modules[self.__module__].__doc__
        self.function = None
        self.__module_num = -1
        self.__settings = []
        self.__notes = []
        self.__variable_revision_number = 0
        self.__show_window = False
        self.__wants_pause = False
        self.__svn_version = "Unknown"
        self.__enabled = True
        self.__as_data_tool = False
        self.shared_state = {}  # used for maintaining state between modules, see get_dictionary()
        self.id = uuid.uuid4()
        self.batch_state = np.zeros((0,), np.uint8)
        # Set the name of the module based on the class name.  A
        # subclass can override this either by declaring a module_name
        # attribute in the class definition or by assigning to it in
        # the create_settings method.
        if not hasattr(self, "module_name"):
            self.module_name = self.__class__.__name__
        self.create_settings()

    def __setattr__(self, slot, value):
        if hasattr(self, slot) and isinstance(getattr(self, slot), cps.Setting):
            assert isinstance(value, cps.Setting), \
                ("Overwriting %s's %s existing Setting with value of type %s.\nUse __dict__['%s'] = ... to override." %
                 (self.module_name, slot, type(value), slot))
        object.__setattr__(self, slot, value)

    def create_settings(self):
        """Create your settings by subclassing this function

        create_settings is called at the end of initialization.

        You should create the setting variables for your module here:
            # Ask the user for the input image
            self.image_name = cellprofiler.settings.ImageNameSubscriber(...)
            # Ask the user for the name of the output image
            self.output_image = cellprofiler.settings.ImageNameProvider(...)
            # Ask the user for a parameter
            self.smoothing_size = cellprofiler.settings.Float(...)
        """
        pass

    def create_from_handles(self, handles, module_num):
        """Fill a module with the information stored in the handles structure for module # ModuleNum

        Returns a module with the settings decanted from the handles.
        If the revision is old, a different and compatible module can be returned.
        """
        self.__module_num = module_num
        idx = module_num - 1
        settings = handles[cpp.SETTINGS][0, 0]
        setting_values = []
        self.__notes = []
        if (settings.dtype.fields.has_key(cpp.MODULE_NOTES) and
                    settings[cpp.MODULE_NOTES].shape[1] > idx):
            n = settings[cpp.MODULE_NOTES][0, idx].flatten()
            for x in n:
                if isinstance(x, np.ndarray):
                    if len(x) == 0:
                        x = ''
                    else:
                        x = x[0]
                self.__notes.append(x)
        if settings.dtype.fields.has_key(cpp.SHOW_WINDOW):
            self.__show_window = settings[cpp.SHOW_WINDOW][0, idx] != 0
        if settings.dtype.fields.has_key(cpp.BATCH_STATE):
            # convert from uint8 to array of one string to avoid long
            # arrays, which get truncated by numpy repr()
            self.batch_state = np.array(settings[cpp.BATCH_STATE][0, idx].tostring())
        setting_count = settings[cpp.NUMBERS_OF_VARIABLES][0, idx]
        variable_revision_number = settings[cpp.VARIABLE_REVISION_NUMBERS][0, idx]
        module_name = settings[cpp.MODULE_NAMES][0, idx][0]
        for i in range(0, setting_count):
            value_cell = settings[cpp.VARIABLE_VALUES][idx, i]
            if isinstance(value_cell, np.ndarray):
                if np.product(value_cell.shape) == 0:
                    setting_values.append('')
                else:
                    setting_values.append(str(value_cell[0]))
            else:
                setting_values.append(value_cell)
        self.set_settings_from_values(setting_values, variable_revision_number,
                                      module_name)

    def prepare_settings(self, setting_values):
        """Do any sort of adjustment to the settings required for the given values

        setting_values - the values for the settings just prior to mapping
                         as done by set_settings_from_values
        This method allows a module to specialize itself according to
        the number of settings and their value. For instance, a module that
        takes a variable number of images or objects can increase or decrease
        the number of relevant settings so they map correctly to the values.

        See cellprofiler.modules.measureobjectareashape for an example.
        """
        pass

    def set_settings_from_values(self, setting_values, variable_revision_number,
                                 module_name, from_matlab=None):
        """Set the settings in a module, given a list of values

        The default implementation gets all the settings and then
        sets their values using the string passed. A more modern
        module may want to tailor the particular settings set to
        whatever values are in the list or however many values
        are in the list.
        """
        if from_matlab is None:
            from_matlab = not '.' in module_name
        setting_values, variable_revision_number, from_matlab = \
            self.upgrade_settings(setting_values,
                                  variable_revision_number,
                                  module_name,
                                  from_matlab)
        # we can't handle matlab settings anymore
        assert not from_matlab, "Module %s's upgrade_settings returned from_matlab==True" % module_name
        self.prepare_settings(setting_values)
        for v, value in zip(self.settings(), setting_values):
            v.value = value

    def upgrade_settings(self, setting_values, variable_revision_number,
                         module_name, from_matlab):
        '''Adjust setting values if they came from a previous revision

        setting_values - a sequence of strings representing the settings
                         for the module as stored in the pipeline
        variable_revision_number - the variable revision number of the
                         module at the time the pipeline was saved. Use this
                         to determine how the incoming setting values map
                         to those of the current module version.
        module_name - the name of the module that did the saving. This can be
                      used to import the settings from another module if
                      that module was merged into the current module
        from_matlab - True if the settings came from a Matlab pipeline, False
                      if the settings are from a CellProfiler 2.0 pipeline.

        Overriding modules should return a tuple of setting_values,
        variable_revision_number and True if upgraded to CP 2.0, otherwise
        they should leave things as-is so that the caller can report
        an error.
        '''
        return setting_values, variable_revision_number, from_matlab

    def post_pipeline_load(self, pipeline):
        """This is a convenient place to do things to your module after the
           settings have been loaded or initialized"""
        pass

    def get_help(self):
        """Return help text for the module

        The default help is taken from your modules docstring and from
        the settings.
        """
        if self.__doc__ is None:
            doc = "<i>No help available for module</i>\n"
        else:
            doc = self.__doc__
        doc = doc.replace("\r", "").replace("\n\n", "<p>")
        doc = doc.replace("\n", " ")
        result = "<html style=""font-family:arial""><head><title>%s</title></head>" % self.module_name
        result += "<body><h1>%s</h1><div>" % self.module_name + doc
        first_setting_doc = True
        seen_setting_docs = set()
        for setting in self.help_settings():
            if setting.doc is not None:
                key = (setting.text, setting.doc)
                if key not in seen_setting_docs:
                    seen_setting_docs.add(key)
                    if first_setting_doc:
                        result = result + "</div><div><h2>Settings:</h2>"
                        first_setting_doc = False
                    result = (result + "<h4>" + setting.text + "</h4><div>" +
                              setting.doc + "</div>")
        result += "</div>"
        result += "</body></html>"
        return result

    def save_to_handles(self, handles):
        module_idx = self.module_num - 1
        setting = handles[cpp.SETTINGS][0, 0]
        setting[cpp.MODULE_NAMES][0, module_idx] = six.text_type(self.module_class())
        setting[cpp.MODULE_NOTES][0, module_idx] = np.ndarray(shape=(len(self.notes), 1), dtype='object')
        for i in range(0, len(self.notes)):
            setting[cpp.MODULE_NOTES][0, module_idx][i, 0] = self.notes[i]
        setting[cpp.NUMBERS_OF_VARIABLES][0, module_idx] = len(self.settings())
        for i in range(0, len(self.settings())):
            variable = self.settings()[i]
            if len(str(variable)) > 0:
                setting[cpp.VARIABLE_VALUES][module_idx, i] = variable.get_unicode_value()
            if isinstance(variable, cps.NameProvider):
                setting[cpp.VARIABLE_INFO_TYPES][module_idx, i] = six.text_type("%s indep" % variable.group)
            elif isinstance(variable, cps.NameSubscriber):
                setting[cpp.VARIABLE_INFO_TYPES][module_idx, i] = six.text_type(variable.group)
        setting[cpp.VARIABLE_REVISION_NUMBERS][0, module_idx] = self.variable_revision_number
        setting[cpp.MODULE_REVISION_NUMBERS][0, module_idx] = 0
        setting[cpp.SHOW_WINDOW][0, module_idx] = 1 if self.show_window else 0
        # convert from single-element array with a long string to an
        # array of uint8, to avoid string encoding isues in .MAT
        # format.
        setting[cpp.BATCH_STATE][0, module_idx] = np.fromstring(self.batch_state.tostring(), np.uint8)

    def in_batch_mode(self):
        '''Return True if the module knows that the pipeline is in batch mode'''
        return None

    def change_causes_prepare_run(self, setting):
        '''Check to see if changing the given setting means you have to restart

        Some settings, esp in modules like LoadImages, affect more than
        the current image set when changed. For instance, if you change
        the name specification for files, you have to reload your image_set_list.
        Override this and return True if changing the given setting means
        that you'll have to call "prepare_run".
        '''
        return False

    def turn_off_batch_mode(self):
        '''Reset the module to an editable state if batch mode is on

        A module is allowed to create hidden information that it uses
        to turn batch mode on or to save state to be used in batch mode.
        This call signals that the pipeline has been opened for editing,
        even if it is a batch pipeline; all modules should be restored
        to a state that's appropriate for creating a batch file, not
        for running a batch file
        '''
        pass

    def test_valid(self, pipeline):
        """Test to see if the module is in a valid state to run

        Throw a ValidationError exception with an explanation if a module is not valid.
        """
        try:
            for setting in self.visible_settings():
                setting.test_valid(pipeline)
            self.validate_module(pipeline)
        except cps.ValidationError as instance:
            raise instance
        except Exception as e:
            raise cps.ValidationError("Exception in cpmodule.test_valid %s" % e,
                                      self.visible_settings()[0])

    def test_module_warnings(self, pipeline):
        """Test to see if there are any troublesome setting values in the module

        Throw a ValidationError exception with an explanation if a module
        is likely to be misconfigured. An example is if ExportToDatabase is
        not the last module.
        """
        try:
            for setting in self.visible_settings():
                setting.test_setting_warnings(pipeline)
            self.validate_module_warnings(pipeline)
        except cps.ValidationError as instance:
            raise instance
        except Exception as e:
            raise cps.ValidationError("Exception in cpmodule.test_valid %s" % e,
                                      self.visible_settings()[0])

    def validate_module(self, pipeline):
        '''Implement this to validate module settings

        Module implementers should implement validate_module to
        further validate a module's settings. For instance, load_data
        checks the .csv file that it uses in validate_module to ensure
        that the user has chosen a valid .csv file.

        Throw a cps.ValidationError, selecting the most egregiously offending
        setting to indicate failure.
        '''
        pass

    def validate_module_warnings(self, pipeline):
        '''Implement this to flag potentially dangerous settings

        Module implementers should implement validate_module_warnings to
        find setting combinations that can cause unexpected results.
        Implementers should throw a cps.ValidationError, selecting the
        most egregiously offending setting to indicate failure.
        '''
        pass

    def other_providers(self, group):
        '''Return a list of hidden name/object/etc. providers supplied by the module for this group

        group - a group supported by a subclass of NameProvider

        This routine returns additional providers beyond those that
        are listed by the module's visible_settings.
        '''
        return []

    def get_module_num(self):
        """Get the module's index number

        The module's index number or ModuleNum is a one-based index of its
        execution position in the pipeline. It can be used to predict what
        modules have been run (creating whatever images and measurements
        those modules create) previous to a given module.
        """
        if self.__module_num == -1:
            raise (Exception('Module has not been created'))
        return self.__module_num

    def set_module_num(self, module_num):
        """Change the module's one-based index number in the pipeline

        """
        self.__module_num = module_num

    module_num = property(get_module_num, set_module_num)

    def module_class(self):
        """The class to instantiate, except for the special case of matlab modules.

        """
        return self.__module__ + '.' + self.module_name

    def get_enabled(self):
        """True if the module should be executed, False if it should be ignored.

        """
        return self.__enabled

    def set_enabled(self, enable):
        self.__enabled = enable

    enabled = property(get_enabled, set_enabled)

    def get_use_as_data_tool(self):
        '''True if the module is being used as a data tool

        This flag can be used to modify the visible_settings and other things
        to make the module's behavior more appropriate for use as a data tool.
        For instance, you shouldn't offer to show measurements as a color
        map in DisplayDataOnImage if you don't have access to the segmentation
        because you're running as a data tool.
        '''
        return self.__as_data_tool

    def set_use_as_data_tool(self, as_data_tool):
        '''Mark the module as being used as a data tool

        '''
        self.__as_data_tool = as_data_tool

    use_as_data_tool = property(get_use_as_data_tool, set_use_as_data_tool)

    def settings(self):
        """Return the settings to be loaded or saved to/from the pipeline

        These are the settings (from cellprofiler.settings) that are
        either read from the strings in the pipeline or written out
        to the pipeline. The settings should appear in a consistent
        order so they can be matched to the strings in the pipeline.
        """
        return self.__settings

    def help_settings(self):
        '''Override this if you want the settings for help to be in a different order'''
        return self.settings()

    def setting(self, setting_num):
        """Reference a setting by its one-based setting number
        """
        return self.settings()[setting_num - 1]

    def set_settings(self, settings):
        self.__settings = settings

    def visible_settings(self):
        """The settings that are visible in the UI
        """
        return self.settings()

    def get_show_window(self):
        '''True if the user wants to see the figure for this module'''
        return self.__show_window

    def set_show_window(self, show_window):
        self.__show_window = show_window

    show_window = property(get_show_window, set_show_window)

    def get_wants_pause(self):
        '''True if the user wants to pause at this module while debugging'''
        return self.__wants_pause

    def set_wants_pause(self, wants_pause):
        self.__wants_pause = wants_pause

    wants_pause = property(get_wants_pause, set_wants_pause)

    def get_notes(self):
        """The user-entered notes for a module
        """
        return self.__notes

    def set_notes(self, notes):
        """Give the module new user-entered notes

        """
        self.__notes = notes

    notes = property(get_notes, set_notes)

    def get_svn_version(self):
        return self.__svn_version

    def set_svn_version(self, version):
        self.__svn_version = version

    svn_version = property(get_svn_version, set_svn_version)

    def write_to_handles(self, handles):
        """Write out the module's state to the handles

        """
        pass

    def write_to_text(self, file):
        """Write the module's state, informally, to a text file
        """
        pass

    def prepare_run(self, workspace):
        """Prepare the image set list for a run (& whatever else you want to do)

        workspace - holds the following crucial structures:

            pipeline - the pipeline being run

            module - this module

            measurements - measurements structure that can be populated with
                          a image set file names and metadata.

            image_set_list - add any image sets to the image set list

            frame - parent frame of application if GUI enabled, None if GUI
                    disabled

        return True if operation completed, False if aborted
        """
        return True

    def is_load_module(self):
        """If true, the module will load files and make image sets"""
        return False

    @classmethod
    def is_input_module(cls):
        """If true, the module is one of the input modules

        The input modules are "Images", "Metadata", "NamesAndTypes" and "Groups"
        """
        return False

    def is_create_batch_module(self):
        '''If true, the module will pickle the pipeline into a batch file and exit

        This is needed by modules which can't properly operate in a batch
        mode (e.g. do all their work post_run or don't work so well if
        run in parallel)
        '''
        return False

    def is_aggregation_module(self):
        """If true, the module uses data from other imagesets in a group

        Aggregation modules perform operations that require access to
        all image sets in a group, generally resulting in an aggregation
        operation during the last image set or in post_group. Examples are
        TrackObjects, MakeProjection and CorrectIllumination_Calculate.
        """
        return False

    def needs_conversion(self):
        '''Return True if the module needs to be converted from legacy

        A module can throw an exception if it is impossible to convert - for
        instance, LoadData.
        '''
        return False

    def convert(self, pipeline, metadata, namesandtypes, groups):
        '''Convert the input processing of this module from the legacy format

        Legacy modules like LoadImages should copy their settings into
        the Metadata, NamesAndTypes and Groups modules when this call is made.

        pipeline - the pipeline being converted

        metadata - the pipeline's Metadata module

        namesandtypes - the pipeline's NamesAndTypes module

        groups - the pipeline's Groups module

        '''
        pass

    def is_object_identification_module(self):
        """If true, the module will identify primary, secondary or tertiary objects"""
        return False

    def run(self, workspace):
        """Run the module (abstract method)

        workspace    - The workspace contains
            pipeline     - instance of cpp for this run
            image_set    - the images in the image set being processed
            object_set   - the objects (labeled masks) in this image set
            measurements - the measurements for this run
            frame        - the parent frame to whatever frame is created.
                           None means don't draw.
            display_data - the run() module should store anything to be
                           displayed in this attribute, which will be used in
                           display()

        run() should not attempt to display any data, but should communicate it
        to display() via the workspace.
        """
        pass

    def post_run(self, workspace):
        """Do post-processing after the run completes

        workspace - the workspace at the end of the run
        """
        pass

    def display(self, workspace, figure):
        """Display the results, and possibly intermediate results, as
        appropriate for this module.  This method will be called after
        run() is finished if self.show_window is True.

        The run() method should store whatever data display() needs in
        workspace.display_data.  The module is given a CPFigure to use for
        display in the third argument.
        """
        figure.Close()  # modules that don't override display() shouldn't
        # display anything

    def display_post_group(self, workspace, figure):
        """Display the results of work done post-group

        This method is only called if self.show_window is True

        workspace - the current workspace. workspace.display_data should have
                    whatever information is needed for the display. Numpy arrays
                    lists, tuples, dictionaries and Python builtin objects are
                    allowed.

        figure - the figure to use for the display.
        """
        pass

    def display_post_run(self, workspace, figure):
        """Display results after post_run completes

        workspace - a workspace with pipeline, module and measurements valid

        figure - display results in this CPFigure
        """
        pass

    def prepare_to_create_batch(self, workspace, fn_alter_path):
        '''Prepare to create a batch file

        This function is called when CellProfiler is about to create a
        file for batch processing. It gives a module an opportunity to
        change its settings and measurements to adapt to file mount differences
        between the machine that created the pipeline and the machines that
        will run the pipeline. You should implement prepare_to_create_batch
        if your module stores paths in settings or measurements. You should
        call fn_alter_path(path) to update any paths to those of the target
        machine.

        workspace - the workspace including the pipeline, the image_set_list
                    and the measurements that need to be modified.

        fn_alter_path - this is a function that takes a pathname on the local
                        host and returns a pathname on the remote host. It
                        handles issues such as replacing backslashes and
                        mapping mountpoints. It should be called for every
                        pathname stored in the settings or legacy fields.

        Returns True if it succeeds.
        '''
        return True

    def get_groupings(self, workspace):
        '''Return the image groupings of the image sets in an image set list

        get_groupings is called after prepare_run

        workspace - a workspace with an image_set_list and measurements
                    as prepared by prepare_run.

        returns a tuple of key_names and group_list:
        key_names - the names of the keys that identify the groupings
        group_list - a sequence composed of two-tuples.
                     the first element of the tuple is a dictionary giving
                     the metadata values for the metadata keys
                     the second element of the tuple is a sequence of
                     image numbers comprising the image sets of the group
        For instance, an experiment might have key_names of 'Metadata_Row'
        and 'Metadata_Column' and a group_list of:
        [ ({'Metadata_Row':'A','Metadata_Column':'01'}, [1,97,193]),
          ({'Metadata_Row':'A','Metadata_Column':'02'), [2,98,194]),... ]

        Returns None to indicate that the module does not contribute any
        groupings.
        '''
        return None

    def prepare_group(self, workspace, grouping, image_numbers):
        '''Prepare to start processing a new grouping

        workspace - the workspace for the group. The pipeline, measurements
                    and image_set_list are valid at this point and you can
                    fill in image_sets at this point.
        grouping - a dictionary that describes the key for the grouping.
                   For instance, { 'Metadata_Row':'A','Metadata_Column':'01'}
        image_numbers - a sequence of the image numbers within the
                   group (image sets can be retreved as
                   image_set_list.get_image_set(image_numbers[i]-1)

        prepare_group is called once after prepare_run if there are no
        groups.
        '''
        pass

    def post_group(self, workspace, grouping):
        '''Do post-processing after a group completes

        workspace - the workspace at the end of the group
        grouping - the group that's being run
        '''
        pass

    def get_measurement_columns(self, pipeline):
        '''Return a sequence describing the measurement columns needed by this module

        This call should return one element per image or object measurement
        made by the module during image set analysis. The element itself
        is a 3-tuple:
        first entry: either one of the predefined measurement categories,
                     {"Image", "Experiment" or "Neighbors" or the name of one
                     of the objects.}
        second entry: the measurement name (as would be used in a call
                      to add_measurement)
        third entry: the column data type (for instance, "varchar(255)" or
                     "float")
        '''
        return []

    def get_object_relationships(self, pipeline):
        '''Return a sequence describing the relationships recorded in measurements

        This method reports the relationships recorded in the measurements
        using add_relate_measurement. Modules that add relationships should
        return one 4-tuple of
        (<relationship-name>, <object-name-1>, <object-name-2>, <when>)
        for every combination of relationship and parent / child objects
        that will be produced during the course of a run.

        <when> is one of cpmeas.MCA_AVAILABILE_EACH_CYCLE or
        cpmeas.MCA_AVAILABLE_POST_GROUP. cpmeas.MCA_AVAILABLE_EACH_CYCLE
        promises that the relationships will be available after each cycle.
        Any relationship with that cycle's image number (as either the
        parent or child) will be inserted if not already present in the database.

        MCA_AVAILABLE_POST_GROUP indicates that the relationship is not available
        until the group has completed - all relationships with a group's
        image number will be written in that case.
        '''
        return []

    def get_dictionary(self, ignore=None):
        '''Get the dictionary for this module
        '''
        return self.shared_state

    def get_dictionary_for_worker(self):
        '''Get the dictionary that should be shared between analysis workers

        A module might use the dictionary for cacheing information stored on
        disk or that's difficult to compute. It might also use it to store
        aggregate data, but this data may not be useful to other workers.

        Finally, a module might store Python objects that aren't JSON serializable
        in its dictionary. In these cases, the module should create a dictionary
        that can be JSON serialized in get_dictionary_for_worker and then
        reconstruct the result of JSON deserialization in set_dictionary_in_worker.
        '''
        return self.get_dictionary()

    def set_dictionary_for_worker(self, d):
        '''Initialize this worker's dictionary using results from first worker

        see get_dictionary_for_worker for details.
        '''
        self.get_dictionary().clear()
        self.get_dictionary().update(d)

    def get_categories(self, pipeline, object_name):
        """Return the categories of measurements that this module produces

        object_name - return measurements made on this object (or 'Image' for image measurements)
        """
        return []

    def get_measurements(self, pipeline, object_name, category):
        """Return the measurements that this module produces

        object_name - return measurements made on this object (or 'Image' for image measurements)
        category - return measurements made in this category
        """
        return []

    def get_measurement_images(self, pipeline, object_name, category, measurement):
        """Return a list of image names used as a basis for a particular measure
        """
        return []

    def get_measurement_objects(self, pipeline, object_name, category,
                                measurement):
        """Return a list of secondary object names used as a basis for a particular measure

        object_name - either "Image" or the name of the primary object
        category - the category being measured, for instance "Threshold"
        measurement - the name of the measurement being done

        Some modules output image-wide aggregate measurements in addition to
        object measurements. These must be stored using the "Image" object name
        in order to save a single value. A module can override
        get_measurement_objects to tell the user about the object name in
        those situations.

        In addition, some modules may make use of two segmentations, for instance
        when measuring the total value of secondary objects related to primary
        ones. This mechanism can be used to identify the secondary objects used.
        """
        return []

    def get_measurement_scales(self, pipeline, object_name, category, measurement, image_name):
        """Return a list of scales (eg for texture) at which a measurement was taken
        """
        return []

    def is_image_from_file(self, image_name):
        """Return True if this module loads this image name from a file."""
        for setting in self.settings():
            if (isinstance(setting, cps.FileImageNameProvider) and
                        setting.value == image_name):
                return True
        return False

    def should_stop_writing_measurements(self):
        '''Returns True if measurements should not be taken after this module

        The ExportToDatabase and ExportToExcel modules expect that no
        measurements will be recorded in latter modules. This function
        returns False in the default, indicating that measurements should
        keep being made, but returns True for these modules, indicating
        that any subsequent modules will lose their measurements and should
        not write any.
        '''
        return False

    def needs_default_image_folder(self, pipeline):
        '''Returns True if the module needs the default image folder

        pipeline - pipeline being run

        Legacy modules might need the default image folder as does any module
        that uses the DirectoryPath setting.
        '''
        for setting in self.visible_settings():
            if isinstance(setting, cps.DirectoryPath):
                return True
        return False

    def obfuscate(self):
        '''Erase any sensitive information in a module's settings

        You should implement "obfuscate" to erase information like
        passwords or file names so that the pipeline can be uploaded
        for error reporting without revealing that information.
        '''
        pass

    def on_activated(self, workspace):
        '''Called when the module is activated in the GUI

        workspace - the workspace that's currently running

        on_activated is here to give modules the chance to modify other
        elements of the pipeline, such as the image plane details or image
        set list. You're allowed to modify these parts of the pipeline
        in the UI thread until on_deactivated is called.
        '''
        pass

    def on_deactivated(self):
        '''Called when the module is deactivated in the GUI

        This is the signal that the settings have been unhooked from the
        GUI and can't be used to edit the pipeline
        '''
        pass

    def on_setting_changed(self, setting, pipeline):
        '''Called when a setting has been changed in the GUI'''
        pass


class ImageProcessing(Module):
    category = "Image Processing"

    def create_settings(self):
        self.x_name = cellprofiler.setting.ImageNameSubscriber(
            "Input"
        )

        self.y_name = cellprofiler.setting.ImageNameProvider(
            "Output",
            self.__class__.__name__
        )

    def display(self, workspace, figure):
        layout = (2, 1)

        figure.set_subplots(
            dimensions=workspace.display_data.dimensions,
            subplots=layout
        )

        figure.subplot_imshow(
            dimensions=workspace.display_data.dimensions,
            image=workspace.display_data.x_data,
            x=0,
            y=0
        )

        figure.subplot_imshow(
            dimensions=workspace.display_data.dimensions,
            image=workspace.display_data.y_data,
            x=1,
            y=0
        )

    def run(self, workspace):
        x_name = self.x_name.value

        y_name = self.y_name.value

        images = workspace.image_set

        x = images.get_image(x_name)

        dimensions = x.dimensions

        x_data = x.pixel_data

        args = (setting.value for setting in self.settings()[2:])

        y_data = self.function(x_data, *args)

        y = cellprofiler.image.Image(
            dimensions=dimensions,
            image=y_data,
            parent_image=x
        )

        images.add(y_name, y)

        if self.show_window:
            workspace.display_data.x_data = x_data

            workspace.display_data.y_data = y_data

            workspace.display_data.dimensions = dimensions

    def settings(self):
        return [
            self.x_name,
            self.y_name
        ]

    def visible_settings(self):
        return [
            self.x_name,
            self.y_name
        ]


class ImageSegmentation(Module):
    category = "Image Segmentation"

    def create_settings(self):
        self.x_name = cellprofiler.setting.ImageNameSubscriber(
            "Input"
        )

        self.y_name = cellprofiler.setting.ObjectNameProvider(
            "Object",
            self.__class__.__name__
        )

    def display(self, workspace, figure):
        layout = (2, 1)

        if workspace.display_data.dimensions is 3:
            overlay = np.zeros(workspace.display_data.x_data.shape + (3,))

            for index, data in enumerate(workspace.display_data.x_data):
                overlay[index] = skimage.color.label2rgb(
                    workspace.display_data.y_data[index],
                    image=data,
                    bg_label=0
                )
        else:
            overlay = skimage.color.label2rgb(
                workspace.display_data.y_data,
                image=workspace.display_data.x_data,
                bg_label=0
            )

        figure.set_subplots(
            dimensions=workspace.display_data.dimensions,
            subplots=layout
        )

        figure.subplot_imshow(
            dimensions=workspace.display_data.dimensions,
            image=workspace.display_data.x_data,
            x=0,
            y=0
        )

        figure.subplot_imshow(
            dimensions=workspace.display_data.dimensions,
            image=overlay,
            x=1,
            y=0
        )

    def settings(self):
        return [
            self.x_name,
            self.y_name
        ]

    def visible_settings(self):
        return [
            self.x_name,
            self.y_name
        ]<|MERGE_RESOLUTION|>--- conflicted
+++ resolved
@@ -8,11 +8,8 @@
 import cellprofiler.object
 import cellprofiler.setting as cps
 import pipeline as cpp
-<<<<<<< HEAD
 import six
-=======
 import skimage.color
->>>>>>> 987bcd1b
 
 
 class Module(object):
