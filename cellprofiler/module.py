import os
import re
import sys
import uuid

import numpy
import scipy.ndimage

import cellprofiler.image
import cellprofiler.measurement
import cellprofiler.object
import cellprofiler.setting as cps
import pipeline as cpp
import skimage.color


class Module(object):
    """ Derive from the abstract module class to create your own module in Python

    You need to implement the following in the derived class:
    create_settings - create the settings that configure the module.
    settings - return the settings that will be loaded or saved from/to the
               pipeline.
    run - to run the module, producing measurements, etc.

    These methods are optional:
    prepare_settings - adjust the internal state of a module to accept a set of
               stored settings, (e.g., to create the right number of image
               entries in the module's settings.)
    visible_settings - return the settings that will be displayed on the UI
               (default is to use the output of settings())
    upgrade_settings - rewrite a group of settings from a previous version to
               be compatible with the latest version of a module.

    Implement these if you produce measurements:
    get_categories - The category of measurement produced, for instance AreaShape
    get_measurements - The measurements produced by a category
    get_measurement_images - The images measured for a particular measurement
    get_measurement_scales - the scale at which a measurement was taken
    get_measurement_columns - the measurements stored in the database

    The pipeline calls hooks in the module before and after runs and groups.
    The hooks are:
    prepare_run - before run: useful for setting up image sets
    prepare_group - before group: useful for initializing aggregation
    post_group - after group: useful for calculating final aggregation steps
               and for writing out results.
    post_run - use this to perform operations on the results of the experiment,
               for instance on all measurements
    post_pipeline_load - use this to update any settings that require the pipeline
                to be available before they can be adjusted.

    If your module requires state across image_sets, think of storing
    information in the module shared_state dictionary (fetched by
    get_dictionary()).
    """

    def __init__(self):
        if self.__doc__ is None:
            self.__doc__ = sys.modules[self.__module__].__doc__
        self.function = None
        self.__module_num = -1
        self.__settings = []
        self.__notes = []
        self.__variable_revision_number = 0
        self.__show_window = False
        self.__wants_pause = False
        self.__svn_version = "Unknown"
        self.__enabled = True
        self.__as_data_tool = False
        self.shared_state = {}  # used for maintaining state between modules, see get_dictionary()
        self.id = uuid.uuid4()
        self.batch_state = numpy.zeros((0,), numpy.uint8)
        # Set the name of the module based on the class name.  A
        # subclass can override this either by declaring a module_name
        # attribute in the class definition or by assigning to it in
        # the create_settings method.
        if not hasattr(self, "module_name"):
            self.module_name = self.__class__.__name__
        self.create_settings()

    def __setattr__(self, slot, value):
        if hasattr(self, slot) and isinstance(getattr(self, slot), cps.Setting):
            assert isinstance(value, cps.Setting), \
                ("Overwriting %s's %s existing Setting with value of type %s.\nUse __dict__['%s'] = ... to override." %
                 (self.module_name, slot, type(value), slot))
        object.__setattr__(self, slot, value)

    def create_settings(self):
        """Create your settings by subclassing this function

        create_settings is called at the end of initialization.

        You should create the setting variables for your module here:
            # Ask the user for the input image
            self.image_name = cellprofiler.settings.ImageNameSubscriber(...)
            # Ask the user for the name of the output image
            self.output_image = cellprofiler.settings.ImageNameProvider(...)
            # Ask the user for a parameter
            self.smoothing_size = cellprofiler.settings.Float(...)
        """
        pass

    def create_from_handles(self, handles, module_num):
        """Fill a module with the information stored in the handles structure for module # ModuleNum

        Returns a module with the settings decanted from the handles.
        If the revision is old, a different and compatible module can be returned.
        """
        self.__module_num = module_num
        idx = module_num - 1
        settings = handles[cpp.SETTINGS][0, 0]
        setting_values = []
        self.__notes = []
        if (settings.dtype.fields.has_key(cpp.MODULE_NOTES) and
                    settings[cpp.MODULE_NOTES].shape[1] > idx):
            n = settings[cpp.MODULE_NOTES][0, idx].flatten()
            for x in n:
                if isinstance(x, numpy.ndarray):
                    if len(x) == 0:
                        x = ''
                    else:
                        x = x[0]
                self.__notes.append(x)
        if settings.dtype.fields.has_key(cpp.SHOW_WINDOW):
            self.__show_window = settings[cpp.SHOW_WINDOW][0, idx] != 0
        if settings.dtype.fields.has_key(cpp.BATCH_STATE):
            # convert from uint8 to array of one string to avoid long
            # arrays, which get truncated by numpy repr()
            self.batch_state = numpy.array(settings[cpp.BATCH_STATE][0, idx].tostring())
        setting_count = settings[cpp.NUMBERS_OF_VARIABLES][0, idx]
        variable_revision_number = settings[cpp.VARIABLE_REVISION_NUMBERS][0, idx]
        module_name = settings[cpp.MODULE_NAMES][0, idx][0]
        for i in range(0, setting_count):
            value_cell = settings[cpp.VARIABLE_VALUES][idx, i]
            if isinstance(value_cell, numpy.ndarray):
                if numpy.product(value_cell.shape) == 0:
                    setting_values.append('')
                else:
                    setting_values.append(str(value_cell[0]))
            else:
                setting_values.append(value_cell)
        self.set_settings_from_values(setting_values, variable_revision_number,
                                      module_name)

    def prepare_settings(self, setting_values):
        """Do any sort of adjustment to the settings required for the given values

        setting_values - the values for the settings just prior to mapping
                         as done by set_settings_from_values
        This method allows a module to specialize itself according to
        the number of settings and their value. For instance, a module that
        takes a variable number of images or objects can increase or decrease
        the number of relevant settings so they map correctly to the values.

        See cellprofiler.modules.measureobjectareashape for an example.
        """
        pass

    def set_settings_from_values(self, setting_values, variable_revision_number,
                                 module_name, from_matlab=None):
        """Set the settings in a module, given a list of values

        The default implementation gets all the settings and then
        sets their values using the string passed. A more modern
        module may want to tailor the particular settings set to
        whatever values are in the list or however many values
        are in the list.
        """
        if from_matlab is None:
            from_matlab = not '.' in module_name
        setting_values, variable_revision_number, from_matlab = \
            self.upgrade_settings(setting_values,
                                  variable_revision_number,
                                  module_name,
                                  from_matlab)
        # we can't handle matlab settings anymore
        assert not from_matlab, "Module %s's upgrade_settings returned from_matlab==True" % module_name
        self.prepare_settings(setting_values)
        for v, value in zip(self.settings(), setting_values):
            v.value = value

    def upgrade_settings(self, setting_values, variable_revision_number,
                         module_name, from_matlab):
        '''Adjust setting values if they came from a previous revision

        setting_values - a sequence of strings representing the settings
                         for the module as stored in the pipeline
        variable_revision_number - the variable revision number of the
                         module at the time the pipeline was saved. Use this
                         to determine how the incoming setting values map
                         to those of the current module version.
        module_name - the name of the module that did the saving. This can be
                      used to import the settings from another module if
                      that module was merged into the current module
        from_matlab - True if the settings came from a Matlab pipeline, False
                      if the settings are from a CellProfiler 2.0 pipeline.

        Overriding modules should return a tuple of setting_values,
        variable_revision_number and True if upgraded to CP 2.0, otherwise
        they should leave things as-is so that the caller can report
        an error.
        '''
        return setting_values, variable_revision_number, from_matlab

    def post_pipeline_load(self, pipeline):
        """This is a convenient place to do things to your module after the
           settings have been loaded or initialized"""
        pass

    def get_help(self):
        """Return help text for the module

        The default help is taken from your modules docstring and from
        the settings.
        """
        if self.__doc__ is None:
            doc = "<i>No help available for module</i>\n"
        else:
            doc = self.__doc__
        doc = doc.replace("\r", "").replace("\n\n", "<p>")
        doc = doc.replace("\n", " ")
        result = "<html style=""font-family:arial""><head><title>%s</title></head>" % self.module_name
        result += "<body><h1>%s</h1><div>" % self.module_name + doc
        first_setting_doc = True
        seen_setting_docs = set()
        for setting in self.help_settings():
            if setting.doc is not None:
                key = (setting.text, setting.doc)
                if key not in seen_setting_docs:
                    seen_setting_docs.add(key)
                    if first_setting_doc:
                        result = result + "</div><div><h2>Settings:</h2>"
                        first_setting_doc = False
                    result = (result + "<h4>" + setting.text + "</h4><div>" +
                              setting.doc + "</div>")
        result += "</div>"
        result += "</body></html>"
        return result

    def save_to_handles(self, handles):
        module_idx = self.module_num - 1
        setting = handles[cpp.SETTINGS][0, 0]
        setting[cpp.MODULE_NAMES][0, module_idx] = unicode(self.module_class())
        setting[cpp.MODULE_NOTES][0, module_idx] = numpy.ndarray(shape=(len(self.notes), 1), dtype='object')
        for i in range(0, len(self.notes)):
            setting[cpp.MODULE_NOTES][0, module_idx][i, 0] = self.notes[i]
        setting[cpp.NUMBERS_OF_VARIABLES][0, module_idx] = len(self.settings())
        for i in range(0, len(self.settings())):
            variable = self.settings()[i]
            if len(str(variable)) > 0:
                setting[cpp.VARIABLE_VALUES][module_idx, i] = variable.get_unicode_value()
            if isinstance(variable, cps.NameProvider):
                setting[cpp.VARIABLE_INFO_TYPES][module_idx, i] = unicode("%s indep" % variable.group)
            elif isinstance(variable, cps.NameSubscriber):
                setting[cpp.VARIABLE_INFO_TYPES][module_idx, i] = unicode(variable.group)
        setting[cpp.VARIABLE_REVISION_NUMBERS][0, module_idx] = self.variable_revision_number
        setting[cpp.MODULE_REVISION_NUMBERS][0, module_idx] = 0
        setting[cpp.SHOW_WINDOW][0, module_idx] = 1 if self.show_window else 0
        # convert from single-element array with a long string to an
        # array of uint8, to avoid string encoding isues in .MAT
        # format.
        setting[cpp.BATCH_STATE][0, module_idx] = numpy.fromstring(self.batch_state.tostring(), numpy.uint8)

    def in_batch_mode(self):
        '''Return True if the module knows that the pipeline is in batch mode'''
        return None

    def change_causes_prepare_run(self, setting):
        '''Check to see if changing the given setting means you have to restart

        Some settings, esp in modules like LoadImages, affect more than
        the current image set when changed. For instance, if you change
        the name specification for files, you have to reload your image_set_list.
        Override this and return True if changing the given setting means
        that you'll have to call "prepare_run".
        '''
        return False

    def turn_off_batch_mode(self):
        '''Reset the module to an editable state if batch mode is on

        A module is allowed to create hidden information that it uses
        to turn batch mode on or to save state to be used in batch mode.
        This call signals that the pipeline has been opened for editing,
        even if it is a batch pipeline; all modules should be restored
        to a state that's appropriate for creating a batch file, not
        for running a batch file
        '''
        pass

    def test_valid(self, pipeline):
        """Test to see if the module is in a valid state to run

        Throw a ValidationError exception with an explanation if a module is not valid.
        """
        try:
            for setting in self.visible_settings():
                setting.test_valid(pipeline)
            self.validate_module(pipeline)
        except cps.ValidationError, instance:
            raise instance
        except Exception, e:
            raise cps.ValidationError("Exception in cpmodule.test_valid %s" % e,
                                      self.visible_settings()[0])

    def test_module_warnings(self, pipeline):
        """Test to see if there are any troublesome setting values in the module

        Throw a ValidationError exception with an explanation if a module
        is likely to be misconfigured. An example is if ExportToDatabase is
        not the last module.
        """
        try:
            for setting in self.visible_settings():
                setting.test_setting_warnings(pipeline)
            self.validate_module_warnings(pipeline)
        except cps.ValidationError, instance:
            raise instance
        except Exception, e:
            raise cps.ValidationError("Exception in cpmodule.test_valid %s" % e,
                                      self.visible_settings()[0])

    def validate_module(self, pipeline):
        '''Implement this to validate module settings

        Module implementers should implement validate_module to
        further validate a module's settings. For instance, load_data
        checks the .csv file that it uses in validate_module to ensure
        that the user has chosen a valid .csv file.

        Throw a cps.ValidationError, selecting the most egregiously offending
        setting to indicate failure.
        '''
        pass

    def validate_module_warnings(self, pipeline):
        '''Implement this to flag potentially dangerous settings

        Module implementers should implement validate_module_warnings to
        find setting combinations that can cause unexpected results.
        Implementers should throw a cps.ValidationError, selecting the
        most egregiously offending setting to indicate failure.
        '''
        pass

    def other_providers(self, group):
        '''Return a list of hidden name/object/etc. providers supplied by the module for this group

        group - a group supported by a subclass of NameProvider

        This routine returns additional providers beyond those that
        are listed by the module's visible_settings.
        '''
        return []

    def get_module_num(self):
        """Get the module's index number

        The module's index number or ModuleNum is a one-based index of its
        execution position in the pipeline. It can be used to predict what
        modules have been run (creating whatever images and measurements
        those modules create) previous to a given module.
        """
        if self.__module_num == -1:
            raise (Exception('Module has not been created'))
        return self.__module_num

    def set_module_num(self, module_num):
        """Change the module's one-based index number in the pipeline

        """
        self.__module_num = module_num

    module_num = property(get_module_num, set_module_num)

    def module_class(self):
        """The class to instantiate, except for the special case of matlab modules.

        """
        return self.__module__ + '.' + self.module_name

    def get_enabled(self):
        """True if the module should be executed, False if it should be ignored.

        """
        return self.__enabled

    def set_enabled(self, enable):
        self.__enabled = enable

    enabled = property(get_enabled, set_enabled)

    def get_use_as_data_tool(self):
        '''True if the module is being used as a data tool

        This flag can be used to modify the visible_settings and other things
        to make the module's behavior more appropriate for use as a data tool.
        For instance, you shouldn't offer to show measurements as a color
        map in DisplayDataOnImage if you don't have access to the segmentation
        because you're running as a data tool.
        '''
        return self.__as_data_tool

    def set_use_as_data_tool(self, as_data_tool):
        '''Mark the module as being used as a data tool

        '''
        self.__as_data_tool = as_data_tool

    use_as_data_tool = property(get_use_as_data_tool, set_use_as_data_tool)

    def settings(self):
        """Return the settings to be loaded or saved to/from the pipeline

        These are the settings (from cellprofiler.settings) that are
        either read from the strings in the pipeline or written out
        to the pipeline. The settings should appear in a consistent
        order so they can be matched to the strings in the pipeline.
        """
        return self.__settings

    def help_settings(self):
        '''Override this if you want the settings for help to be in a different order'''
        return self.settings()

    def setting(self, setting_num):
        """Reference a setting by its one-based setting number
        """
        return self.settings()[setting_num - 1]

    def set_settings(self, settings):
        self.__settings = settings

    def visible_settings(self):
        """The settings that are visible in the UI
        """
        return self.settings()

    def get_show_window(self):
        '''True if the user wants to see the figure for this module'''
        return self.__show_window

    def set_show_window(self, show_window):
        self.__show_window = show_window

    show_window = property(get_show_window, set_show_window)

    def get_wants_pause(self):
        '''True if the user wants to pause at this module while debugging'''
        return self.__wants_pause

    def set_wants_pause(self, wants_pause):
        self.__wants_pause = wants_pause

    wants_pause = property(get_wants_pause, set_wants_pause)

    def get_notes(self):
        """The user-entered notes for a module
        """
        return self.__notes

    def set_notes(self, notes):
        """Give the module new user-entered notes

        """
        self.__notes = notes

    notes = property(get_notes, set_notes)

    def get_svn_version(self):
        return self.__svn_version

    def set_svn_version(self, version):
        self.__svn_version = version

    svn_version = property(get_svn_version, set_svn_version)

    def write_to_handles(self, handles):
        """Write out the module's state to the handles

        """
        pass

    def write_to_text(self, file):
        """Write the module's state, informally, to a text file
        """
        pass

    def prepare_run(self, workspace):
        """Prepare the image set list for a run (& whatever else you want to do)

        workspace - holds the following crucial structures:

            pipeline - the pipeline being run

            module - this module

            measurements - measurements structure that can be populated with
                          a image set file names and metadata.

            image_set_list - add any image sets to the image set list

            frame - parent frame of application if GUI enabled, None if GUI
                    disabled

        return True if operation completed, False if aborted
        """
        return True

    def is_load_module(self):
        """If true, the module will load files and make image sets"""
        return False

    @classmethod
    def is_input_module(cls):
        """If true, the module is one of the input modules

        The input modules are "Images", "Metadata", "NamesAndTypes" and "Groups"
        """
        return False

    def is_create_batch_module(self):
        '''If true, the module will pickle the pipeline into a batch file and exit

        This is needed by modules which can't properly operate in a batch
        mode (e.g. do all their work post_run or don't work so well if
        run in parallel)
        '''
        return False

    def is_aggregation_module(self):
        """If true, the module uses data from other imagesets in a group

        Aggregation modules perform operations that require access to
        all image sets in a group, generally resulting in an aggregation
        operation during the last image set or in post_group. Examples are
        TrackObjects, MakeProjection and CorrectIllumination_Calculate.
        """
        return False

    def needs_conversion(self):
        '''Return True if the module needs to be converted from legacy

        A module can throw an exception if it is impossible to convert - for
        instance, LoadData.
        '''
        return False

    def convert(self, pipeline, metadata, namesandtypes, groups):
        '''Convert the input processing of this module from the legacy format

        Legacy modules like LoadImages should copy their settings into
        the Metadata, NamesAndTypes and Groups modules when this call is made.

        pipeline - the pipeline being converted

        metadata - the pipeline's Metadata module

        namesandtypes - the pipeline's NamesAndTypes module

        groups - the pipeline's Groups module

        '''
        pass

    def is_object_identification_module(self):
        """If true, the module will identify primary, secondary or tertiary objects"""
        return False

    def run(self, workspace):
        """Run the module (abstract method)

        workspace    - The workspace contains
            pipeline     - instance of cpp for this run
            image_set    - the images in the image set being processed
            object_set   - the objects (labeled masks) in this image set
            measurements - the measurements for this run
            frame        - the parent frame to whatever frame is created.
                           None means don't draw.
            display_data - the run() module should store anything to be
                           displayed in this attribute, which will be used in
                           display()

        run() should not attempt to display any data, but should communicate it
        to display() via the workspace.
        """
        pass

    def post_run(self, workspace):
        """Do post-processing after the run completes

        workspace - the workspace at the end of the run
        """
        pass

    def display(self, workspace, figure):
        """Display the results, and possibly intermediate results, as
        appropriate for this module.  This method will be called after
        run() is finished if self.show_window is True.

        The run() method should store whatever data display() needs in
        workspace.display_data.  The module is given a CPFigure to use for
        display in the third argument.
        """
        figure.Close()  # modules that don't override display() shouldn't
        # display anything

    def display_post_group(self, workspace, figure):
        """Display the results of work done post-group

        This method is only called if self.show_window is True

        workspace - the current workspace. workspace.display_data should have
                    whatever information is needed for the display. Numpy arrays
                    lists, tuples, dictionaries and Python builtin objects are
                    allowed.

        figure - the figure to use for the display.
        """
        pass

    def display_post_run(self, workspace, figure):
        """Display results after post_run completes

        workspace - a workspace with pipeline, module and measurements valid

        figure - display results in this CPFigure
        """
        pass

    def prepare_to_create_batch(self, workspace, fn_alter_path):
        '''Prepare to create a batch file

        This function is called when CellProfiler is about to create a
        file for batch processing. It gives a module an opportunity to
        change its settings and measurements to adapt to file mount differences
        between the machine that created the pipeline and the machines that
        will run the pipeline. You should implement prepare_to_create_batch
        if your module stores paths in settings or measurements. You should
        call fn_alter_path(path) to update any paths to those of the target
        machine.

        workspace - the workspace including the pipeline, the image_set_list
                    and the measurements that need to be modified.

        fn_alter_path - this is a function that takes a pathname on the local
                        host and returns a pathname on the remote host. It
                        handles issues such as replacing backslashes and
                        mapping mountpoints. It should be called for every
                        pathname stored in the settings or legacy fields.

        Returns True if it succeeds.
        '''
        return True

    def get_groupings(self, workspace):
        '''Return the image groupings of the image sets in an image set list

        get_groupings is called after prepare_run

        workspace - a workspace with an image_set_list and measurements
                    as prepared by prepare_run.

        returns a tuple of key_names and group_list:
        key_names - the names of the keys that identify the groupings
        group_list - a sequence composed of two-tuples.
                     the first element of the tuple is a dictionary giving
                     the metadata values for the metadata keys
                     the second element of the tuple is a sequence of
                     image numbers comprising the image sets of the group
        For instance, an experiment might have key_names of 'Metadata_Row'
        and 'Metadata_Column' and a group_list of:
        [ ({'Metadata_Row':'A','Metadata_Column':'01'}, [1,97,193]),
          ({'Metadata_Row':'A','Metadata_Column':'02'), [2,98,194]),... ]

        Returns None to indicate that the module does not contribute any
        groupings.
        '''
        return None

    def prepare_group(self, workspace, grouping, image_numbers):
        '''Prepare to start processing a new grouping

        workspace - the workspace for the group. The pipeline, measurements
                    and image_set_list are valid at this point and you can
                    fill in image_sets at this point.
        grouping - a dictionary that describes the key for the grouping.
                   For instance, { 'Metadata_Row':'A','Metadata_Column':'01'}
        image_numbers - a sequence of the image numbers within the
                   group (image sets can be retreved as
                   image_set_list.get_image_set(image_numbers[i]-1)

        prepare_group is called once after prepare_run if there are no
        groups.
        '''
        pass

    def post_group(self, workspace, grouping):
        '''Do post-processing after a group completes

        workspace - the workspace at the end of the group
        grouping - the group that's being run
        '''
        pass

    def get_measurement_columns(self, pipeline):
        '''Return a sequence describing the measurement columns needed by this module

        This call should return one element per image or object measurement
        made by the module during image set analysis. The element itself
        is a 3-tuple:
        first entry: either one of the predefined measurement categories,
                     {"Image", "Experiment" or "Neighbors" or the name of one
                     of the objects.}
        second entry: the measurement name (as would be used in a call
                      to add_measurement)
        third entry: the column data type (for instance, "varchar(255)" or
                     "float")
        '''
        return []

    def get_object_relationships(self, pipeline):
        '''Return a sequence describing the relationships recorded in measurements

        This method reports the relationships recorded in the measurements
        using add_relate_measurement. Modules that add relationships should
        return one 4-tuple of
        (<relationship-name>, <object-name-1>, <object-name-2>, <when>)
        for every combination of relationship and parent / child objects
        that will be produced during the course of a run.

        <when> is one of cpmeas.MCA_AVAILABILE_EACH_CYCLE or
        cpmeas.MCA_AVAILABLE_POST_GROUP. cpmeas.MCA_AVAILABLE_EACH_CYCLE
        promises that the relationships will be available after each cycle.
        Any relationship with that cycle's image number (as either the
        parent or child) will be inserted if not already present in the database.

        MCA_AVAILABLE_POST_GROUP indicates that the relationship is not available
        until the group has completed - all relationships with a group's
        image number will be written in that case.
        '''
        return []

    def get_dictionary(self, ignore=None):
        '''Get the dictionary for this module
        '''
        return self.shared_state

    def get_dictionary_for_worker(self):
        '''Get the dictionary that should be shared between analysis workers

        A module might use the dictionary for cacheing information stored on
        disk or that's difficult to compute. It might also use it to store
        aggregate data, but this data may not be useful to other workers.

        Finally, a module might store Python objects that aren't JSON serializable
        in its dictionary. In these cases, the module should create a dictionary
        that can be JSON serialized in get_dictionary_for_worker and then
        reconstruct the result of JSON deserialization in set_dictionary_in_worker.
        '''
        return self.get_dictionary()

    def set_dictionary_for_worker(self, d):
        '''Initialize this worker's dictionary using results from first worker

        see get_dictionary_for_worker for details.
        '''
        self.get_dictionary().clear()
        self.get_dictionary().update(d)

    def get_categories(self, pipeline, object_name):
        """Return the categories of measurements that this module produces

        object_name - return measurements made on this object (or 'Image' for image measurements)
        """
        return []

    def get_measurements(self, pipeline, object_name, category):
        """Return the measurements that this module produces

        object_name - return measurements made on this object (or 'Image' for image measurements)
        category - return measurements made in this category
        """
        return []

    def get_measurement_images(self, pipeline, object_name, category, measurement):
        """Return a list of image names used as a basis for a particular measure
        """
        return []

    def get_measurement_objects(self, pipeline, object_name, category,
                                measurement):
        """Return a list of secondary object names used as a basis for a particular measure

        object_name - either "Image" or the name of the primary object
        category - the category being measured, for instance "Threshold"
        measurement - the name of the measurement being done

        Some modules output image-wide aggregate measurements in addition to
        object measurements. These must be stored using the "Image" object name
        in order to save a single value. A module can override
        get_measurement_objects to tell the user about the object name in
        those situations.

        In addition, some modules may make use of two segmentations, for instance
        when measuring the total value of secondary objects related to primary
        ones. This mechanism can be used to identify the secondary objects used.
        """
        return []

    def get_measurement_scales(self, pipeline, object_name, category, measurement, image_name):
        """Return a list of scales (eg for texture) at which a measurement was taken
        """
        return []

    def is_image_from_file(self, image_name):
        """Return True if this module loads this image name from a file."""
        for setting in self.settings():
            if (isinstance(setting, cps.FileImageNameProvider) and
                        setting.value == image_name):
                return True
        return False

    def should_stop_writing_measurements(self):
        '''Returns True if measurements should not be taken after this module

        The ExportToDatabase and ExportToExcel modules expect that no
        measurements will be recorded in latter modules. This function
        returns False in the default, indicating that measurements should
        keep being made, but returns True for these modules, indicating
        that any subsequent modules will lose their measurements and should
        not write any.
        '''
        return False

    def needs_default_image_folder(self, pipeline):
        '''Returns True if the module needs the default image folder

        pipeline - pipeline being run

        Legacy modules might need the default image folder as does any module
        that uses the DirectoryPath setting.
        '''
        for setting in self.visible_settings():
            if isinstance(setting, cps.DirectoryPath):
                return True
        return False

    def obfuscate(self):
        '''Erase any sensitive information in a module's settings

        You should implement "obfuscate" to erase information like
        passwords or file names so that the pipeline can be uploaded
        for error reporting without revealing that information.
        '''
        pass

    def on_activated(self, workspace):
        '''Called when the module is activated in the GUI

        workspace - the workspace that's currently running

        on_activated is here to give modules the chance to modify other
        elements of the pipeline, such as the image plane details or image
        set list. You're allowed to modify these parts of the pipeline
        in the UI thread until on_deactivated is called.
        '''
        pass

    def on_deactivated(self):
        '''Called when the module is deactivated in the GUI

        This is the signal that the settings have been unhooked from the
        GUI and can't be used to edit the pipeline
        '''
        pass

    def on_setting_changed(self, setting, pipeline):
        '''Called when a setting has been changed in the GUI'''
        pass


class ImageProcessing(Module):
    category = "Image Processing"

    def create_settings(self):
        self.x_name = cellprofiler.setting.ImageNameSubscriber(
            "Input"
        )

        self.y_name = cellprofiler.setting.ImageNameProvider(
            "Output",
            self.__class__.__name__
        )

    def display(self, workspace, figure, cmap=["gray", "gray"]):
        layout = (2, 1)

        figure.set_subplots(
            dimensions=workspace.display_data.dimensions,
            subplots=layout
        )

        figure.subplot_imshow(
            colormap=cmap[0],
            dimensions=workspace.display_data.dimensions,
            image=workspace.display_data.x_data,
            x=0,
            y=0
        )

        figure.subplot_imshow(
            colormap=cmap[1],
            dimensions=workspace.display_data.dimensions,
            image=workspace.display_data.y_data,
            x=1,
            y=0
        )

    def run(self, workspace):
        x_name = self.x_name.value

        y_name = self.y_name.value

        images = workspace.image_set

        x = images.get_image(x_name)

        dimensions = x.dimensions

        x_data = x.pixel_data

        args = (setting.value for setting in self.settings()[2:])

        y_data = self.function(x_data, *args)

        y = cellprofiler.image.Image(
            dimensions=dimensions,
            image=y_data,
            parent_image=x
        )

        images.add(y_name, y)

        if self.show_window:
            workspace.display_data.x_data = x_data

            workspace.display_data.y_data = y_data

            workspace.display_data.dimensions = dimensions

    def settings(self):
        return [
            self.x_name,
            self.y_name
        ]

    def visible_settings(self):
        return [
            self.x_name,
            self.y_name
        ]


class ImageSegmentation(Module):
    category = "Image Segmentation"

    def add_measurements(self, workspace, object_name=None):
        if object_name is None:
            object_name = self.y_name.value

        objects = workspace.object_set.get_objects(object_name)

        labels = objects.segmented

        unique_labels = numpy.unique(labels)

        if unique_labels[0] == 0:
            unique_labels = unique_labels[1:]

        if len(unique_labels) == 0:
            center_z, center_x, center_y = [], [], []
        else:
            if not objects.volumetric:
                labels = numpy.asarray([labels])

            centers = scipy.ndimage.center_of_mass(numpy.ones_like(labels), labels=labels, index=unique_labels)

            centers = numpy.array(centers)

            center_z, center_x, center_y = centers.transpose()

        workspace.measurements.add_measurement(
            object_name,
            cellprofiler.measurement.M_LOCATION_CENTER_X,
            center_x
        )

        workspace.measurements.add_measurement(
            object_name,
            cellprofiler.measurement.M_LOCATION_CENTER_Y,
            center_y
        )

        workspace.measurements.add_measurement(
            object_name,
            cellprofiler.measurement.M_LOCATION_CENTER_Z,
            center_z
        )

        workspace.measurements.add_measurement(
            object_name,
            cellprofiler.measurement.M_NUMBER_OBJECT_NUMBER,
            numpy.arange(1, objects.count + 1)
        )

        workspace.measurements.add_measurement(
            cellprofiler.measurement.IMAGE,
            cellprofiler.measurement.FF_COUNT % object_name,
            numpy.array([objects.count], dtype=numpy.uint8)
        )

    def create_settings(self):
        self.x_name = cellprofiler.setting.ImageNameSubscriber(
            "Input"
        )

        self.y_name = cellprofiler.setting.ObjectNameProvider(
            "Object",
            self.__class__.__name__
        )

    def display(self, workspace, figure):
        layout = (2, 1)

        if workspace.display_data.dimensions == 3:
<<<<<<< HEAD
            overlay = np.zeros(workspace.display_data.x_data.shape + (3,))
=======
            overlay = numpy.zeros(workspace.display_data.x_data.shape + (3,))
>>>>>>> f373d2ff

            for index, data in enumerate(workspace.display_data.x_data):
                overlay[index] = skimage.color.label2rgb(
                    workspace.display_data.y_data[index],
                    image=data,
                    bg_label=0
                )
        else:
            overlay = skimage.color.label2rgb(
                workspace.display_data.y_data,
                image=workspace.display_data.x_data,
                bg_label=0
            )

        figure.set_subplots(
            dimensions=workspace.display_data.dimensions,
            subplots=layout
        )

        figure.subplot_imshow(
            colormap="gray",
            dimensions=workspace.display_data.dimensions,
            image=workspace.display_data.x_data,
            x=0,
            y=0
        )

        figure.subplot_imshow(
            dimensions=workspace.display_data.dimensions,
            image=overlay,
            x=1,
            y=0
        )

    def get_categories(self, pipeline, object_name):
        if object_name == cellprofiler.measurement.IMAGE:
            return [cellprofiler.measurement.C_COUNT]

        if object_name == self.y_name.value:
            return [
                cellprofiler.measurement.C_LOCATION,
                cellprofiler.measurement.C_NUMBER
            ]

        return []

    def get_measurement_columns(self, pipeline, object_name=None):
        if object_name is None:
            object_name = self.y_name.value

        return [
            (
                object_name,
                cellprofiler.measurement.M_LOCATION_CENTER_X,
                cellprofiler.measurement.COLTYPE_FLOAT
            ),
            (
                object_name,
                cellprofiler.measurement.M_LOCATION_CENTER_Y,
                cellprofiler.measurement.COLTYPE_FLOAT
            ),
            (
                object_name,
                cellprofiler.measurement.M_LOCATION_CENTER_Z,
                cellprofiler.measurement.COLTYPE_FLOAT
            ),
            (
                object_name,
                cellprofiler.measurement.M_NUMBER_OBJECT_NUMBER,
                cellprofiler.measurement.COLTYPE_INTEGER
            ),
            (
                cellprofiler.measurement.IMAGE,
                cellprofiler.measurement.FF_COUNT % object_name,
                cellprofiler.measurement.COLTYPE_INTEGER
            )
        ]

    def get_measurements(self, pipeline, object_name, category):
        if object_name == cellprofiler.measurement.IMAGE and category == cellprofiler.measurement.C_COUNT:
            return [self.y_name.value]

        if object_name == self.y_name.value:
            if category == cellprofiler.measurement.C_LOCATION:
                return [
                    cellprofiler.measurement.FTR_CENTER_X,
                    cellprofiler.measurement.FTR_CENTER_Y,
                    cellprofiler.measurement.FTR_CENTER_Z
                ]

            if category == cellprofiler.measurement.C_NUMBER:
                return [cellprofiler.measurement.FTR_OBJECT_NUMBER]

        return []

    def run(self, workspace):
        x_name = self.x_name.value

        y_name = self.y_name.value

        images = workspace.image_set

        x = images.get_image(x_name)

        dimensions = x.dimensions

        x_data = x.pixel_data

        args = (setting.value for setting in self.settings()[2:])

        y_data = self.function(x_data, *args)

        y = cellprofiler.object.Objects()

        y.segmented = y_data

        y.parent_image = x.parent_image

        objects = workspace.object_set

        objects.add_objects(y, y_name)

        self.add_measurements(workspace)

        if self.show_window:
            workspace.display_data.x_data = x_data

            workspace.display_data.y_data = y_data

            workspace.display_data.dimensions = dimensions

    def settings(self):
        return [
            self.x_name,
            self.y_name
        ]

    def visible_settings(self):
        return [
            self.x_name,
            self.y_name
        ]


class ObjectProcessing(ImageSegmentation):
    category = "Object Processing"

    def add_measurements(self, workspace, input_object_name=None, output_object_name=None):
        if input_object_name is None:
            input_object_name = self.x_name.value

        if output_object_name is None:
            output_object_name = self.y_name.value

        super(ObjectProcessing, self).add_measurements(workspace, output_object_name)

        objects = workspace.object_set.get_objects(output_object_name)

        parent_objects = workspace.object_set.get_objects(input_object_name)

        children_per_parent, parents_of_children = parent_objects.relate_children(objects)

        workspace.measurements.add_measurement(
            input_object_name,
            cellprofiler.measurement.FF_CHILDREN_COUNT % output_object_name,
            children_per_parent
        )

        workspace.measurements.add_measurement(
            output_object_name,
            cellprofiler.measurement.FF_PARENT % input_object_name,
            parents_of_children
        )

    def create_settings(self):
        super(ObjectProcessing, self).create_settings()

        self.x_name = cellprofiler.setting.ObjectNameSubscriber(
            "Input"
        )

    def display(self, workspace, figure):
        layout = (2, 1)

        figure.set_subplots(
            dimensions=workspace.display_data.dimensions,
            subplots=layout
        )

        figure.subplot_imshow_labels(
            dimensions=workspace.display_data.dimensions,
            labels=workspace.display_data.x_data,
            title=self.x_name.value,
            x=0,
            y=0
        )

        figure.subplot_imshow_labels(
            dimensions=workspace.display_data.dimensions,
            labels=workspace.display_data.y_data,
            title=self.y_name.value,
            x=1,
            y=0
        )

    def get_categories(self, pipeline, object_name):
        if object_name == self.x_name.value:
            return [cellprofiler.measurement.C_CHILDREN]

        categories = super(ObjectProcessing, self).get_categories(pipeline, object_name)

        if object_name == self.y_name.value:
            return categories + [
                cellprofiler.measurement.C_PARENT
            ]

        return categories

    def get_measurement_columns(self, pipeline, additional_objects=[]):
        object_names = [(self.x_name.value, self.y_name.value)] + additional_objects

        columns = [super(ObjectProcessing, self).get_measurement_columns(pipeline, output_object_name) + [
            (
                input_object_name,
                cellprofiler.measurement.FF_CHILDREN_COUNT % output_object_name,
                cellprofiler.measurement.COLTYPE_INTEGER
            ),
            (
                output_object_name,
                cellprofiler.measurement.FF_PARENT % input_object_name,
                cellprofiler.measurement.COLTYPE_INTEGER
            )
        ] for (input_object_name, output_object_name) in object_names]

        return sum(columns, [])

    def get_measurements(self, pipeline, object_name, category):
        if object_name == self.x_name.value and category == cellprofiler.measurement.C_CHILDREN:
            return [cellprofiler.measurement.FF_COUNT % self.y_name.value]

        if object_name == self.y_name.value:
            if category == cellprofiler.measurement.C_NUMBER:
                return [cellprofiler.measurement.FTR_OBJECT_NUMBER]

            if category == cellprofiler.measurement.C_PARENT:
                return [self.x_name.value]

        return super(ObjectProcessing, self).get_measurements(pipeline, object_name, category)

    def run(self, workspace):
        x_name = self.x_name.value

        y_name = self.y_name.value

        objects = workspace.object_set

        x = objects.get_objects(x_name)

        dimensions = x.dimensions

        x_data = x.segmented

        args = (setting.value for setting in self.settings()[2:])

        y_data = self.function(x_data, *args)

        y = cellprofiler.object.Objects()

        y.segmented = y_data

        y.parent_image = x.parent_image

        objects.add_objects(y, y_name)

        self.add_measurements(workspace)

        if self.show_window:
            workspace.display_data.x_data = x_data

            workspace.display_data.y_data = y_data

            workspace.display_data.dimensions = dimensions<|MERGE_RESOLUTION|>--- conflicted
+++ resolved
@@ -1035,11 +1035,7 @@
         layout = (2, 1)
 
         if workspace.display_data.dimensions == 3:
-<<<<<<< HEAD
-            overlay = np.zeros(workspace.display_data.x_data.shape + (3,))
-=======
             overlay = numpy.zeros(workspace.display_data.x_data.shape + (3,))
->>>>>>> f373d2ff
 
             for index, data in enumerate(workspace.display_data.x_data):
                 overlay[index] = skimage.color.label2rgb(
