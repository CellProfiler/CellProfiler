import sys
import uuid

import docutils.core
import numpy
import six

import six

import cellprofiler.image
import cellprofiler.measurement
import cellprofiler.object
import cellprofiler.setting as cps
from cellprofiler import pipeline as cpp


class Module(object):
    """ Derive from the abstract module class to create your own module in Python

    You need to implement the following in the derived class:
    create_settings - create the settings that configure the module.
    settings - return the settings that will be loaded or saved from/to the
               pipeline.
    run - to run the module, producing measurements, etc.

    These methods are optional:
    prepare_settings - adjust the internal state of a module to accept a set of
               stored settings, (e.g., to create the right number of image
               entries in the module's settings.)
    visible_settings - return the settings that will be displayed on the UI
               (default is to use the output of settings())
    upgrade_settings - rewrite a group of settings from a previous version to
               be compatible with the latest version of a module.

    Implement these if you produce measurements:
    get_categories - The category of measurement produced, for instance AreaShape
    get_measurements - The measurements produced by a category
    get_measurement_images - The images measured for a particular measurement
    get_measurement_scales - the scale at which a measurement was taken
    get_measurement_columns - the measurements stored in the database

    The pipeline calls hooks in the module before and after runs and groups.
    The hooks are:
    prepare_run - before run: useful for setting up image sets
    prepare_group - before group: useful for initializing aggregation
    post_group - after group: useful for calculating final aggregation steps
               and for writing out results.
    post_run - use this to perform operations on the results of the experiment,
               for instance on all measurements
    post_pipeline_load - use this to update any settings that require the pipeline
                to be available before they can be adjusted.

    If your module requires state across image_sets, think of storing
    information in the module shared_state dictionary (fetched by
    get_dictionary()).
    """

    def __init__(self):
        if self.__doc__ is None:
            self.__doc__ = sys.modules[self.__module__].__doc__
        self.function = None
        self.__module_num = -1
        self.__settings = []
        self.__notes = []
        self.__variable_revision_number = 0
        self.__show_window = False
        self.__wants_pause = False
        self.__svn_version = "Unknown"
        self.__enabled = True
        self.__as_data_tool = False
        self.shared_state = (
            {}
        )  # used for maintaining state between modules, see get_dictionary()
        self.id = uuid.uuid4()
        self.batch_state = numpy.zeros((0,), numpy.uint8)
        # Set the name of the module based on the class name.  A
        # subclass can override this either by declaring a module_name
        # attribute in the class definition or by assigning to it in
        # the create_settings method.
        if not hasattr(self, "module_name"):
            self.module_name = self.__class__.__name__
        self.create_settings()

    def __setattr__(self, slot, value):
        if hasattr(self, slot) and isinstance(getattr(self, slot), cps.Setting):
            assert isinstance(value, cps.Setting), (
                "Overwriting %s's %s existing Setting with value of type %s.\nUse __dict__['%s'] = ... to override."
                % (self.module_name, slot, type(value), slot)
            )
        object.__setattr__(self, slot, value)

    def create_settings(self):
        """Create your settings by subclassing this function

        create_settings is called at the end of initialization.

        You should create the setting variables for your module here:
            # Ask the user for the input image
            self.image_name = cellprofiler.settings.ImageNameSubscriber(...)
            # Ask the user for the name of the output image
            self.output_image = cellprofiler.settings.ImageNameProvider(...)
            # Ask the user for a parameter
            self.smoothing_size = cellprofiler.settings.Float(...)
        """
        pass

    def create_from_handles(self, handles, module_num):
        """Fill a module with the information stored in the handles structure for module # ModuleNum

        Returns a module with the settings decanted from the handles.
        If the revision is old, a different and compatible module can be returned.
        """
        self.__module_num = module_num
        idx = module_num - 1
        settings = handles[cpp.SETTINGS][0, 0]
        setting_values = []
        self.__notes = []
<<<<<<< HEAD
        if (cpp.MODULE_NOTES in settings.dtype.fields and
                    settings[cpp.MODULE_NOTES].shape[1] > idx):
=======
        if (
            cpp.MODULE_NOTES in settings.dtype.fields
            and settings[cpp.MODULE_NOTES].shape[1] > idx
        ):
>>>>>>> 269742ef
            n = settings[cpp.MODULE_NOTES][0, idx].flatten()
            for x in n:
                if isinstance(x, numpy.ndarray):
                    if len(x) == 0:
                        x = ""
                    else:
                        x = x[0]
                self.__notes.append(x)
        if cpp.SHOW_WINDOW in settings.dtype.fields:
            self.__show_window = settings[cpp.SHOW_WINDOW][0, idx] != 0
        if cpp.BATCH_STATE in settings.dtype.fields:
            # convert from uint8 to array of one string to avoid long
            # arrays, which get truncated by numpy repr()
            self.batch_state = numpy.array(settings[cpp.BATCH_STATE][0, idx].tostring())
        setting_count = settings[cpp.NUMBERS_OF_VARIABLES][0, idx]
        variable_revision_number = settings[cpp.VARIABLE_REVISION_NUMBERS][0, idx]
        module_name = settings[cpp.MODULE_NAMES][0, idx][0]
        for i in range(0, setting_count):
            value_cell = settings[cpp.VARIABLE_VALUES][idx, i]
            if isinstance(value_cell, numpy.ndarray):
                if numpy.product(value_cell.shape) == 0:
                    setting_values.append("")
                else:
                    setting_values.append(str(value_cell[0]))
            else:
                setting_values.append(value_cell)
        self.set_settings_from_values(
            setting_values, variable_revision_number, module_name
        )

    def prepare_settings(self, setting_values):
        """Do any sort of adjustment to the settings required for the given values

        setting_values - the values for the settings just prior to mapping
                         as done by set_settings_from_values
        This method allows a module to specialize itself according to
        the number of settings and their value. For instance, a module that
        takes a variable number of images or objects can increase or decrease
        the number of relevant settings so they map correctly to the values.

        See cellprofiler.modules.measureobjectareashape for an example.
        """
        pass

    def set_settings_from_values(
        self, setting_values, variable_revision_number, module_name, from_matlab=None
    ):
        """Set the settings in a module, given a list of values

        The default implementation gets all the settings and then
        sets their values using the string passed. A more modern
        module may want to tailor the particular settings set to
        whatever values are in the list or however many values
        are in the list.
        """
        if from_matlab is None:
            from_matlab = not "." in module_name
        setting_values, variable_revision_number, from_matlab = self.upgrade_settings(
            setting_values, variable_revision_number, module_name, from_matlab
        )
        # we can't handle matlab settings anymore
        assert not from_matlab, (
            "Module %s's upgrade_settings returned from_matlab==True" % module_name
        )
        self.prepare_settings(setting_values)
        for v, value in zip(self.settings(), setting_values):
            v.value = value

    def upgrade_settings(
        self, setting_values, variable_revision_number, module_name, from_matlab
    ):
        """Adjust setting values if they came from a previous revision

        setting_values - a sequence of strings representing the settings
                         for the module as stored in the pipeline
        variable_revision_number - the variable revision number of the
                         module at the time the pipeline was saved. Use this
                         to determine how the incoming setting values map
                         to those of the current module version.
        module_name - the name of the module that did the saving. This can be
                      used to import the settings from another module if
                      that module was merged into the current module
        from_matlab - True if the settings came from a Matlab pipeline, False
                      if the settings are from a CellProfiler 2.0 pipeline.

        Overriding modules should return a tuple of setting_values,
        variable_revision_number and True if upgraded to CP 2.0, otherwise
        they should leave things as-is so that the caller can report
        an error.
        """
        return setting_values, variable_revision_number, from_matlab

    def post_pipeline_load(self, pipeline):
        """This is a convenient place to do things to your module after the
           settings have been loaded or initialized"""
        pass

    # https://wiki.python.org/moin/reStructuredText
    @staticmethod
    def _rst_to_html_fragment(source):
        parts = docutils.core.publish_parts(source=source, writer_name="html")

        return parts["body_pre_docinfo"] + parts["fragment"]

    def _get_setting_help(self, setting):
        if isinstance(setting, cellprofiler.setting.HiddenCount):
            return u""

        return u"""\
<div>
    <h4>{SETTING_NAME}</h4>
    <p>{SETTING_DOC}</p>
</div>
        """.format(
            **{
                "SETTING_DOC": self._rst_to_html_fragment(setting.doc),
                "SETTING_NAME": self._rst_to_html_fragment(setting.text),
            }
        )

    def get_help(self):
        """Return help text for the module

        The default help is taken from your modules docstring and from
        the settings.
        """
        settings_help = (
            u"""\
<div>
    <h2>Settings:</h2>
    {SETTINGS_DOC}
</div>
""".format(
                **{
                    "SETTINGS_DOC": u"\n".join(
                        [
                            self._get_setting_help(setting)
                            for setting in self.help_settings()
                        ]
                    )
                }
            )
            if len(self.help_settings())
            else u""
        )

        return u"""\
<html style="font-family:arial">
    <body>
        <div>
            {MODULE_DOC}
        </div>
        {SETTINGS_HELP}
    </body>
</html>
""".format(
            **{
                "MODULE_DOC": self._rst_to_html_fragment(self.__doc__),
                "SETTINGS_HELP": settings_help,
                "TITLE": self.module_name,
            }
        )

    def save_to_handles(self, handles):
        module_idx = self.module_num - 1
        setting = handles[cpp.SETTINGS][0, 0]
        setting[cpp.MODULE_NAMES][0, module_idx] = six.text_type(self.module_class())
<<<<<<< HEAD
        setting[cpp.MODULE_NOTES][0, module_idx] = numpy.ndarray(shape=(len(self.notes), 1), dtype='object')
=======
        setting[cpp.MODULE_NOTES][0, module_idx] = numpy.ndarray(
            shape=(len(self.notes), 1), dtype="object"
        )
>>>>>>> 269742ef
        for i in range(0, len(self.notes)):
            setting[cpp.MODULE_NOTES][0, module_idx][i, 0] = self.notes[i]
        setting[cpp.NUMBERS_OF_VARIABLES][0, module_idx] = len(self.settings())
        for i in range(0, len(self.settings())):
            variable = self.settings()[i]
            if len(str(variable)) > 0:
                setting[cpp.VARIABLE_VALUES][
                    module_idx, i
                ] = variable.get_unicode_value()
            if isinstance(variable, cps.NameProvider):
<<<<<<< HEAD
                setting[cpp.VARIABLE_INFO_TYPES][module_idx, i] = six.text_type("%s indep" % variable.group)
            elif isinstance(variable, cps.NameSubscriber):
                setting[cpp.VARIABLE_INFO_TYPES][module_idx, i] = six.text_type(variable.group)
        setting[cpp.VARIABLE_REVISION_NUMBERS][0, module_idx] = self.variable_revision_number
=======
                setting[cpp.VARIABLE_INFO_TYPES][module_idx, i] = six.text_type(
                    "%s indep" % variable.group
                )
            elif isinstance(variable, cps.NameSubscriber):
                setting[cpp.VARIABLE_INFO_TYPES][module_idx, i] = six.text_type(
                    variable.group
                )
        setting[cpp.VARIABLE_REVISION_NUMBERS][
            0, module_idx
        ] = self.variable_revision_number
>>>>>>> 269742ef
        setting[cpp.MODULE_REVISION_NUMBERS][0, module_idx] = 0
        setting[cpp.SHOW_WINDOW][0, module_idx] = 1 if self.show_window else 0
        # convert from single-element array with a long string to an
        # array of uint8, to avoid string encoding isues in .MAT
        # format.
        setting[cpp.BATCH_STATE][0, module_idx] = numpy.fromstring(
            self.batch_state.tostring(), numpy.uint8
        )

    def in_batch_mode(self):
        """Return True if the module knows that the pipeline is in batch mode"""
        return None

    def change_causes_prepare_run(self, setting):
        """Check to see if changing the given setting means you have to restart

        Some settings, esp in modules like LoadImages, affect more than
        the current image set when changed. For instance, if you change
        the name specification for files, you have to reload your image_set_list.
        Override this and return True if changing the given setting means
        that you'll have to call "prepare_run".
        """
        return False

    def turn_off_batch_mode(self):
        """Reset the module to an editable state if batch mode is on

        A module is allowed to create hidden information that it uses
        to turn batch mode on or to save state to be used in batch mode.
        This call signals that the pipeline has been opened for editing,
        even if it is a batch pipeline; all modules should be restored
        to a state that's appropriate for creating a batch file, not
        for running a batch file
        """
        pass

    def test_valid(self, pipeline):
        """Test to see if the module is in a valid state to run

        Throw a ValidationError exception with an explanation if a module is not valid.
        """
        try:
            for setting in self.visible_settings():
                setting.test_valid(pipeline)
            self.validate_module(pipeline)
        except cps.ValidationError as instance:
            raise instance
        except Exception as e:
<<<<<<< HEAD
            raise cps.ValidationError("Exception in cpmodule.test_valid %s" % e,
                                      self.visible_settings()[0])
=======
            raise cps.ValidationError(
                "Exception in cpmodule.test_valid %s" % e, self.visible_settings()[0]
            )
>>>>>>> 269742ef

    def test_module_warnings(self, pipeline):
        """Test to see if there are any troublesome setting values in the module

        Throw a ValidationError exception with an explanation if a module
        is likely to be misconfigured. An example is if ExportToDatabase is
        not the last module.
        """
        try:
            for setting in self.visible_settings():
                setting.test_setting_warnings(pipeline)
            self.validate_module_warnings(pipeline)
        except cps.ValidationError as instance:
            raise instance
        except Exception as e:
<<<<<<< HEAD
            raise cps.ValidationError("Exception in cpmodule.test_valid %s" % e,
                                      self.visible_settings()[0])
=======
            raise cps.ValidationError(
                "Exception in cpmodule.test_valid %s" % e, self.visible_settings()[0]
            )
>>>>>>> 269742ef

    def validate_module(self, pipeline):
        """Implement this to validate module settings

        Module implementers should implement validate_module to
        further validate a module's settings. For instance, load_data
        checks the .csv file that it uses in validate_module to ensure
        that the user has chosen a valid .csv file.

        Throw a cps.ValidationError, selecting the most egregiously offending
        setting to indicate failure.
        """
        pass

    def validate_module_warnings(self, pipeline):
        """Implement this to flag potentially dangerous settings

        Module implementers should implement validate_module_warnings to
        find setting combinations that can cause unexpected results.
        Implementers should throw a cps.ValidationError, selecting the
        most egregiously offending setting to indicate failure.
        """
        pass

    def other_providers(self, group):
        """Return a list of hidden name/object/etc. providers supplied by the module for this group

        group - a group supported by a subclass of NameProvider

        This routine returns additional providers beyond those that
        are listed by the module's visible_settings.
        """
        return []

    def get_module_num(self):
        """Get the module's index number

        The module's index number or ModuleNum is a one-based index of its
        execution position in the pipeline. It can be used to predict what
        modules have been run (creating whatever images and measurements
        those modules create) previous to a given module.
        """
        if self.__module_num == -1:
            raise Exception("Module has not been created")
        return self.__module_num

    def set_module_num(self, module_num):
        """Change the module's one-based index number in the pipeline

        """
        self.__module_num = module_num

    module_num = property(get_module_num, set_module_num)

    def module_class(self):
        """The class to instantiate, except for the special case of matlab modules.

        """
        return self.__module__ + "." + self.module_name

    def get_enabled(self):
        """True if the module should be executed, False if it should be ignored.

        """
        return self.__enabled

    def set_enabled(self, enable):
        self.__enabled = enable

    enabled = property(get_enabled, set_enabled)

    def get_use_as_data_tool(self):
        """True if the module is being used as a data tool

        This flag can be used to modify the visible_settings and other things
        to make the module's behavior more appropriate for use as a data tool.
        For instance, you shouldn't offer to show measurements as a color
        map in DisplayDataOnImage if you don't have access to the segmentation
        because you're running as a data tool.
        """
        return self.__as_data_tool

    def set_use_as_data_tool(self, as_data_tool):
        """Mark the module as being used as a data tool

        """
        self.__as_data_tool = as_data_tool

    use_as_data_tool = property(get_use_as_data_tool, set_use_as_data_tool)

    def settings(self):
        """Return the settings to be loaded or saved to/from the pipeline

        These are the settings (from cellprofiler.settings) that are
        either read from the strings in the pipeline or written out
        to the pipeline. The settings should appear in a consistent
        order so they can be matched to the strings in the pipeline.
        """
        return self.__settings

    def help_settings(self):
        """Override this if you want the settings for help to be in a different order"""
        return self.settings()

    def setting(self, setting_num):
        """Reference a setting by its one-based setting number
        """
        return self.settings()[setting_num - 1]

    def set_settings(self, settings):
        self.__settings = settings

    def visible_settings(self):
        """The settings that are visible in the UI
        """
        return self.settings()

    def get_show_window(self):
        """True if the user wants to see the figure for this module"""
        return self.__show_window

    def set_show_window(self, show_window):
        self.__show_window = show_window

    show_window = property(get_show_window, set_show_window)

    def get_wants_pause(self):
        """True if the user wants to pause at this module while debugging"""
        return self.__wants_pause

    def set_wants_pause(self, wants_pause):
        self.__wants_pause = wants_pause

    wants_pause = property(get_wants_pause, set_wants_pause)

    def get_notes(self):
        """The user-entered notes for a module
        """
        return self.__notes

    def set_notes(self, notes):
        """Give the module new user-entered notes

        """
        self.__notes = notes

    notes = property(get_notes, set_notes)

    def get_svn_version(self):
        return self.__svn_version

    def set_svn_version(self, version):
        self.__svn_version = version

    svn_version = property(get_svn_version, set_svn_version)

    def write_to_handles(self, handles):
        """Write out the module's state to the handles

        """
        pass

    def write_to_text(self, file):
        """Write the module's state, informally, to a text file
        """
        pass

    def prepare_run(self, workspace):
        """Prepare the image set list for a run (& whatever else you want to do)

        workspace - holds the following crucial structures:

            pipeline - the pipeline being run

            module - this module

            measurements - measurements structure that can be populated with
                          a image set file names and metadata.

            image_set_list - add any image sets to the image set list

            frame - parent frame of application if GUI enabled, None if GUI
                    disabled

        return True if operation completed, False if aborted
        """
        return True

    def is_load_module(self):
        """If true, the module will load files and make image sets"""
        return False

    @classmethod
    def is_input_module(cls):
        """If true, the module is one of the input modules

        The input modules are "Images", "Metadata", "NamesAndTypes" and "Groups"
        """
        return False

    def is_create_batch_module(self):
        """If true, the module will pickle the pipeline into a batch file and exit

        This is needed by modules which can't properly operate in a batch
        mode (e.g., do all their work post_run or don't work so well if
        run in parallel)
        """
        return False

    def is_aggregation_module(self):
        """If true, the module uses data from other imagesets in a group

        Aggregation modules perform operations that require access to
        all image sets in a group, generally resulting in an aggregation
        operation during the last image set or in post_group. Examples are
        TrackObjects, MakeProjection and CorrectIllumination_Calculate.
        """
        return False

    def needs_conversion(self):
        """Return True if the module needs to be converted from legacy

        A module can throw an exception if it is impossible to convert - for
        instance, LoadData.
        """
        return False

    def convert(self, pipeline, metadata, namesandtypes, groups):
        """Convert the input processing of this module from the legacy format

        Legacy modules like LoadImages should copy their settings into
        the Metadata, NamesAndTypes and Groups modules when this call is made.

        pipeline - the pipeline being converted

        metadata - the pipeline's Metadata module

        namesandtypes - the pipeline's NamesAndTypes module

        groups - the pipeline's Groups module

        """
        pass

    def is_object_identification_module(self):
        """If true, the module will identify primary, secondary or tertiary objects"""
        return False

    def run(self, workspace):
        """Run the module (abstract method)

        workspace    - The workspace contains
            pipeline     - instance of cpp for this run
            image_set    - the images in the image set being processed
            object_set   - the objects (labeled masks) in this image set
            measurements - the measurements for this run
            frame        - the parent frame to whatever frame is created.
                           None means don't draw.
            display_data - the run() module should store anything to be
                           displayed in this attribute, which will be used in
                           display()

        run() should not attempt to display any data, but should communicate it
        to display() via the workspace.
        """
        pass

    def post_run(self, workspace):
        """Do post-processing after the run completes

        workspace - the workspace at the end of the run
        """
        pass

    def display(self, workspace, figure):
        """Display the results, and possibly intermediate results, as
        appropriate for this module.  This method will be called after
        run() is finished if self.show_window is True.

        The run() method should store whatever data display() needs in
        workspace.display_data.  The module is given a CPFigure to use for
        display in the third argument.
        """
        figure.Close()  # modules that don't override display() shouldn't
        # display anything

    def display_post_group(self, workspace, figure):
        """Display the results of work done post-group

        This method is only called if self.show_window is True

        workspace - the current workspace. workspace.display_data should have
                    whatever information is needed for the display. Numpy arrays
                    lists, tuples, dictionaries and Python builtin objects are
                    allowed.

        figure - the figure to use for the display.
        """
        pass

    def display_post_run(self, workspace, figure):
        """Display results after post_run completes

        workspace - a workspace with pipeline, module and measurements valid

        figure - display results in this CPFigure
        """
        pass

    def prepare_to_create_batch(self, workspace, fn_alter_path):
        """Prepare to create a batch file

        This function is called when CellProfiler is about to create a
        file for batch processing. It gives a module an opportunity to
        change its settings and measurements to adapt to file mount differences
        between the machine that created the pipeline and the machines that
        will run the pipeline. You should implement prepare_to_create_batch
        if your module stores paths in settings or measurements. You should
        call fn_alter_path(path) to update any paths to those of the target
        machine.

        workspace - the workspace including the pipeline, the image_set_list
                    and the measurements that need to be modified.

        fn_alter_path - this is a function that takes a pathname on the local
                        host and returns a pathname on the remote host. It
                        handles issues such as replacing backslashes and
                        mapping mountpoints. It should be called for every
                        pathname stored in the settings or legacy fields.

        Returns True if it succeeds.
        """
        return True

    def get_groupings(self, workspace):
        """Return the image groupings of the image sets in an image set list

        get_groupings is called after prepare_run

        workspace - a workspace with an image_set_list and measurements
                    as prepared by prepare_run.

        returns a tuple of key_names and group_list:
        key_names - the names of the keys that identify the groupings
        group_list - a sequence composed of two-tuples.
                     the first element of the tuple is a dictionary giving
                     the metadata values for the metadata keys
                     the second element of the tuple is a sequence of
                     image numbers comprising the image sets of the group
        For instance, an experiment might have key_names of 'Metadata_Row'
        and 'Metadata_Column' and a group_list of:
        [ ({'Metadata_Row':'A','Metadata_Column':'01'}, [1,97,193]),
          ({'Metadata_Row':'A','Metadata_Column':'02'), [2,98,194]),... ]

        Returns None to indicate that the module does not contribute any
        groupings.
        """
        return None

    def prepare_group(self, workspace, grouping, image_numbers):
        """Prepare to start processing a new grouping

        workspace - the workspace for the group. The pipeline, measurements
                    and image_set_list are valid at this point and you can
                    fill in image_sets at this point.
        grouping - a dictionary that describes the key for the grouping.
                   For instance, { 'Metadata_Row':'A','Metadata_Column':'01'}
        image_numbers - a sequence of the image numbers within the
                   group (image sets can be retreved as
                   image_set_list.get_image_set(image_numbers[i]-1)

        prepare_group is called once after prepare_run if there are no
        groups.
        """
        pass

    def post_group(self, workspace, grouping):
        """Do post-processing after a group completes

        workspace - the workspace at the end of the group
        grouping - the group that's being run
        """
        pass

    def get_measurement_columns(self, pipeline):
        """Return a sequence describing the measurement columns needed by this module

        This call should return one element per image or object measurement
        made by the module during image set analysis. The element itself
        is a 3-tuple:
        first entry: either one of the predefined measurement categories,
                     {"Image", "Experiment" or "Neighbors" or the name of one
                     of the objects.}
        second entry: the measurement name (as would be used in a call
                      to add_measurement)
        third entry: the column data type (for instance, "varchar(255)" or
                     "float")
        """
        return []

    def get_object_relationships(self, pipeline):
        """Return a sequence describing the relationships recorded in measurements

        This method reports the relationships recorded in the measurements
        using add_relate_measurement. Modules that add relationships should
        return one 4-tuple of
        (<relationship-name>, <object-name-1>, <object-name-2>, <when>)
        for every combination of relationship and parent / child objects
        that will be produced during the course of a run.

        <when> is one of cpmeas.MCA_AVAILABILE_EACH_CYCLE or
        cpmeas.MCA_AVAILABLE_POST_GROUP. cpmeas.MCA_AVAILABLE_EACH_CYCLE
        promises that the relationships will be available after each cycle.
        Any relationship with that cycle's image number (as either the
        parent or child) will be inserted if not already present in the database.

        MCA_AVAILABLE_POST_GROUP indicates that the relationship is not available
        until the group has completed - all relationships with a group's
        image number will be written in that case.
        """
        return []

    def get_dictionary(self, ignore=None):
        """Get the dictionary for this module
        """
        return self.shared_state

    def get_dictionary_for_worker(self):
        """Get the dictionary that should be shared between analysis workers

        A module might use the dictionary for cacheing information stored on
        disk or that's difficult to compute. It might also use it to store
        aggregate data, but this data may not be useful to other workers.

        Finally, a module might store Python objects that aren't JSON serializable
        in its dictionary. In these cases, the module should create a dictionary
        that can be JSON serialized in get_dictionary_for_worker and then
        reconstruct the result of JSON deserialization in set_dictionary_in_worker.
        """
        return self.get_dictionary()

    def set_dictionary_for_worker(self, d):
        """Initialize this worker's dictionary using results from first worker

        see get_dictionary_for_worker for details.
        """
        self.get_dictionary().clear()
        self.get_dictionary().update(d)

    def get_categories(self, pipeline, object_name):
        """Return the categories of measurements that this module produces

        object_name - return measurements made on this object (or 'Image' for image measurements)
        """
        return []

    def get_measurements(self, pipeline, object_name, category):
        """Return the measurements that this module produces

        object_name - return measurements made on this object (or 'Image' for image measurements)
        category - return measurements made in this category
        """
        return []

    def get_measurement_images(self, pipeline, object_name, category, measurement):
        """Return a list of image names used as a basis for a particular measure
        """
        return []

    def get_measurement_objects(self, pipeline, object_name, category, measurement):
        """Return a list of secondary object names used as a basis for a particular measure

        object_name - either "Image" or the name of the primary object
        category - the category being measured, for instance "Threshold"
        measurement - the name of the measurement being done

        Some modules output image-wide aggregate measurements in addition to
        object measurements. These must be stored using the "Image" object name
        in order to save a single value. A module can override
        get_measurement_objects to tell the user about the object name in
        those situations.

        In addition, some modules may make use of two segmentations, for instance
        when measuring the total value of secondary objects related to primary
        ones. This mechanism can be used to identify the secondary objects used.
        """
        return []

    def get_measurement_scales(
        self, pipeline, object_name, category, measurement, image_name
    ):
        """Return a list of scales (eg for texture) at which a measurement was taken
        """
        return []

    def is_image_from_file(self, image_name):
        """Return True if this module loads this image name from a file."""
        for setting in self.settings():
            if (
                isinstance(setting, cps.FileImageNameProvider)
                and setting.value == image_name
            ):
                return True
        return False

    def should_stop_writing_measurements(self):
        """Returns True if measurements should not be taken after this module

        The ExportToDatabase and ExportToExcel modules expect that no
        measurements will be recorded in latter modules. This function
        returns False in the default, indicating that measurements should
        keep being made, but returns True for these modules, indicating
        that any subsequent modules will lose their measurements and should
        not write any.
        """
        return False

    def needs_default_image_folder(self, pipeline):
        """Returns True if the module needs the default image folder

        pipeline - pipeline being run

        Legacy modules might need the default image folder as does any module
        that uses the DirectoryPath setting.
        """
        for setting in self.visible_settings():
            if isinstance(setting, cps.DirectoryPath):
                return True
        return False

    def obfuscate(self):
        """Erase any sensitive information in a module's settings

        You should implement "obfuscate" to erase information like
        passwords or file names so that the pipeline can be uploaded
        for error reporting without revealing that information.
        """
        pass

    def on_activated(self, workspace):
        """Called when the module is activated in the GUI

        workspace - the workspace that's currently running

        on_activated is here to give modules the chance to modify other
        elements of the pipeline, such as the image plane details or image
        set list. You're allowed to modify these parts of the pipeline
        in the UI thread until on_deactivated is called.
        """
        pass

    def on_deactivated(self):
        """Called when the module is deactivated in the GUI

        This is the signal that the settings have been unhooked from the
        GUI and can't be used to edit the pipeline
        """
        pass

    def on_setting_changed(self, setting, pipeline):
        """Called when a setting has been changed in the GUI"""
        pass

    def volumetric(self):
        return False


class ImageProcessing(Module):
    category = "Image Processing"

    def create_settings(self):
        self.x_name = cellprofiler.setting.ImageNameSubscriber(
            "Select the input image", doc="Select the image you want to use."
        )

        self.y_name = cellprofiler.setting.ImageNameProvider(
            "Name the output image",
            self.__class__.__name__,
            doc="Enter the name you want to call the image produced by this module.",
        )

    def display(self, workspace, figure, cmap=None):
        if cmap is None:
            cmap = ["gray", "gray"]
        layout = (2, 1)

        figure.set_subplots(
            dimensions=workspace.display_data.dimensions, subplots=layout
        )

        figure.subplot_imshow(
            colormap=cmap[0],
            image=workspace.display_data.x_data,
            title=self.x_name.value,
            x=0,
            y=0,
        )

        figure.subplot_imshow(
            colormap=cmap[1],
            image=workspace.display_data.y_data,
            sharexy=figure.subplot(0, 0),
            title=self.y_name.value,
            x=1,
            y=0,
        )

    def run(self, workspace):
        x_name = self.x_name.value

        y_name = self.y_name.value

        images = workspace.image_set

        x = images.get_image(x_name)

        dimensions = x.dimensions

        x_data = x.pixel_data

        args = (setting.value for setting in self.settings()[2:])

        y_data = self.function(x_data, *args)

        y = cellprofiler.image.Image(
            dimensions=dimensions, image=y_data, parent_image=x, convert=False
        )

        images.add(y_name, y)

        if self.show_window:
            workspace.display_data.x_data = x_data

            workspace.display_data.y_data = y_data

            workspace.display_data.dimensions = dimensions

    def settings(self):
        return [self.x_name, self.y_name]

    def visible_settings(self):
        return [self.x_name, self.y_name]

    def volumetric(self):
        return True


class ImageSegmentation(Module):
    category = "Image Segmentation"

    def add_measurements(self, workspace, object_name=None):
        if object_name is None:
            object_name = self.y_name.value

        objects = workspace.object_set.get_objects(object_name)

        centers = objects.center_of_mass()

        if len(centers) == 0:
            center_z, center_y, center_x = [], [], []
        else:
            if objects.volumetric:
                center_z, center_y, center_x = centers.transpose()
            else:
                center_z = [0] * len(centers)

                center_y, center_x = centers.transpose()

        workspace.measurements.add_measurement(
            object_name, cellprofiler.measurement.M_LOCATION_CENTER_X, center_x
        )

        workspace.measurements.add_measurement(
            object_name, cellprofiler.measurement.M_LOCATION_CENTER_Y, center_y
        )

        workspace.measurements.add_measurement(
            object_name, cellprofiler.measurement.M_LOCATION_CENTER_Z, center_z
        )

        workspace.measurements.add_measurement(
            object_name,
            cellprofiler.measurement.M_NUMBER_OBJECT_NUMBER,
            numpy.arange(1, objects.count + 1),
        )

        workspace.measurements.add_measurement(
            cellprofiler.measurement.IMAGE,
            cellprofiler.measurement.FF_COUNT % object_name,
            numpy.array([objects.count], dtype=float),
        )

    def create_settings(self):
        self.x_name = cellprofiler.setting.ImageNameSubscriber(
            "Select the input image", doc="Select the image you want to use."
        )

        self.y_name = cellprofiler.setting.ObjectNameProvider(
            "Name the output object",
            self.__class__.__name__,
            doc="Enter the name you want to call the object produced by this module.",
        )

    def display(self, workspace, figure):
        layout = (2, 1)

        figure.set_subplots(
            dimensions=workspace.display_data.dimensions, subplots=layout
        )

        figure.subplot_imshow(
            colormap="gray",
            image=workspace.display_data.x_data,
            title=self.x_name.value,
            x=0,
            y=0,
        )

        figure.subplot_imshow_labels(
            background_image=workspace.display_data.x_data,
            image=workspace.display_data.y_data,
            sharexy=figure.subplot(0, 0),
            title=self.y_name.value,
            x=1,
            y=0,
        )

    def get_categories(self, pipeline, object_name):
        if object_name == cellprofiler.measurement.IMAGE:
            return [cellprofiler.measurement.C_COUNT]

        if object_name == self.y_name.value:
            return [
                cellprofiler.measurement.C_LOCATION,
                cellprofiler.measurement.C_NUMBER,
            ]

        return []

    def get_measurement_columns(self, pipeline, object_name=None):
        if object_name is None:
            object_name = self.y_name.value

        return [
            (
                object_name,
                cellprofiler.measurement.M_LOCATION_CENTER_X,
                cellprofiler.measurement.COLTYPE_FLOAT,
            ),
            (
                object_name,
                cellprofiler.measurement.M_LOCATION_CENTER_Y,
                cellprofiler.measurement.COLTYPE_FLOAT,
            ),
            (
                object_name,
                cellprofiler.measurement.M_LOCATION_CENTER_Z,
                cellprofiler.measurement.COLTYPE_FLOAT,
            ),
            (
                object_name,
                cellprofiler.measurement.M_NUMBER_OBJECT_NUMBER,
                cellprofiler.measurement.COLTYPE_INTEGER,
            ),
            (
                cellprofiler.measurement.IMAGE,
                cellprofiler.measurement.FF_COUNT % object_name,
                cellprofiler.measurement.COLTYPE_INTEGER,
            ),
        ]

    def get_measurements(self, pipeline, object_name, category):
        if (
            object_name == cellprofiler.measurement.IMAGE
            and category == cellprofiler.measurement.C_COUNT
        ):
            return [self.y_name.value]

        if object_name == self.y_name.value:
            if category == cellprofiler.measurement.C_LOCATION:
                return [
                    cellprofiler.measurement.FTR_CENTER_X,
                    cellprofiler.measurement.FTR_CENTER_Y,
                    cellprofiler.measurement.FTR_CENTER_Z,
                ]

            if category == cellprofiler.measurement.C_NUMBER:
                return [cellprofiler.measurement.FTR_OBJECT_NUMBER]

        return []

    def run(self, workspace):
        x_name = self.x_name.value

        y_name = self.y_name.value

        images = workspace.image_set

        x = images.get_image(x_name)

        dimensions = x.dimensions

        x_data = x.pixel_data

        args = (setting.value for setting in self.settings()[2:])

        y_data = self.function(x_data, *args)

        y = cellprofiler.object.Objects()

        y.segmented = y_data

        y.parent_image = x.parent_image

        objects = workspace.object_set

        objects.add_objects(y, y_name)

        self.add_measurements(workspace)

        if self.show_window:
            workspace.display_data.x_data = x_data

            workspace.display_data.y_data = y_data

            workspace.display_data.dimensions = dimensions

    def settings(self):
        return [self.x_name, self.y_name]

    def visible_settings(self):
        return [self.x_name, self.y_name]

    def volumetric(self):
        return True


class ObjectProcessing(ImageSegmentation):
    category = "Object Processing"

    def add_measurements(
        self, workspace, input_object_name=None, output_object_name=None
    ):
        if input_object_name is None:
            input_object_name = self.x_name.value

        if output_object_name is None:
            output_object_name = self.y_name.value

        super(ObjectProcessing, self).add_measurements(workspace, output_object_name)

        objects = workspace.object_set.get_objects(output_object_name)

        parent_objects = workspace.object_set.get_objects(input_object_name)

        children_per_parent, parents_of_children = parent_objects.relate_children(
            objects
        )

        workspace.measurements.add_measurement(
            input_object_name,
            cellprofiler.measurement.FF_CHILDREN_COUNT % output_object_name,
            children_per_parent,
        )

        workspace.measurements.add_measurement(
            output_object_name,
            cellprofiler.measurement.FF_PARENT % input_object_name,
            parents_of_children,
        )

    def create_settings(self):
        super(ObjectProcessing, self).create_settings()

        self.x_name = cellprofiler.setting.ObjectNameSubscriber(
            "Select the input object", doc="Select the object you want to use."
        )

    def display(self, workspace, figure):
        layout = (2, 1)

        figure.set_subplots(
            dimensions=workspace.display_data.dimensions, subplots=layout
        )

        figure.subplot_imshow_labels(
            image=workspace.display_data.x_data, title=self.x_name.value, x=0, y=0
        )

        figure.subplot_imshow_labels(
            image=workspace.display_data.y_data,
            sharexy=figure.subplot(0, 0),
            title=self.y_name.value,
            x=1,
            y=0,
        )

    def get_categories(self, pipeline, object_name):
        if object_name == self.x_name.value:
            return [cellprofiler.measurement.C_CHILDREN]

        categories = super(ObjectProcessing, self).get_categories(pipeline, object_name)

        if object_name == self.y_name.value:
            return categories + [cellprofiler.measurement.C_PARENT]

        return categories

    def get_measurement_columns(self, pipeline, additional_objects=None):
        if additional_objects is None:
            additional_objects = []
        object_names = [(self.x_name.value, self.y_name.value)] + additional_objects

        columns = [
            super(ObjectProcessing, self).get_measurement_columns(
                pipeline, output_object_name
            )
            + [
                (
                    input_object_name,
                    cellprofiler.measurement.FF_CHILDREN_COUNT % output_object_name,
                    cellprofiler.measurement.COLTYPE_INTEGER,
                ),
                (
                    output_object_name,
                    cellprofiler.measurement.FF_PARENT % input_object_name,
                    cellprofiler.measurement.COLTYPE_INTEGER,
                ),
            ]
            for (input_object_name, output_object_name) in object_names
        ]

        return sum(columns, [])

    def get_measurements(self, pipeline, object_name, category):
        if (
            object_name == self.x_name.value
            and category == cellprofiler.measurement.C_CHILDREN
        ):
            return [cellprofiler.measurement.FF_COUNT % self.y_name.value]

        if object_name == self.y_name.value:
            if category == cellprofiler.measurement.C_NUMBER:
                return [cellprofiler.measurement.FTR_OBJECT_NUMBER]

            if category == cellprofiler.measurement.C_PARENT:
                return [self.x_name.value]

        return super(ObjectProcessing, self).get_measurements(
            pipeline, object_name, category
        )

    def run(self, workspace):
        x_name = self.x_name.value

        y_name = self.y_name.value

        objects = workspace.object_set

        x = objects.get_objects(x_name)

        dimensions = x.dimensions

        x_data = x.segmented

        args = (setting.value for setting in self.settings()[2:])

        y_data = self.function(x_data, *args)

        y = cellprofiler.object.Objects()

        y.segmented = y_data

        y.parent_image = x.parent_image

        objects.add_objects(y, y_name)

        self.add_measurements(workspace)

        if self.show_window:
            workspace.display_data.x_data = x_data

            workspace.display_data.y_data = y_data

            workspace.display_data.dimensions = dimensions

    def volumetric(self):
        return True<|MERGE_RESOLUTION|>--- conflicted
+++ resolved
@@ -3,8 +3,6 @@
 
 import docutils.core
 import numpy
-import six
-
 import six
 
 import cellprofiler.image
@@ -115,15 +113,10 @@
         settings = handles[cpp.SETTINGS][0, 0]
         setting_values = []
         self.__notes = []
-<<<<<<< HEAD
-        if (cpp.MODULE_NOTES in settings.dtype.fields and
-                    settings[cpp.MODULE_NOTES].shape[1] > idx):
-=======
         if (
             cpp.MODULE_NOTES in settings.dtype.fields
             and settings[cpp.MODULE_NOTES].shape[1] > idx
         ):
->>>>>>> 269742ef
             n = settings[cpp.MODULE_NOTES][0, idx].flatten()
             for x in n:
                 if isinstance(x, numpy.ndarray):
@@ -291,13 +284,9 @@
         module_idx = self.module_num - 1
         setting = handles[cpp.SETTINGS][0, 0]
         setting[cpp.MODULE_NAMES][0, module_idx] = six.text_type(self.module_class())
-<<<<<<< HEAD
-        setting[cpp.MODULE_NOTES][0, module_idx] = numpy.ndarray(shape=(len(self.notes), 1), dtype='object')
-=======
         setting[cpp.MODULE_NOTES][0, module_idx] = numpy.ndarray(
             shape=(len(self.notes), 1), dtype="object"
         )
->>>>>>> 269742ef
         for i in range(0, len(self.notes)):
             setting[cpp.MODULE_NOTES][0, module_idx][i, 0] = self.notes[i]
         setting[cpp.NUMBERS_OF_VARIABLES][0, module_idx] = len(self.settings())
@@ -308,12 +297,6 @@
                     module_idx, i
                 ] = variable.get_unicode_value()
             if isinstance(variable, cps.NameProvider):
-<<<<<<< HEAD
-                setting[cpp.VARIABLE_INFO_TYPES][module_idx, i] = six.text_type("%s indep" % variable.group)
-            elif isinstance(variable, cps.NameSubscriber):
-                setting[cpp.VARIABLE_INFO_TYPES][module_idx, i] = six.text_type(variable.group)
-        setting[cpp.VARIABLE_REVISION_NUMBERS][0, module_idx] = self.variable_revision_number
-=======
                 setting[cpp.VARIABLE_INFO_TYPES][module_idx, i] = six.text_type(
                     "%s indep" % variable.group
                 )
@@ -324,7 +307,6 @@
         setting[cpp.VARIABLE_REVISION_NUMBERS][
             0, module_idx
         ] = self.variable_revision_number
->>>>>>> 269742ef
         setting[cpp.MODULE_REVISION_NUMBERS][0, module_idx] = 0
         setting[cpp.SHOW_WINDOW][0, module_idx] = 1 if self.show_window else 0
         # convert from single-element array with a long string to an
@@ -373,14 +355,9 @@
         except cps.ValidationError as instance:
             raise instance
         except Exception as e:
-<<<<<<< HEAD
-            raise cps.ValidationError("Exception in cpmodule.test_valid %s" % e,
-                                      self.visible_settings()[0])
-=======
             raise cps.ValidationError(
                 "Exception in cpmodule.test_valid %s" % e, self.visible_settings()[0]
             )
->>>>>>> 269742ef
 
     def test_module_warnings(self, pipeline):
         """Test to see if there are any troublesome setting values in the module
@@ -396,14 +373,9 @@
         except cps.ValidationError as instance:
             raise instance
         except Exception as e:
-<<<<<<< HEAD
-            raise cps.ValidationError("Exception in cpmodule.test_valid %s" % e,
-                                      self.visible_settings()[0])
-=======
             raise cps.ValidationError(
                 "Exception in cpmodule.test_valid %s" % e, self.visible_settings()[0]
             )
->>>>>>> 269742ef
 
     def validate_module(self, pipeline):
         """Implement this to validate module settings
