--- conflicted
+++ resolved
@@ -988,13 +988,8 @@
     def display(self, workspace, figure):
         layout = (2, 1)
 
-<<<<<<< HEAD
         if workspace.display_data.dimensions == 3:
             overlay = np.zeros(workspace.display_data.x_data.shape + (3,))
-=======
-        if workspace.display_data.dimensions is 3:
-            overlay = numpy.zeros(workspace.display_data.x_data.shape + (3,))
->>>>>>> 321d5951
 
             for index, data in enumerate(workspace.display_data.x_data):
                 overlay[index] = skimage.color.label2rgb(
