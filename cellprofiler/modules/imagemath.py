'''<b>Image Math</b> performs simple mathematical operations on image intensities.
<hr>
This module can perform addition, subtraction, multiplication, division, or averaging
of two or more image intensities, as well as inversion, log transform, or scaling by
a constant for individual image intensities.

<p>Keep in mind that after the requested operations are carried out, the final image
may have a substantially different range of pixel
intensities than the original. CellProfiler
assumes that the image is scaled from 0 &ndash; 1 for object identification and
display purposes, so additional rescaling may be needed. Please see the
<b>RescaleIntensity</b> module for more scaling options.</p>

See also <b>ApplyThreshold</b>, <b>RescaleIntensity</b>, <b>CorrectIlluminationCalculate</b>.
'''

import inflect
import numpy

import cellprofiler.image
import cellprofiler.measurement
import cellprofiler.module
import cellprofiler.setting

from cellprofiler.setting import YES, NO

O_ADD = "Add"
O_SUBTRACT = "Subtract"
O_DIFFERENCE = "Absolute Difference"
O_MULTIPLY = "Multiply"
O_DIVIDE = "Divide"
O_AVERAGE = "Average"
O_MINIMUM = "Minimum"
O_MAXIMUM = "Maximum"
O_INVERT = "Invert"
O_COMPLEMENT = "Complement"
O_LOG_TRANSFORM_LEGACY = "Log transform (legacy)"
O_LOG_TRANSFORM = "Log transform (base 2)"
O_NONE = "None"
# Combine is now obsolete - done by Add now, but we need the string for upgrade_settings
O_COMBINE = "Combine"
O_OR = "Or"
O_AND = "And"
O_NOT = "Not"
O_EQUALS = "Equals"

BINARY_OUTPUT_OPS = [O_AND, O_OR, O_NOT, O_EQUALS]

IM_IMAGE = "Image"
IM_MEASUREMENT = "Measurement"

# The number of settings per image
IMAGE_SETTING_COUNT_1 = 2
IMAGE_SETTING_COUNT = 4

# The number of settings other than for images
FIXED_SETTING_COUNT_1 = 7
FIXED_SETTING_COUNT = 8


class ImageMath(cellprofiler.module.ImageProcessing):
    variable_revision_number = 4

    module_name = "ImageMath"

    def create_settings(self):
        # the list of per image settings (name & scaling factor)
        self.images = []
        # create the first two images (the default number)
        self.add_image(False)
        self.add_image(False)

        # other settings
        self.operation = cellprofiler.setting.Choice(
                "Operation",
                [O_ADD, O_SUBTRACT, O_DIFFERENCE, O_MULTIPLY, O_DIVIDE, O_AVERAGE,
                 O_MINIMUM, O_MAXIMUM, O_INVERT,
                 O_LOG_TRANSFORM, O_LOG_TRANSFORM_LEGACY,
                 O_AND, O_OR, O_NOT, O_EQUALS, O_NONE], doc="""
            Select the operation to perform. Note that if more than two images are chosen,
            then operations will be performed sequentially from first to last, e.g.,
            for "Divide", (Image1 / Image2) / Image3
            <ul>
            <li><i>%(O_ADD)s:</i> Adds the first image to the second, and so on.</li>
            <li><i>%(O_SUBTRACT)s:</i> Subtracts the second image from the first.</li>
            <li><i>%(O_DIFFERENCE)s:</i> The absolute value of the difference between the first and second images.</li>
            <li><i>%(O_MULTIPLY)s:</i> Multiplies the first image by the second.</li>
            <li><i>%(O_DIVIDE)s:</i> Divides the first image by the second.</li>
            <li><i>%(O_AVERAGE)s</i> Calculates the mean intensity of the images loaded in the module.
            This is equivalent to the Add option divided by the number of images loaded
            by this module.  If you would like to average all of the images in
            an entire pipeline, i.e., across cycles, you should instead use the <b>CorrectIlluminationCalculate</b> module
            and choose the <i>All</i> (vs. <i>Each</i>) option.</li>
            <li><i>%(O_MINIMUM)s:</i> Returns the element-wise minimum value at each pixel location.</li>
            <li><i>%(O_MAXIMUM)s:</i> Returns the element-wise maximum value at each pixel location.</li>
            <li><i>%(O_INVERT)s:</i> Subtracts the image intensities from 1. This makes the darkest
            color the brightest and vice-versa.</li>
            <li><i>%(O_LOG_TRANSFORM)s</i> Log transforms each pixel's intensity.
            The actual function is log<sub>2</sub>(image + 1), transforming values from 0 to 1 into values from 0 to 1.</li>
            <li><i>%(O_LOG_TRANSFORM_LEGACY)s</i> Log<sub>2</sub> transform for backwards compatibility.</li>
            <li><i>%(O_NONE)s</i> This option is useful if you simply want to select some of the later
            options in the module, such as adding, multiplying, or exponentiating your image by a constant.</li>
            </ul>
            <p>The following are operations that produce binary images. In a
            binary image, the foreground has a truth value of "true" and the
            background has a truth value of "false". The
            operations, <i>%(O_OR)s, %(O_AND)s and %(O_NOT)s</i> will convert
            the input images to binary by changing all zero values to
            background (false) and all other values to foreground (true).
            <ul>
            <li><i>%(O_AND)s:</i> a pixel in the output image is in the
            foreground only if all corresponding pixels in the input images are
            also in the foreground.</li>
            <li><i>%(O_OR)s:</i> a pixel in the output image is in the
            foreground if a corresponding pixel in any of the input images is
            also in the foreground.</li>
            <li><i>%(O_NOT)s:</i> the foreground of the input image becomes
            the background of the output image and vice-versa.</li>
            <li><i>%(O_EQUALS)s:</i> a pixel in the output image is in the
            foreground if the corresponding pixels in the input images have
            the same value.</li>
            </ul>
            <p>Note that <i>%(O_INVERT)s</i>, <i>%(O_LOG_TRANSFORM)s</i>, <i>%(O_LOG_TRANSFORM_LEGACY)s</i> and <i>%(O_NONE)s</i> operate on only a single image.</p>
            """ % globals())
        self.divider_top = cellprofiler.setting.Divider(line=False)

        self.exponent = cellprofiler.setting.Float(
                "Raise the power of the result by", 1, doc="""
            Enter an exponent to raise the result to *after* the chosen operation""")

        self.after_factor = cellprofiler.setting.Float(
                "Multiply the result by", 1, doc="""
            Enter a factor to multiply the result by *after* the chosen operation""")

        self.addend = cellprofiler.setting.Float(
                "Add to result", 0, doc="""
            Enter a number to add to the result *after* the chosen operation""")

        self.truncate_low = cellprofiler.setting.Binary(
                "Set values less than 0 equal to 0?", True, doc="""
            Values outside the range 0 to 1 might not be handled well by other modules.
            Select <i>%(YES)s</i> to set negative values to 0.""" % globals())

        self.truncate_high = cellprofiler.setting.Binary(
                "Set values greater than 1 equal to 1?", True, doc="""
            Values outside the range 0 to 1 might not be handled well by other modules.
            Select <i>%(YES)s</i> to set values greater than 1 to a maximum value of 1.""" % globals())

        self.ignore_mask = cellprofiler.setting.Binary(
                "Ignore the image masks?", False, doc="""
            Usually, the smallest mask of all image operands is applied after
            image math has been completed. Select <i>%(YES)s</i> to set
            equal to zero all previously masked pixels and operate on the masked
            images as if no mask had been applied.""" % globals())

        self.output_image_name = cellprofiler.setting.ImageNameProvider(
                "Name the output image", "ImageAfterMath", doc="""
            Enter a name for the resulting image.""")

        self.add_button = cellprofiler.setting.DoSomething("", "Add another image", self.add_image)

        self.divider_bottom = cellprofiler.setting.Divider(line=False)

    def add_image(self, removable=True):
        # The text for these settings will be replaced in renumber_settings()
        group = cellprofiler.setting.SettingsGroup()
        group.removable = removable
        group.append("image_or_measurement", cellprofiler.setting.Choice(
                "Image or measurement?", [IM_IMAGE, IM_MEASUREMENT], doc="""
            You can perform math operations using two images or you
            can use a measurement for one of the operands. For instance,
            to divide the intensity of one image by another, choose <i>%(IM_IMAGE)s</i>
            for both and pick the respective images. To divide the intensity
            of an image by its median intensity, use <b>MeasureImageIntensity</b>
            prior to this module to calculate the median intensity, then
            select <i>%(IM_MEASUREMENT)s</i> and use the median intensity measurement as
            the denominator""" % globals()))

        group.append("image_name", cellprofiler.setting.ImageNameSubscriber("", "", doc="""
            Selec the image that you want to use for this operation."""))

        group.append("measurement", cellprofiler.setting.Measurement(
                "Measurement", lambda: cellprofiler.measurement.IMAGE, "", doc="""
            This is a measurement made on the image. The value of the
            measurement is used for the operand for all of the pixels of the
            other operand's image."""))

        group.append("factor", cellprofiler.setting.Float("", 1, doc="""
            Enter the number that you would like to multiply the above image by. This multiplication
            is applied before other operations."""))

        if removable:
            group.append("remover", cellprofiler.setting.RemoveSettingButton("", "Remove this image", self.images, group))
        group.append("divider", cellprofiler.setting.Divider())
        self.images.append(group)

    def renumber_settings(self):
        inflection = inflect.engine()

        for idx, image in enumerate(self.images):
            image.image_name.text = "Select the %s image" % (inflection.number_to_words(inflection.ordinal(idx + 1)))
            image.factor.text = "Multiply the %s image by" % inflection.number_to_words(inflection.ordinal(idx + 1))

    def settings(self):
        result = [self.operation, self.exponent, self.after_factor, self.addend,
                  self.truncate_low, self.truncate_high, self.ignore_mask,
                  self.output_image_name]
        for image in self.images:
            result += [image.image_or_measurement, image.image_name,
                       image.factor, image.measurement]
        return result

    @property
    def operand_count(self):
        '''# of operands, taking the operation into consideration'''
        if self.operation.value in (O_INVERT, O_LOG_TRANSFORM, O_LOG_TRANSFORM_LEGACY, O_NONE, O_NOT):
            return 1
        return len(self.images)

    def visible_settings(self):
        result = [self.operation, self.output_image_name, self.divider_top]
        self.renumber_settings()
        single_image = self.operand_count == 1
        for index in range(self.operand_count):
            image = self.images[index]
            if single_image:
                result += [image.image_name]
            else:
                result += [image.image_or_measurement]
                if image.image_or_measurement == IM_IMAGE:
                    result += [image.image_name]
                else:
                    result += [image.measurement]
            if self.operation not in BINARY_OUTPUT_OPS:
                result += [image.factor]
            if image.removable:
                result += [image.remover]
            result += [image.divider]

        if single_image:
            result[-1] = self.divider_bottom  # this looks better when there's just one image
        else:
            result += [self.add_button, self.divider_bottom]

        if self.operation not in BINARY_OUTPUT_OPS:
            result += [
                self.exponent, self.after_factor, self.addend,
                self.truncate_low, self.truncate_high]
        result += [self.ignore_mask]
        return result

    def help_settings(self):
        result = [self.operation, self.output_image_name, ]
        for image in self.images:
            result += [image.image_or_measurement, image.image_name,
                       image.measurement, image.factor]
        result += [self.exponent, self.after_factor, self.addend,
                   self.truncate_low, self.truncate_high, self.ignore_mask]
        return result

    def prepare_settings(self, setting_values):
        value_count = len(setting_values)
        assert (value_count - FIXED_SETTING_COUNT) % IMAGE_SETTING_COUNT == 0
        image_count = (value_count - FIXED_SETTING_COUNT) / IMAGE_SETTING_COUNT
        # always keep the first two images
        del self.images[2:]
        while len(self.images) < image_count:
            self.add_image()

    def run(self, workspace):
        image_names = [image.image_name.value for image in self.images
                       if image.image_or_measurement == IM_IMAGE]
        image_factors = [image.factor.value for image in self.images]
        wants_image = [image.image_or_measurement == IM_IMAGE
                       for image in self.images]
        if self.operation.value in \
                (O_INVERT, O_LOG_TRANSFORM, O_LOG_TRANSFORM_LEGACY, O_NOT, O_NONE):
            # these only operate on the first image
            image_names = image_names[:1]
            image_factors = image_factors[:1]

        images = [workspace.image_set.get_image(x)
                  for x in image_names]
        pixel_data = [image.pixel_data for image in images]
        masks = [image.mask if image.has_mask else None for image in images]
        #
        # Crop all of the images similarly
        #
        smallest = numpy.argmin([numpy.product(pd.shape) for pd in pixel_data])
        smallest_image = images[smallest]
        for i in [x for x in range(len(images)) if x != smallest]:
            pixel_data[i] = smallest_image.crop_image_similarly(pixel_data[i])
            if masks[i] is not None:
                masks[i] = smallest_image.crop_image_similarly(masks[i])
        # weave in the measurements
        idx = 0
        measurements = workspace.measurements
        assert isinstance(measurements, cellprofiler.measurement.Measurements)
        for i in range(self.operand_count):
            if not wants_image[i]:
                value = measurements.get_current_image_measurement(
                        self.images[i].measurement.value)
                if value is None:
                    value = numpy.NaN
                else:
                    value = float(value)
                pixel_data.insert(i, value)
                masks.insert(i, True)
        #
        # Multiply images by their factors
        #
        for i, image_factor in enumerate(image_factors):
            if image_factor != 1 and self.operation not in BINARY_OUTPUT_OPS:
                pixel_data[i] = pixel_data[i] * image_factors[i]

        output_pixel_data = pixel_data[0]
        output_mask = masks[0]

        opval = self.operation.value
        if opval in (O_ADD, O_SUBTRACT, O_DIFFERENCE, O_MULTIPLY, O_DIVIDE,
                     O_AVERAGE, O_MAXIMUM, O_MINIMUM, O_AND, O_OR, O_EQUALS):
            # Binary operations
            if opval in (O_ADD, O_AVERAGE):
                op = numpy.add
            elif opval == O_SUBTRACT:
                op = numpy.subtract
            elif opval == O_DIFFERENCE:
                op = lambda x, y: numpy.abs(numpy.subtract(x, y))
            elif opval == O_MULTIPLY:
                if all([pd.dtype == numpy.bool for pd in pixel_data
                        if not numpy.isscalar(pd)]):
                    op = numpy.logical_and
                else:
                    op = numpy.multiply
            elif opval == O_MINIMUM:
                op = numpy.minimum
            elif opval == O_MAXIMUM:
                op = numpy.maximum
            elif opval == O_AND:
                op = numpy.logical_and
            elif opval == O_OR:
                op = numpy.logical_or
            elif opval == O_EQUALS:
                output_pixel_data = numpy.ones(pixel_data[0].shape, bool)
                comparitor = pixel_data[0]
            else:
                op = numpy.divide
            for pd, mask in zip(pixel_data[1:], masks[1:]):
                if not numpy.isscalar(pd) and output_pixel_data.ndim != pd.ndim:
                    if output_pixel_data.ndim == 2:
                        output_pixel_data = output_pixel_data[:, :, numpy.newaxis]
                        if opval == O_EQUALS and not numpy.isscalar(comparitor):
                            comparitor = comparitor[:, :, numpy.newaxis]
                    if pd.ndim == 2:
                        pd = pd[:, :, numpy.newaxis]
                if opval == O_EQUALS:
                    output_pixel_data = output_pixel_data & (comparitor == pd)
                else:
                    output_pixel_data = op(output_pixel_data, pd)
                if self.ignore_mask == True:
                    continue
                else:
                    if output_mask is None:
                        output_mask = mask
                    elif mask is not None:
                        output_mask = (output_mask & mask)
            if opval == O_AVERAGE:
                output_pixel_data /= sum(image_factors)
        elif opval == O_INVERT:
            output_pixel_data = output_pixel_data.max() - output_pixel_data
        elif opval == O_NOT:
            output_pixel_data = numpy.logical_not(output_pixel_data)
        elif opval == O_LOG_TRANSFORM:
            output_pixel_data = numpy.log2(output_pixel_data + 1)
        elif opval == O_LOG_TRANSFORM_LEGACY:
            output_pixel_data = numpy.log2(output_pixel_data)
        elif opval == O_NONE:
            output_pixel_data = output_pixel_data.copy()
        else:
            raise NotImplementedError("The operation %s has not been implemented" % opval)

        # Check to see if there was a measurement & image w/o mask. If so
        # set mask to none
        if numpy.isscalar(output_mask):
            output_mask = None
        if opval not in BINARY_OUTPUT_OPS:
            #
            # Post-processing: exponent, multiply, add
            #
            if self.exponent.value != 1:
                output_pixel_data **= self.exponent.value
            if self.after_factor.value != 1:
                output_pixel_data *= self.after_factor.value
            if self.addend.value != 0:
                output_pixel_data += self.addend.value

            #
            # truncate values
            #
            if self.truncate_low.value:
                output_pixel_data[output_pixel_data < 0] = 0
            if self.truncate_high.value:
                output_pixel_data[output_pixel_data > 1] = 1

        #
        # add the output image to the workspace
        #
        crop_mask = (smallest_image.crop_mask
                     if smallest_image.has_crop_mask else None)
        masking_objects = (smallest_image.masking_objects
                           if smallest_image.has_masking_objects else None)
        output_image = cellprofiler.image.Image(output_pixel_data,
                                                mask=output_mask,
                                                crop_mask=crop_mask,
                                                parent_image=images[0],
                                                masking_objects=masking_objects,
                                                convert=False,
                                                dimensions=images[0].dimensions)
        workspace.image_set.add(self.output_image_name.value, output_image)

        #
        # Display results
        #
        if self.show_window:
            workspace.display_data.pixel_data = [image.pixel_data for image in images] + [output_pixel_data]

            workspace.display_data.display_names = image_names + [self.output_image_name.value]

            workspace.display_data.dimensions = output_image.dimensions

    def display(self, workspace, figure):
        import matplotlib.cm

        pixel_data = workspace.display_data.pixel_data

        display_names = workspace.display_data.display_names

        columns = (len(pixel_data) + 1) / 2

        figure.set_subplots((columns, 2), dimensions=workspace.display_data.dimensions)

        for i in range(len(pixel_data)):
            if pixel_data[i].shape[-1] in (3, 4):
                cmap = None
            elif pixel_data[i].dtype.kind == 'b':
                cmap = matplotlib.cm.binary_r
            else:
                cmap = matplotlib.cm.Greys_r

            figure.subplot_imshow(
                i % columns,
                int(i / columns),
                pixel_data[i],
                title=display_names[i],
                # sharexy=figure.subplot(0, 0),
                colormap=cmap,
                dimensions=workspace.display_data.dimensions
            )

    def validate_module(self, pipeline):
        '''Guarantee that at least one operand is an image'''
        for i in range(self.operand_count):
            op = self.images[i]
            if op.image_or_measurement == IM_IMAGE:
                return
        raise cellprofiler.setting.ValidationError("At least one of the operands must be an image",
                                                   op.image_or_measurement)

<<<<<<< HEAD
    def upgrade_settings(self, setting_values, variable_revision_number, module_name):
        if variable_revision_number == 1:
=======
    def upgrade_settings(self, setting_values, variable_revision_number,
                         module_name, from_matlab):
        if (from_matlab and module_name == 'Subtract' and
                    variable_revision_number == 3):
            subtract_image_name, basic_image_name, resulting_image_name, \
            multiply_factor_1, multiply_factor_2, truncate = setting_values
            setting_values = [O_SUBTRACT,
                              1,  # exponent
                              1,  # post-multiply factor
                              0,  # addend
                              truncate,  # truncate low
                              cellprofiler.setting.NO,  # truncate high
                              resulting_image_name,
                              basic_image_name,
                              multiply_factor_2,
                              subtract_image_name,
                              multiply_factor_1]
            module_name = 'ImageMath'
            from_matlab = False
            variable_revision_number = 1
        if (from_matlab and module_name == 'Combine' and
                    variable_revision_number == 3):
            names_and_weights = [
                (name, weight)
                for name, weight in zip(setting_values[:3],
                                        setting_values[4:])
                if name.lower() != cellprofiler.setting.DO_NOT_USE.lower()]

            multiplier = 1.0 / sum([float(weight)
                                    for name, weight in names_and_weights])
            output_image = setting_values[3]
            setting_values = [O_ADD,  # Operation
                              "1",  # Exponent
                              str(multiplier),  # Post-operation multiplier
                              "0",  # Post-operation offset
                              cellprofiler.setting.NO,  # Truncate low
                              cellprofiler.setting.NO,  # Truncate high
                              output_image]
            for name, weight in names_and_weights:
                setting_values += [name, weight]
            module_name = 'ImageMath'
            variable_revision_number = 1
            from_matlab = False
        if (from_matlab and module_name == 'InvertIntensity' and
                    variable_revision_number == 1):
            image_name, output_image = setting_values
            setting_values = [image_name, cellprofiler.setting.DO_NOT_USE, cellprofiler.setting.DO_NOT_USE,
                              'Invert',
                              1, 1, 1, 1, 1, cellprofiler.setting.NO, cellprofiler.setting.NO, output_image]
            module_name = 'ImageMath'
            variable_revision_number = 2
        if (from_matlab and module_name == 'Multiply' and
                    variable_revision_number == 1):
            image1, image2, output_image = setting_values
            setting_values = [image1, image2, cellprofiler.setting.DO_NOT_USE,
                              'Multiply', 1, 1, 1, 1, 1, cellprofiler.setting.NO, cellprofiler.setting.NO,
                              output_image]
            module_name = 'ImageMath'
            variable_revision_number = 2

        if (from_matlab and variable_revision_number == 1 and
                    module_name == 'ImageMath'):
            image_names = [setting_values[1]]
            input_factors = [float(setting_values[4])]
            operation = setting_values[3]
            factors = []
            # The user could type in a constant for the second image name
            try:
                factors += [float(setting_values[2]) *
                            float(setting_values[5])]
            except:
                if setting_values[2] != cellprofiler.setting.DO_NOT_USE:
                    image_names += [setting_values[2]]
                    input_factors += [float(setting_values[5])]
            exponent = 1.0
            multiplier = 1.0
            addend = 0
            wants_truncate_low = setting_values[6]
            wants_truncate_high = setting_values[7]
            output_image_name = setting_values[0]
            old_operation = operation
            if operation == O_DIVIDE and len(factors):
                multiplier /= numpy.product(factors)
            elif operation == O_MULTIPLY and len(factors):
                multiplier *= numpy.product(factors)
            elif operation == O_ADD and len(factors):
                addend = numpy.sum(factors)
            elif operation == O_SUBTRACT:
                addend = -numpy.sum(factors)
            setting_values = [operation, exponent, multiplier, addend,
                              wants_truncate_low, wants_truncate_high,
                              output_image_name]
            if operation == O_COMPLEMENT:
                image_names = image_names[:1]
                input_factors = input_factors[:1]
            elif old_operation in (O_ADD, O_SUBTRACT, O_MULTIPLY, O_DIVIDE):
                if len(image_names) < 2:
                    setting_values[0] = O_NONE
                image_names = image_names[:2]
                input_factors = input_factors[:2]
            for image_name, input_factor in zip(image_names, input_factors):
                setting_values += [image_name, input_factor]
            from_matlab = False
            variable_revision_number = 1

        if (from_matlab and variable_revision_number == 2 and
                    module_name == 'ImageMath'):
            image_names = [setting_values[0]]
            input_factors = [float(setting_values[4])]
            operation = setting_values[3]
            factors = []
            for i in range(1, 3 if operation == O_COMBINE else 2):
                # The user could type in a constant for the second or third image name
                try:
                    factors += [float(setting_values[i]) *
                                float(setting_values[i + 4])]

                except:
                    if setting_values[i] != cellprofiler.setting.DO_NOT_USE:
                        image_names += [setting_values[i]]
                        input_factors += [float(setting_values[i + 4])]

            exponent = float(setting_values[7])
            multiplier = float(setting_values[8])
            addend = 0
            wants_truncate_low = setting_values[9]
            wants_truncate_high = setting_values[10]
            output_image_name = setting_values[11]
            old_operation = operation
            if operation == O_COMBINE:
                addend = numpy.sum(factors)
                operation = O_ADD
            elif operation == O_DIVIDE and len(factors):
                multiplier /= numpy.product(factors)
            elif operation == O_MULTIPLY and len(factors):
                multiplier *= numpy.product(factors)
            elif operation == O_ADD and len(factors):
                addend = numpy.sum(factors)
            elif operation == O_SUBTRACT:
                addend = -numpy.sum(factors)
            setting_values = [operation, exponent, multiplier, addend,
                              wants_truncate_low, wants_truncate_high,
                              output_image_name]
            if operation in (O_INVERT, O_LOG_TRANSFORM):
                image_names = image_names[:1]
                input_factors = input_factors[:1]
            elif old_operation in (O_ADD, O_SUBTRACT, O_MULTIPLY, O_DIVIDE,
                                   O_AVERAGE):
                if len(image_names) < 2:
                    setting_values[0] = O_NONE
                image_names = image_names[:2]
                input_factors = input_factors[:2]
                # Fix for variable_revision_number 2: subtract reversed operands
                if old_operation == O_SUBTRACT:
                    image_names.reverse()
                    input_factors.reverse()
            for image_name, input_factor in zip(image_names, input_factors):
                setting_values += [image_name, input_factor]
            from_matlab = False
            variable_revision_number = 1
        if (not from_matlab) and variable_revision_number == 1:
>>>>>>> fef8d5bf
            # added image_or_measurement and measurement
            new_setting_values = setting_values[:FIXED_SETTING_COUNT_1]
            for i in range(FIXED_SETTING_COUNT_1, len(setting_values),
                           IMAGE_SETTING_COUNT_1):
                new_setting_values += [IM_IMAGE, setting_values[i],
                                       setting_values[i + 1], ""]
            setting_values = new_setting_values
            variable_revision_number = 2
        if variable_revision_number == 2:
            # added the ability to ignore the mask
            new_setting_values = setting_values
            new_setting_values.insert(6, 'No')
            setting_values = new_setting_values
            variable_revision_number = 3
        if variable_revision_number == 3:
            # Log transform -> legacy log transform
            if setting_values[0] == O_LOG_TRANSFORM:
                setting_values = [O_LOG_TRANSFORM_LEGACY] + setting_values[1:]
            variable_revision_number = 4
        return setting_values, variable_revision_number<|MERGE_RESOLUTION|>--- conflicted
+++ resolved
@@ -466,172 +466,8 @@
         raise cellprofiler.setting.ValidationError("At least one of the operands must be an image",
                                                    op.image_or_measurement)
 
-<<<<<<< HEAD
     def upgrade_settings(self, setting_values, variable_revision_number, module_name):
         if variable_revision_number == 1:
-=======
-    def upgrade_settings(self, setting_values, variable_revision_number,
-                         module_name, from_matlab):
-        if (from_matlab and module_name == 'Subtract' and
-                    variable_revision_number == 3):
-            subtract_image_name, basic_image_name, resulting_image_name, \
-            multiply_factor_1, multiply_factor_2, truncate = setting_values
-            setting_values = [O_SUBTRACT,
-                              1,  # exponent
-                              1,  # post-multiply factor
-                              0,  # addend
-                              truncate,  # truncate low
-                              cellprofiler.setting.NO,  # truncate high
-                              resulting_image_name,
-                              basic_image_name,
-                              multiply_factor_2,
-                              subtract_image_name,
-                              multiply_factor_1]
-            module_name = 'ImageMath'
-            from_matlab = False
-            variable_revision_number = 1
-        if (from_matlab and module_name == 'Combine' and
-                    variable_revision_number == 3):
-            names_and_weights = [
-                (name, weight)
-                for name, weight in zip(setting_values[:3],
-                                        setting_values[4:])
-                if name.lower() != cellprofiler.setting.DO_NOT_USE.lower()]
-
-            multiplier = 1.0 / sum([float(weight)
-                                    for name, weight in names_and_weights])
-            output_image = setting_values[3]
-            setting_values = [O_ADD,  # Operation
-                              "1",  # Exponent
-                              str(multiplier),  # Post-operation multiplier
-                              "0",  # Post-operation offset
-                              cellprofiler.setting.NO,  # Truncate low
-                              cellprofiler.setting.NO,  # Truncate high
-                              output_image]
-            for name, weight in names_and_weights:
-                setting_values += [name, weight]
-            module_name = 'ImageMath'
-            variable_revision_number = 1
-            from_matlab = False
-        if (from_matlab and module_name == 'InvertIntensity' and
-                    variable_revision_number == 1):
-            image_name, output_image = setting_values
-            setting_values = [image_name, cellprofiler.setting.DO_NOT_USE, cellprofiler.setting.DO_NOT_USE,
-                              'Invert',
-                              1, 1, 1, 1, 1, cellprofiler.setting.NO, cellprofiler.setting.NO, output_image]
-            module_name = 'ImageMath'
-            variable_revision_number = 2
-        if (from_matlab and module_name == 'Multiply' and
-                    variable_revision_number == 1):
-            image1, image2, output_image = setting_values
-            setting_values = [image1, image2, cellprofiler.setting.DO_NOT_USE,
-                              'Multiply', 1, 1, 1, 1, 1, cellprofiler.setting.NO, cellprofiler.setting.NO,
-                              output_image]
-            module_name = 'ImageMath'
-            variable_revision_number = 2
-
-        if (from_matlab and variable_revision_number == 1 and
-                    module_name == 'ImageMath'):
-            image_names = [setting_values[1]]
-            input_factors = [float(setting_values[4])]
-            operation = setting_values[3]
-            factors = []
-            # The user could type in a constant for the second image name
-            try:
-                factors += [float(setting_values[2]) *
-                            float(setting_values[5])]
-            except:
-                if setting_values[2] != cellprofiler.setting.DO_NOT_USE:
-                    image_names += [setting_values[2]]
-                    input_factors += [float(setting_values[5])]
-            exponent = 1.0
-            multiplier = 1.0
-            addend = 0
-            wants_truncate_low = setting_values[6]
-            wants_truncate_high = setting_values[7]
-            output_image_name = setting_values[0]
-            old_operation = operation
-            if operation == O_DIVIDE and len(factors):
-                multiplier /= numpy.product(factors)
-            elif operation == O_MULTIPLY and len(factors):
-                multiplier *= numpy.product(factors)
-            elif operation == O_ADD and len(factors):
-                addend = numpy.sum(factors)
-            elif operation == O_SUBTRACT:
-                addend = -numpy.sum(factors)
-            setting_values = [operation, exponent, multiplier, addend,
-                              wants_truncate_low, wants_truncate_high,
-                              output_image_name]
-            if operation == O_COMPLEMENT:
-                image_names = image_names[:1]
-                input_factors = input_factors[:1]
-            elif old_operation in (O_ADD, O_SUBTRACT, O_MULTIPLY, O_DIVIDE):
-                if len(image_names) < 2:
-                    setting_values[0] = O_NONE
-                image_names = image_names[:2]
-                input_factors = input_factors[:2]
-            for image_name, input_factor in zip(image_names, input_factors):
-                setting_values += [image_name, input_factor]
-            from_matlab = False
-            variable_revision_number = 1
-
-        if (from_matlab and variable_revision_number == 2 and
-                    module_name == 'ImageMath'):
-            image_names = [setting_values[0]]
-            input_factors = [float(setting_values[4])]
-            operation = setting_values[3]
-            factors = []
-            for i in range(1, 3 if operation == O_COMBINE else 2):
-                # The user could type in a constant for the second or third image name
-                try:
-                    factors += [float(setting_values[i]) *
-                                float(setting_values[i + 4])]
-
-                except:
-                    if setting_values[i] != cellprofiler.setting.DO_NOT_USE:
-                        image_names += [setting_values[i]]
-                        input_factors += [float(setting_values[i + 4])]
-
-            exponent = float(setting_values[7])
-            multiplier = float(setting_values[8])
-            addend = 0
-            wants_truncate_low = setting_values[9]
-            wants_truncate_high = setting_values[10]
-            output_image_name = setting_values[11]
-            old_operation = operation
-            if operation == O_COMBINE:
-                addend = numpy.sum(factors)
-                operation = O_ADD
-            elif operation == O_DIVIDE and len(factors):
-                multiplier /= numpy.product(factors)
-            elif operation == O_MULTIPLY and len(factors):
-                multiplier *= numpy.product(factors)
-            elif operation == O_ADD and len(factors):
-                addend = numpy.sum(factors)
-            elif operation == O_SUBTRACT:
-                addend = -numpy.sum(factors)
-            setting_values = [operation, exponent, multiplier, addend,
-                              wants_truncate_low, wants_truncate_high,
-                              output_image_name]
-            if operation in (O_INVERT, O_LOG_TRANSFORM):
-                image_names = image_names[:1]
-                input_factors = input_factors[:1]
-            elif old_operation in (O_ADD, O_SUBTRACT, O_MULTIPLY, O_DIVIDE,
-                                   O_AVERAGE):
-                if len(image_names) < 2:
-                    setting_values[0] = O_NONE
-                image_names = image_names[:2]
-                input_factors = input_factors[:2]
-                # Fix for variable_revision_number 2: subtract reversed operands
-                if old_operation == O_SUBTRACT:
-                    image_names.reverse()
-                    input_factors.reverse()
-            for image_name, input_factor in zip(image_names, input_factors):
-                setting_values += [image_name, input_factor]
-            from_matlab = False
-            variable_revision_number = 1
-        if (not from_matlab) and variable_revision_number == 1:
->>>>>>> fef8d5bf
             # added image_or_measurement and measurement
             new_setting_values = setting_values[:FIXED_SETTING_COUNT_1]
             for i in range(FIXED_SETTING_COUNT_1, len(setting_values),
