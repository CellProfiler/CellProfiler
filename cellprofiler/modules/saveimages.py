'''<b>Save Images </b> saves image or movie files
<hr>

Because CellProfiler usually performs many image analysis steps on many
groups of images, it does <i>not</i> save any of the resulting images to the
hard drive unless you specifically choose to do so with the <b>SaveImages</b> 
module. You can save any of the
processed images created by CellProfiler during the analysis using this module.

<p>You can choose from many different image formats for saving your files. This
allows you to use the module as a file format converter, by loading files
in their original format and then saving them in an alternate format.

<p>Note that saving images in 12-bit format is not supported, and 16-bit format
is supported for TIFF only.
<p>
See also <b>LoadImages</b>, <b>ConserveMemory</b>.
'''

# CellProfiler is distributed under the GNU General Public License.
# See the accompanying file LICENSE for details.
# 
# Copyright (c) 2003-2009 Massachusetts Institute of Technology
# Copyright (c) 2009-2012 Broad Institute
# 
# Please see the AUTHORS file for credits.
# 
# Website: http://www.cellprofiler.org

__version__="$Revision$"

import logging
import matplotlib
import numpy as np
import re
import os
import sys
import scipy.io.matlab.mio
import traceback

logger = logging.getLogger(__name__)

import cellprofiler.cpmodule as cpm
import cellprofiler.measurements as cpmeas
import cellprofiler.settings as cps
import cellprofiler.preferences as cpp
from cellprofiler.gui.help import USING_METADATA_TAGS_REF, USING_METADATA_HELP_REF
from cellprofiler.preferences import \
     standardize_default_folder_names, DEFAULT_INPUT_FOLDER_NAME, \
     DEFAULT_OUTPUT_FOLDER_NAME, ABSOLUTE_FOLDER_NAME, \
     DEFAULT_INPUT_SUBFOLDER_NAME, DEFAULT_OUTPUT_SUBFOLDER_NAME, \
     IO_FOLDER_CHOICE_HELP_TEXT, IO_WITH_METADATA_HELP_TEXT
from cellprofiler.utilities.relpath import relpath
from cellprofiler.modules.loadimages import C_FILE_NAME, C_PATH_NAME
from cellprofiler.modules.loadimages import C_OBJECTS_FILE_NAME, C_OBJECTS_PATH_NAME
from cellprofiler.modules.loadimages import pathname2url
from cellprofiler.cpmath.cpmorphology import distance_color_labels
from subimager.client import post_image
import subimager.omexml as ome
from cellprofiler.utilities.version import get_version

IF_IMAGE       = "Image"
IF_MASK        = "Mask"
IF_CROPPING    = "Cropping"
IF_FIGURE      = "Module window"
IF_MOVIE       = "Movie"
IF_OBJECTS     = "Objects"
IF_ALL = [IF_IMAGE, IF_MASK, IF_CROPPING, IF_MOVIE, IF_FIGURE, IF_OBJECTS]

BIT_DEPTH_8 = "8"
BIT_DEPTH_16 = "16"

FN_FROM_IMAGE  = "From image filename"
FN_SEQUENTIAL  = "Sequential numbers"
FN_SINGLE_NAME = "Single name"
SINGLE_NAME_TEXT = "Enter single file name"
FN_WITH_METADATA = "Name with metadata"
FN_IMAGE_FILENAME_WITH_METADATA = "Image filename with metadata"
METADATA_NAME_TEXT = ("""Enter file name with metadata""")
SEQUENTIAL_NUMBER_TEXT = "Enter file prefix"
FF_BMP         = "bmp"
FF_HDF         = "hdf"
FF_JPG         = "jpg"
FF_JPEG        = "jpeg"
FF_PBM         = "pbm"
FF_PCX         = "pcx"
FF_PGM         = "pgm"
FF_PNG         = "png"
FF_PNM         = "pnm"
FF_PPM         = "ppm"
FF_RAS         = "ras"
FF_TIF         = "tif"
FF_TIFF        = "tiff"
FF_XWD         = "xwd"
FF_AVI         = "avi"
FF_MAT         = "mat"
FF_MOV         = "mov"
FF_SUPPORTING_16_BIT = [FF_TIF, FF_TIFF]
PC_WITH_IMAGE  = "Same folder as image"
OLD_PC_WITH_IMAGE_VALUES = ["Same folder as image"]
PC_CUSTOM      = "Custom"
PC_WITH_METADATA = "Custom with metadata"
WS_EVERY_CYCLE = "Every cycle"
WS_FIRST_CYCLE = "First cycle"
WS_LAST_CYCLE  = "Last cycle"
CM_GRAY        = "gray"

GC_GRAYSCALE = "Grayscale"
GC_COLOR = "Color"

'''Offset to the directory path setting'''
OFFSET_DIRECTORY_PATH = 10
class SaveImages(cpm.CPModule):

    module_name = "SaveImages"
    variable_revision_number = 7
    category = "File Processing"
    
    def create_settings(self):
        self.save_image_or_figure = cps.Choice("Select the type of image to save",
                                               IF_ALL,
                                               IF_IMAGE,doc="""
                The following types of images can be saved as a file on the hard drive:
                <ul>
                <li><i>Image:</i> Any of the images produced upstream of <b>SaveImages</b> can be selected for saving. 
                Outlines created by <b>Identify</b> modules can also be saved with this option, but you must 
                select "Retain outlines..." of identified objects within the <b>Identify</b> module. You might
                also want to use the <b>OverlayOutlines</b> module prior to saving images.</li>
                <li><i>Crop mask (Relevant only if the Crop module is used):</i> The <b>Crop</b> module 
                creates a mask of the pixels of interest in the image. Saving the mask will produce a 
                binary image in which the pixels of interest are set to 1; all other pixels are 
                set to 0.</li>
                <li><i>Image's cropping (Relevant only if the Crop module is used):</i> The <b>Crop</b> 
                module also creates a cropping image which is typically the same size as the original 
                image. However, since the <b>Crop</b> permits removal of the rows and columns that are left 
                blank, the cropping can be of a different size than the mask.</li>
                <li><i>Movie:</i> A sequence of images can be saved as a movie file. Currently only AVIs can be written. 
                Each image becomes a frame of the movie.</li>
                <li><i>Objects:</i> Objects can be saved as an image. The image
                is saved as grayscale unless you select a color map other than 
                gray. Background pixels appear as black and
                each object is assigned an intensity level corresponding to
                its object number. The resulting image can be loaded as objects
                by the <b>LoadImages</b> module. Objects are best saved as .tif
                files. <b>SaveImages</b> will use an 8-bit .tif file if there
                are fewer than 256 objects and will use a 16-bit .tif otherwise.
                Results may be unpredictable if you save using .png and there
                are more than 255 objects or if you save using one of the other
                file formats.</li>
                <li><i>Module display window:</i> The window associated with a module can be saved, which
                will include all the panels and text within that window. <b>Currently, this option is not yet available.</b></li>
                </ul>""")
        
        self.image_name  = cps.ImageNameSubscriber("Select the image to save","None", doc = """
                <i>(Used only if saving images, crop masks, and image croppings)</i><br>
                What did you call the images you want to save?""")
        
        self.objects_name = cps.ObjectNameSubscriber(
            "Select the objects to save", "None",
            doc = """<i>(Used only if saving objects)</i><br>
            This setting chooses which objects should be saved.""")
        
        self.figure_name = cps.FigureSubscriber("Select the module display window to save","None",doc="""
                <i>(Used only if saving module display windows)</i><br>
                Enter the module number/name for which you want to save the module display window.""")
        
        self.file_name_method = cps.Choice("Select method for constructing file names",
                                           [FN_FROM_IMAGE, FN_SEQUENTIAL,
                                            FN_SINGLE_NAME],
                                            FN_FROM_IMAGE,doc="""
                <i>(Used only if saving non-movie files)</i><br>
                Three choices are available:
                <ul>
                <li><i>From image filename:</i> The filename will be constructed based
                on the original filename of an input image specified in <b>LoadImages</b>
                or <b>LoadData</b>. You will have the opportunity to prefix or append
                additional text. <br>
                If you have metadata associated with your images, you can append an text 
                to the image filename using a metadata tag. This is especially useful if you 
                want your output given a unique label according to the metadata corresponding 
                to an image group. The name of the metadata to substitute can be extracted from
                the image filename each cycle using <b>LoadImages</b> or provided for each image using 
                <b>LoadData</b>. %(USING_METADATA_TAGS_REF)s%(USING_METADATA_HELP_REF)s.</li>
                <li><i>Sequential numbers:</i> Same as above, but in addition, each filename
                will have a number appended to the end that corresponds to
                the image cycle number (starting at 1).</li>
                <li><i>Single name:</i> A single name will be given to the
                file. Since the filename is fixed, this file will be overwritten with each cycle. 
                In this case, you would probably want to save the image on the last cycle 
                (see the <i>Select how often to save</i> setting)<br>
                The exception to this is to use a metadata tag to provide a unique label, as mentioned 
                in the <i>From image filename</i> option.</li>
                </ul>"""%globals())
        
        self.file_image_name = cps.FileImageNameSubscriber("Select image name for file prefix",
                                                           "None",doc="""
                <i>(Used only when constructing the filename from the image filename, with or without metadata)</i><br>
                Select an image loaded using <b>LoadImages</b> or <b>LoadData</b>. The original filename will be
                used as the prefix for the output filename.""")
        
        self.single_file_name = cps.Text(SINGLE_NAME_TEXT, "OrigBlue",
                                         metadata = True,
                                         doc="""
                <i>(Used only when constructing the filename from the image filename, a single name or a name with metadata)</i><br>
                If you are constructing the filenames using...
                <ul>
                <li><i>Single name:</i> Enter the filename text here</li>
                <li><i>Custom with metadata:</i> If you have metadata 
                associated with your images, enter the filename text with the metadata tags. %(USING_METADATA_TAGS_REF)s.   
                For example, if the <i>plate</i>, <i>well_row</i> and <i>well_column</i> tags have the values <i>XG45</i>, <i>A</i>
                and <i>01</i>, respectively, the string "Illum_\g&lt;plate&gt;_\g&lt;well_row&gt;\g&lt;well_column&gt;"
                produces the output filename <i>Illum_XG45_A01</i>.</li>
                </ul>
                Do not enter the file extension in this setting; it will be appended automatically."""%globals())
        
        self.wants_file_name_suffix = cps.Binary(
            "Do you want to add a suffix to the image file name?", False,
            doc = """Check this setting to add a suffix to the image's file name.
            Leave the setting unchecked to use the image name as-is.""")
        
        self.file_name_suffix = cps.Text("Text to append to the image name",
                                         "", metadata = True,
                                         doc="""
                <i>(Used only when constructing the filename from the image filename)</i><br>
                Enter the text that should be appended to the filename specified above.""")
        
        self.file_format = cps.Choice("Select file format to use",
                                      [FF_TIF,FF_BMP,FF_HDF,FF_JPG,FF_JPEG,
                                       FF_PBM,FF_PCX,FF_PGM,FF_PNG,FF_PNM,
                                       FF_PPM,FF_RAS,FF_TIF,FF_TIFF,FF_XWD,
                                       FF_MAT],FF_BMP,doc="""
                <i>(Used only when saving non-movie files)</i><br>
                Select the image or movie format to save the image(s). Most common
                image formats are available; MAT-files are readable by MATLAB.""")
        
        self.pathname = SaveImagesDirectoryPath(
            "Output file location", self.file_image_name,
            doc = """ 
                <i>(Used only when saving non-movie files)</i><br>
                This setting lets you choose the folder for the output
                files. %(IO_FOLDER_CHOICE_HELP_TEXT)s
                <p>An additional option is the following:
                <ul>
                <li><i>Same folder as image</i>: Place the output file in the same folder
                that the source image is located.</li>
                </ul></p>
                <p>%(IO_WITH_METADATA_HELP_TEXT)s %(USING_METADATA_TAGS_REF)s. 
                For instance, if you have a metadata tag named 
                "Plate", you can create a per-plate folder by selecting one the subfolder options
                and then specifying the subfolder name as "\g&lt;Plate&gt;". The module will 
                substitute the metadata values for the current image set for any metadata tags in the 
                folder name.%(USING_METADATA_HELP_REF)s.</p>
                <p>If the subfolder does not exist when the pipeline is run, CellProfiler will
                create it.</p>
                <p>If you are creating nested subfolders using the sub-folder options, you can 
                specify the additional folders separated with slashes. For example, "Outlines/Plate1" will create
                a "Plate1" folder in the "Outlines" folder, which in turn is under the Default
                Input/Output Folder. The use of a forward slash ("/") as a folder separator will 
                avoid ambiguity between the various operating systems.</p>"""%globals())
        
        # TODO: 
        self.bit_depth = cps.Choice("Image bit depth",
                [BIT_DEPTH_8, BIT_DEPTH_16],doc="""
                <i>(Used only when saving files in a non-MAT format)</i><br>
                What is the bit-depth at which you want to save the images?
                <b>16-bit images are supported only for TIF formats.
                Currently, saving images in 12-bit is not supported.</b>""")
        
        self.overwrite = cps.Binary("Overwrite existing files without warning?",False,doc="""
                Check this box to automatically overwrite a file if it already exists. Otherwise, you
                will be prompted for confirmation first. If you are running the pipeline on a computing cluster,
                you should uncheck this box since you will not be able to intervene and answer the confirmation prompt.""")
        
        self.when_to_save = cps.Choice("Select how often to save",
                [WS_EVERY_CYCLE,WS_FIRST_CYCLE,WS_LAST_CYCLE],
                WS_EVERY_CYCLE,doc="""<a name='when_to_save'>
                <i>(Used only when saving non-movie files)</i><br>
                Specify at what point during pipeline execution to save file(s). </a>
                <ul>
                <li><i>Every cycle:</i> Useful for when the image of interest is created every cycle and is
                not dependent on results from a prior cycle.</li>
                <li><i>First cycle:</i> Useful for when you are saving an aggregate image created 
                on the first cycle, e.g., <b>CorrectIlluminationCalculate</b> with the <i>All</i>
                setting used on images obtained directly from <b>LoadImages</b>/<b>LoadData</b></a>.</li>
                <li><i>Last cycle:</i> Useful for when you are saving an aggregate image completed 
                on the last cycle, e.g., <b>CorrectIlluminationCalculate</b> with the <i>All</i>
                setting used on intermediate images generated during each cycle.</li>
                </ul> """)
        
        self.rescale = cps.Binary("Rescale the images? ",False,doc="""
                <i>(Used only when saving non-MAT file images)</i><br>
                Check this box if you want the image to occupy the full dynamic range of the bit 
                depth you have chosen. For example, if you save an image to an 8-bit file, the
                smallest grayscale value will be mapped to 0 and the largest value will be mapped 
                to 2<sup>8</sup>-1 = 255. 
                <p>This will increase the contrast of the output image but will also effectively 
                stretch the image data, which may not be desirable in some 
                circumstances. See <b>RescaleIntensity</b> for other rescaling options.</p>""")
        
        self.gray_or_color = cps.Choice(
            "Save as grayscale or color image?",
            [GC_GRAYSCALE, GC_COLOR],
            doc = """<i>(Used only when saving objects)</i><br>
            You can save objects as a grayscale image or as a color image.
            <b>SaveImages</b> uses a pixel's object number as the grayscale
            intensity in a grayscale image with background pixels being
            colored black. It assigns different colors to different objects
            if you choose to save as a color image. Grayscale images are more
            suitable if you are going to load the image as objects using
            <b>LoadImages</b> or some other program that will be used to
            relate object measurements to the pixels in the image.<br>
            You should save grayscale images using the .TIF or .MAT formats
            if possible; otherwise you may have problems saving files
            with more than 255 objects.""")
        
        self.colormap = cps.Colormap('Select colormap', 
                                     value = CM_GRAY,
                                     doc= """
                <i>(Used only when saving non-MAT file images)</i><br>
                This affects how images color intensities are displayed. All available colormaps can be seen 
                <a href="http://www.scipy.org/Cookbook/Matplotlib/Show_colormaps">here</a>.""")
        
        self.update_file_names = cps.Binary("Store file and path information to the saved image?",False,doc="""
                This setting stores filename and pathname data for each of the new files created 
                via this module, as a per-image measurement. Instances in which this information may 
                be useful include:
                <ul>
                <li>Exporting measurements to a database, allowing 
                access to the saved image. If you are using the machine-learning tools or image
                viewer in CellProfiler Analyst, for example, you will want to check this box if you want
                the images you are saving via this module to be displayed along with the original images.</li>
                <li>Allowing downstream modules (e.g., <b>CreateWebPage</b>) to access  
                the newly saved files.</li>
                </ul>""")
        
        self.create_subdirectories = cps.Binary("Create subfolders in the output folder?",False,
                                                doc = """Subfolders will be created to match the input image folder structure.""")
    
    def settings(self):
        """Return the settings in the order to use when saving"""
        return [self.save_image_or_figure, self.image_name, 
                self.objects_name, self.figure_name,
                self.file_name_method, self.file_image_name,
                self.single_file_name, self.wants_file_name_suffix, 
                self.file_name_suffix, self.file_format,
                self.pathname, self.bit_depth,
                self.overwrite, self.when_to_save,
                self.rescale, self.gray_or_color, self.colormap, 
                self.update_file_names, self.create_subdirectories]
    
    def visible_settings(self):
        """Return only the settings that should be shown"""
        result = [self.save_image_or_figure]
        if self.save_image_or_figure == IF_FIGURE:
            result.append(self.figure_name)
        elif self.save_image_or_figure == IF_OBJECTS:
            result.append(self.objects_name)
        else:
            result.append(self.image_name)

        result.append(self.file_name_method)
        if self.file_name_method == FN_FROM_IMAGE:
            result += [self.file_image_name, self.wants_file_name_suffix]
            if self.wants_file_name_suffix:
                result.append(self.file_name_suffix)
        elif self.file_name_method == FN_SEQUENTIAL:
            self.single_file_name.text = SEQUENTIAL_NUMBER_TEXT
            # XXX - Change doc, as well!
            result.append(self.single_file_name)
        elif self.file_name_method == FN_SINGLE_NAME:
            self.single_file_name.text = SINGLE_NAME_TEXT
            result.append(self.single_file_name)
        else:
            raise NotImplementedError("Unhandled file name method: %s"%(self.file_name_method))
        if self.save_image_or_figure != IF_MOVIE:
            result.append(self.file_format)
        if (self.file_format in FF_SUPPORTING_16_BIT and 
            self.save_image_or_figure == IF_IMAGE):
            # TIFF supports 8 & 16-bit, all others are written 8-bit
            result.append(self.bit_depth)
        result.append(self.pathname)
        result.append(self.overwrite)
        if self.save_image_or_figure != IF_MOVIE:
            result.append(self.when_to_save)
        if (self.save_image_or_figure == IF_IMAGE and
            self.file_format != FF_MAT):
            result.append(self.rescale)
            result.append(self.colormap)
        elif self.save_image_or_figure == IF_OBJECTS:
            result.append(self.gray_or_color)
            if self.gray_or_color == GC_COLOR:
                result.append(self.colormap)
        result.append(self.update_file_names)
        result.append(self.create_subdirectories)
        return result
    
    @property
    def module_key(self):
        return "%s_%d"%(self.module_name, self.module_num)
    
    def prepare_group(self, workspace, grouping, image_numbers):
        d = self.get_dictionary(workspace.image_set_list)
        d['FIRST_IMAGE'] = True
        if self.save_image_or_figure == IF_MOVIE:
            d['N_FRAMES'] = len(image_numbers)
            d['CURRENT_FRAME'] = 0
        return True
    
    def prepare_to_create_batch(self, workspace, fn_alter_path):
        self.pathname.alter_for_create_batch_files(fn_alter_path)
        
    def run(self,workspace):
        """Run the module
        
        pipeline     - instance of CellProfiler.Pipeline for this run
        workspace    - the workspace contains:
            image_set    - the images in the image set being processed
            object_set   - the objects (labeled masks) in this image set
            measurements - the measurements for this run
            frame        - display within this frame (or None to not display)
        """
        if self.save_image_or_figure.value in (IF_IMAGE, IF_MASK, IF_CROPPING):
            should_save = self.run_image(workspace)
        elif self.save_image_or_figure == IF_MOVIE:
            should_save = self.run_movie(workspace)
        elif self.save_image_or_figure == IF_OBJECTS:
            should_save = self.run_objects(workspace)
        else:
            raise NotImplementedError(("Saving a %s is not yet supported"%
                                       (self.save_image_or_figure)))
        workspace.display_data.filename = self.get_filename(
            workspace, make_dirs = False, check_overwrite = False)
        
    def display(self, workspace, figure):
        if self.show_window:
            if self.save_image_or_figure == IF_MOVIE:
                return
            figure.set_subplots((1, 1))
            outcome = ("Wrote %s" if workspace.display_data.wrote_image
                       else "Did not write %s")
            figure.subplot_table(0, 0, [[outcome %
                                         (workspace.display_data.filename)]])

    
    def run_image(self,workspace):
        """Handle saving an image"""
        #
        # First, check to see if we should save this image
        #
        if self.when_to_save == WS_FIRST_CYCLE:
            d = self.get_dictionary(workspace.image_set_list)
            if not d["FIRST_IMAGE"]:
                workspace.display_data.wrote_image = False
                self.save_filename_measurements(workspace)
                return False
            d["FIRST_IMAGE"] = False
            
        elif self.when_to_save == WS_LAST_CYCLE:
            workspace.display_data.wrote_image = False
            self.save_filename_measurements( workspace)
            return False
        self.save_image(workspace)
        return True
    
    
    def run_movie(self, workspace):
        out_file = self.get_filename(workspace, check_overwrite=False)
        # overwrite checks are made only for first frame.
        d = self.get_dictionary(workspace.image_set_list)
        if d["CURRENT_FRAME"] == 0 and os.path.exists(out_file):
            if not self.check_overwrite(out_file, workspace):
                d["CURRENT_FRAME"] = "Ignore"
                return
            else:
                # Have to delete the old movie before making the new one
                os.remove(out_file)
        elif d["CURRENT_FRAME"] == "Ignore":
            return
            
        image = workspace.image_set.get_image(self.image_name.value)
        pixels = image.pixel_data
        pixels = pixels * 255
        frames = d['N_FRAMES']
        current_frame = d["CURRENT_FRAME"]
        d["CURRENT_FRAME"] += 1
        self.do_save_image(workspace, out_file, pixels, ome.PT_UINT8,
                           t = current_frame, size_t = frames)
    
    def run_objects(self, workspace):
        objects_name = self.objects_name.value
        objects = workspace.object_set.get_objects(objects_name)
        filename = self.get_filename(workspace)
        if filename is None:  # failed overwrite check
            return

<<<<<<< HEAD
        pixels = objects.segmented
=======
        pixels = np.dstack([l for l,c in objects.get_labels()])
        if ((self.gray_or_color == GC_GRAYSCALE) and 
            (self.file_format in (FF_TIF, FF_TIFF) and 
             (objects.count > 255 or pixels.shape[2] > 1))):
            if has_bioformats:
                self.save_image_with_bioformats(
                    workspace, pixels, 
                    channel_names = ["Labels%d" for i in range(pixels.shape[2])])
            else:
                self.save_image_with_libtiff(workspace, pixels)
            return
        pixels = pixels[:, :, 0]
        if self.file_format != FF_MAT:
            if self.gray_or_color == GC_GRAYSCALE:
                if objects.count > 255:
                    sys.stderr.write(
                        "Warning: %s has %d objects, but the file format can "
                        "only support 255 objects. %s may not be correct\n" %
                        (objects_name, objects.count, filename))
                pixels = pixels.astype(np.uint8)
                mode = "L"
            else:
                if self.colormap == cps.DEFAULT:
                    colormap = cpp.get_default_colormap()
                else:
                    colormap = self.colormap.value
                cm = matplotlib.cm.get_cmap(colormap)
                
                mapper = matplotlib.cm.ScalarMappable(cmap=cm)
                cpixels = mapper.to_rgba(distance_color_labels(pixels), bytes=True)
                cpixels[pixels == 0,:3] = 0
                pixels = cpixels
                mode = 'RGBA'
>>>>>>> 5b37d034
        if self.get_file_format() == FF_MAT:
            scipy.io.matlab.mio.savemat(filename,{"Image":pixels},format='5')
        
        elif self.gray_or_color == GC_GRAYSCALE:
            if objects.count > 255:
                pixel_type = ome.PT_UINT16
            else:
                pixel_type = ome.PT_UINT8
            self.do_save_image(workspace, filename, pixels, pixel_type)
        
        else:
            if self.colormap == cps.DEFAULT:
                colormap = cpp.get_default_colormap()
            else:
                colormap = self.colormap.value
            cm = matplotlib.cm.get_cmap(colormap)
                
            mapper = matplotlib.cm.ScalarMappable(cmap=cm)
            cpixels = mapper.to_rgba(distance_color_labels(pixels), bytes=True)
            cpixels[pixels == 0,:3] = 0
            self.do_save_image(workspace, filename, cpixels, ome.PT_UINT8)
        self.save_filename_measurements(workspace)
        workspace.display_data.wrote_image = True
    
    def post_group(self, workspace, *args):
        if (self.when_to_save == WS_LAST_CYCLE and 
            self.save_image_or_figure != IF_MOVIE):
            self.save_image(workspace)
        
    def do_save_image(self, workspace, filename, pixels, pixel_type, 
                   c = 0, z = 0, t = 0,
                   size_c = 1, size_z = 1, size_t = 1,
                   channel_names = None):
        '''Save image using subimager
        
        workspace - the current workspace
        
<<<<<<< HEAD
        filename - save to this filename
=======
        if pixels is None:
            # Get the image data to be written
            image = workspace.image_set.get_image(self.image_name.value)
            pixels = image.pixel_data
            if image.has_channel_names:
                channel_names = image.channel_names
>>>>>>> 5b37d034
        
        pixels - the image to save
        
        pixel_type - save using this pixel type
        
<<<<<<< HEAD
        c - the image's channel index
=======
            workspace.display_data.wrote_image = True
            
            if self.when_to_save != WS_LAST_CYCLE:
                self.save_filename_measurements(workspace)
        finally:
            jutil.detach()
                        
    def save_image_with_libtiff(self, workspace, pixels = None):
        ''' Saves using libtiff.
        '''
        assert self.file_format in (FF_TIF, FF_TIFF)
        assert self.save_image_or_figure in (IF_IMAGE, IF_OBJECTS)

        workspace.display_data.wrote_image = False

        # get the filename and check overwrite
        filename = self.get_filename(workspace)
        if filename is None:  # failed overwrite check
            return

        if os.path.isfile(filename):
            # Important: bioformats will append to files by default, so we must
            # delete it explicitly if it exists.
            os.remove(filename)
>>>>>>> 5b37d034
        
        z - the image's z index
        
        t - the image's t index
        
<<<<<<< HEAD
        sizeC - # of channels in the stack
        
        sizeZ - # of z stacks
        
        sizeT - # of timepoints in the stack
        
        channel_names - names of the channels (make up names if not present
        '''
        omexml = ome.OMEXML()
        omexml.image(0).Name = os.path.split(filename)[1]
        p = omexml.image(0).Pixels
        assert isinstance(p, ome.OMEXML.Pixels)
        p.SizeX = pixels.shape[1]
        p.SizeY = pixels.shape[0]
        p.SizeC = size_c
        p.SizeT = size_t
        p.SizeZ = size_t
        p.DimensionOrder = ome.DO_XYCZT
        p.PixelType = pixel_type
        index = c + size_c * z + size_c * size_z * t
        if pixels.ndim == 3:
            p.SizeC = pixels.shape[2]
            p.Channel(0).SamplesPerPixel = pixels.shape[2]
            omexml.structured_annotations.add_original_metadata(
                ome.OM_SAMPLES_PER_PIXEL, str(pixels.shape[2]))
        
        url = pathname2url(filename)
        post_image(url, pixels, omexml.to_xml(), index = str(index))

=======
        if pixels.dtype in (np.uint32, np.uint64, np.int32, np.int64):
            sys.stderr.write("Warning: converting %s image to 16-bit could result in incorrect values.\n" % repr(pixels.dtype))
        elif issubclass(pixels.dtype.type, np.floating):
            # Scale pixel vals to 16 bit
            pixels = (np.clip(pixels, 0, 1) * 65535)
        # convert to uint16
        pixels = pixels.astype(np.uint16)

        planar = (self.save_image_or_figure == IF_OBJECTS and
                  self.gray_or_color == GC_GRAYSCALE and pixels.ndim == 3)
        if (not planar) and len(pixels.shape) == 3 and pixels.shape[2] == 3:  
            pixels = np.array([pixels[:,:,0], pixels[:,:,1], pixels[:,:,2]])

        out = libtiff.TIFF.open(filename, 'w')
        if planar:
            for i in range(pixels.shape[2]):
                out.write_image(pixels[:, :, i], write_rgb = False)
        else:
            out.write_image(pixels, write_rgb=True)
        out.close()
        workspace.display_data.wrote_image = True
        if self.when_to_save != WS_LAST_CYCLE:
            self.save_filename_measurements(workspace)
                        
>>>>>>> 5b37d034
    def save_image(self, workspace):
        workspace.display_data.wrote_image = False
        image = workspace.image_set.get_image(self.image_name.value)
        if self.save_image_or_figure == IF_IMAGE:
            pixels = image.pixel_data
            if self.file_format != FF_MAT:
                if self.rescale.value:
                    pixels = pixels.copy()
                    # Normalize intensities for each channel
                    if pixels.ndim == 3:
                        # RGB
                        for i in range(3):
                            img_min = np.min(pixels[:,:,i])
                            img_max = np.max(pixels[:,:,i])
                            if img_max > img_min:
                                pixels[:,:,i] = (pixels[:,:,i] - img_min) / (img_max - img_min)
                    else:
                        # Grayscale
                        img_min = np.min(pixels)
                        img_max = np.max(pixels)
                        if img_max > img_min:
                            pixels = (pixels - img_min) / (img_max - img_min)
                else:
                    # Clip at 0 and 1
                    if np.max(pixels) > 1 or np.min(pixels) < 0:
                        sys.stderr.write(
                            "Warning, clipping image %s before output. Some intensities are outside of range 0-1" %
                            self.image_name.value)
                        pixels = pixels.copy()
                        pixels[pixels < 0] = 0
                        pixels[pixels > 1] = 1
                        
                if pixels.ndim == 2 and self.colormap != CM_GRAY:
                    # Convert grayscale image to rgb for writing
                    if self.colormap == cps.DEFAULT:
                        colormap = cpp.get_default_colormap()
                    else:
                        colormap = self.colormap.value
                    cm = matplotlib.cm.get_cmap(colormap)
                    
                    if self.get_bit_depth() == '8':
                        mapper = matplotlib.cm.ScalarMappable(cmap=cm)
                        pixels = mapper.to_rgba(pixels, bytes=True)
                        pixel_type = ome.PT_UINT8
                    else:
                        pixel_type = ome.PT_UINT16
                        pixels *= 255
                elif self.get_bit_depth() == '8':
                    pixels = (pixels*255).astype(np.uint8)
                    pixel_type = ome.PT_UINT8
                else:
                    pixels = (pixels*65535)
                    pixel_type = ome.PT_UINT16
                
        elif self.save_image_or_figure == IF_MASK:
            pixels = image.mask.astype(np.uint8) * 255
            pixel_type = ome.PT_BIT
            
        elif self.save_image_or_figure == IF_CROPPING:
            pixels = image.crop_mask.astype(np.uint8) * 255
            pixel_type = ome.PT_BIT

        filename = self.get_filename(workspace)
        if filename is None:  # failed overwrite check
            return

        if self.get_file_format() == FF_MAT:
            scipy.io.matlab.mio.savemat(filename,{"Image":pixels},format='5')
        else:
            self.do_save_image(workspace, filename, pixels, pixel_type)
        workspace.display_data.wrote_image = True
        if self.when_to_save != WS_LAST_CYCLE:
            self.save_filename_measurements(workspace)
        
    def check_overwrite(self, filename, workspace):
        '''Check to see if it's legal to overwrite a file

        Throws an exception if can't overwrite and no interaction available.
        Returns False if can't overwrite, otherwise True.
        '''
        if not self.overwrite.value and os.path.isfile(filename):
            try:
                return (workspace.interaction_request(self, workspace.measurements.image_set_number, filename) == "Yes")
            except workspace.NoInteractionException:
                raise ValueError('SaveImages: trying to overwrite %s in headless mode, but Overwrite files is set to "No"' % (filename))
        return True

    def handle_interaction(self, image_set_number, filename):
        '''handle an interaction request from check_overwrite()'''
        import wx
        dlg = wx.MessageDialog(wx.GetApp().TopWindow,
                               "%s #%d, set #%d - Do you want to overwrite %s?" % \
                                   (self.module_name, self.module_num, image_set_number, filename),
                               "Warning: overwriting file", wx.YES_NO | wx.ICON_QUESTION)
        result = dlg.ShowModal() == wx.ID_YES
        return "Yes" if result else "No"

    def save_filename_measurements(self, workspace):
        if self.update_file_names.value:
            filename = self.get_filename(workspace, make_dirs = False,
                                         check_overwrite = False)
            pn, fn = os.path.split(filename)
            workspace.measurements.add_measurement('Image',
                                                   self.file_name_feature,
                                                   fn,
                                                   can_overwrite=True)
            workspace.measurements.add_measurement('Image',
                                                   self.path_name_feature,
                                                   pn,
                                                   can_overwrite=True)
    
    @property
    def file_name_feature(self):
        '''The file name measurement for the output file'''
        if self.save_image_or_figure == IF_OBJECTS:
            return '_'.join((C_OBJECTS_FILE_NAME, self.objects_name.value))
        return '_'.join((C_FILE_NAME, self.image_name.value))
    
    @property
    def path_name_feature(self):
        '''The path name measurement for the output file'''
        if self.save_image_or_figure == IF_OBJECTS:
            return '_'.join((C_OBJECTS_PATH_NAME, self.objects_name.value))
        return '_'.join((C_PATH_NAME, self.image_name.value))
    
    @property
    def source_file_name_feature(self):
        '''The file name measurement for the exemplar disk image'''
        return '_'.join((C_FILE_NAME, self.file_image_name.value))
    
    def source_path(self, workspace):
        '''The path for the image data, or its first parent with a path'''
        if self.file_name_method.value == FN_FROM_IMAGE:
            path_feature = '%s_%s' % (C_PATH_NAME, self.file_image_name.value)
            assert workspace.measurements.has_feature(cpmeas.IMAGE, path_feature),\
                "Image %s does not have a path!" % (self.file_image_name.value)
            return workspace.measurements.get_current_image_measurement(path_feature)

        # ... otherwise, chase the cpimage hierarchy looking for an image with a path
        cur_image = workspace.image_set.get_image(self.image_name.value)
        while cur_image.path_name is None:
            cur_image = cur_image.parent_image
            assert cur_image is not None, "Could not determine source path for image %s' % (self.image_name.value)"
        return cur_image.path_name
    
    def get_measurement_columns(self, pipeline):
        if self.update_file_names.value:
            return [(cpmeas.IMAGE, 
                     self.file_name_feature,
                     cpmeas.COLTYPE_VARCHAR_FILE_NAME),
                    (cpmeas.IMAGE,
                     self.path_name_feature,
                     cpmeas.COLTYPE_VARCHAR_PATH_NAME)]
        else:
            return []
        
    def get_filename(self, workspace, make_dirs=True, check_overwrite=True):
        "Concoct a filename for the current image based on the user settings"
        
        measurements=workspace.measurements
        if self.file_name_method == FN_SINGLE_NAME:
            filename = self.single_file_name.value
            filename = workspace.measurements.apply_metadata(filename)
        elif self.file_name_method == FN_SEQUENTIAL:
            filename = self.single_file_name.value
            filename = workspace.measurements.apply_metadata(filename)
            n_image_sets = workspace.measurements.image_set_count
            ndigits = int(np.ceil(np.log10(n_image_sets+1)))
            padded_num_string = str(measurements.image_set_number).zfill(ndigits)
            filename = '%s%s'%(filename, padded_num_string)
        else:
            file_name_feature = self.source_file_name_feature
            filename = measurements.get_current_measurement('Image',
                                                            file_name_feature)
            filename = os.path.splitext(filename)[0]
            if self.wants_file_name_suffix:
                suffix = self.file_name_suffix.value
                suffix = workspace.measurements.apply_metadata(suffix)
                filename += suffix
        
        filename = "%s.%s"%(filename,self.get_file_format())
        pathname = self.pathname.get_absolute_path(measurements)
        if self.create_subdirectories:
            image_path = self.source_path(workspace)
            subdir = relpath(image_path, cpp.get_default_image_directory())
            pathname = os.path.join(pathname, subdir)
        if len(pathname) and not os.path.isdir(pathname) and make_dirs:
            os.makedirs(pathname)
        result = os.path.join(pathname, filename)
        if check_overwrite and not self.check_overwrite(result, workspace):
            return
        
        return result
    
    def get_file_format(self):
        """Return the file format associated with the extension in self.file_format
        """
        if self.save_image_or_figure == IF_MOVIE:
            return FF_AVI
        if self.file_format == FF_JPG:
            return FF_JPEG
        if self.file_format == FF_TIF:
            return FF_TIFF
        return self.file_format.value
    
    def get_bit_depth(self):
        if (self.save_image_or_figure == IF_IMAGE and 
            self.get_file_format() in FF_SUPPORTING_16_BIT):
            return self.bit_depth.value
        else:
            return '8'
    
    def upgrade_settings(self, setting_values, variable_revision_number, 
                         module_name, from_matlab):
        """Adjust the setting values to be backwards-compatible with old versions
        
        """
        
        PC_DEFAULT     = "Default output folder"

        #################################
        #
        # Matlab legacy
        #
        #################################
        if from_matlab and variable_revision_number == 12:
            # self.create_subdirectories.value is already False by default.
            variable_revision_number = 13
        if from_matlab and variable_revision_number == 13:
            new_setting_values = list(setting_values)
            for i in [3, 12]:
                if setting_values[i] == '\\':
                    new_setting_values[i] == cps.DO_NOT_USE
            variable_revision_number = 14
        if from_matlab and variable_revision_number == 14:
            new_setting_values = []
            if setting_values[0].isdigit():
                new_setting_values.extend([IF_FIGURE,setting_values[1]])
            elif setting_values[3] == 'avi':
                new_setting_values.extend([IF_MOVIE, setting_values[0]])
            elif setting_values[0].startswith("Cropping"):
                new_setting_values.extend([IF_CROPPING, 
                                           setting_values[0][len("Cropping"):]])
            elif setting_values[0].startswith("CropMask"):
                new_setting_values.extend([IF_MASK, 
                                           setting_values[0][len("CropMask"):]])
            else:
                new_setting_values.extend([IF_IMAGE, setting_values[0]])
            new_setting_values.append(new_setting_values[1])
            if setting_values[1] == 'N':
                new_setting_values.extend([FN_SEQUENTIAL,"None","None"])
            elif setting_values[1][0] == '=':
                new_setting_values.extend([FN_SINGLE_NAME,setting_values[1][1:],
                                           setting_values[1][1:]])
            else:
                if len(cpmeas.find_metadata_tokens(setting_values[1])):
                    new_setting_values.extend([FN_WITH_METADATA, setting_values[1],
                                               setting_values[1]])
                else:
                    new_setting_values.extend([FN_FROM_IMAGE, setting_values[1],
                                               setting_values[1]])
            new_setting_values.extend(setting_values[2:4])
            if setting_values[4] == '.':
                new_setting_values.extend([PC_DEFAULT, "None"])
            elif setting_values[4] == '&':
                new_setting_values.extend([PC_WITH_IMAGE, "None"])
            else:
                if len(cpmeas.find_metadata_tokens(setting_values[1])):
                    new_setting_values.extend([PC_WITH_METADATA,
                                               setting_values[4]])
                else:
                    new_setting_values.extend([PC_CUSTOM, setting_values[4]])
            new_setting_values.extend(setting_values[5:11])
            #
            # Last value is there just to display some text in Matlab
            #
            new_setting_values.extend(setting_values[12:-1])
            setting_values = new_setting_values
            from_matlab = False
            variable_revision_number = 1
           
        ##########################
        #
        # Version 1
        #
        ##########################
        if not from_matlab and variable_revision_number == 1:
            # The logic of the question about overwriting was reversed.            
            if setting_values[11] == cps.YES:
                setting_values[11] = cps.NO
            else: 
                setting_values[11] = cps.YES       
            variable_revision_number = 2
            
        #########################
        #
        # Version 2
        #
        #########################
        if (not from_matlab) and variable_revision_number == 2:
            # Default image/output directory -> Default Image Folder
            if setting_values[8].startswith("Default output"):
                setting_values = (setting_values[:8] +
                                  [PC_DEFAULT]+ setting_values[9:])
            elif setting_values[8].startswith("Same"):
                setting_values = (setting_values[:8] +
                                  [PC_WITH_IMAGE] + setting_values[9:])
            variable_revision_number = 3
            
        #########################
        #
        # Version 3
        #
        #########################
        if (not from_matlab) and variable_revision_number == 3:
            # Changed save type from "Figure" to "Module window"
            if setting_values[0] == "Figure":
                setting_values[0] = IF_FIGURE
            setting_values = standardize_default_folder_names(setting_values,8)
            variable_revision_number = 4

        #########################
        #
        # Version 4
        #
        #########################
        if (not from_matlab) and variable_revision_number == 4:
            save_image_or_figure, image_name, figure_name,\
	    file_name_method, file_image_name, \
	    single_file_name, file_name_suffix, file_format, \
	    pathname_choice, pathname, bit_depth, \
	    overwrite, when_to_save, \
            when_to_save_movie, rescale, colormap, \
            update_file_names, create_subdirectories = setting_values

            pathname = SaveImagesDirectoryPath.static_join_string(
                pathname_choice, pathname)
            
            setting_values = [
                save_image_or_figure, image_name, figure_name,
                file_name_method, file_image_name, single_file_name, 
                file_name_suffix != cps.DO_NOT_USE,
                file_name_suffix, file_format,
                pathname, bit_depth, overwrite, when_to_save,
                rescale, colormap, update_file_names, create_subdirectories]
            variable_revision_number = 5
            
        #######################
        #
        # Version 5
        #
        #######################
        if (not from_matlab) and variable_revision_number == 5:
            setting_values = list(setting_values)
            file_name_method = setting_values[3]
            single_file_name = setting_values[5]
            wants_file_suffix = setting_values[6]
            file_name_suffix = setting_values[7]
            if file_name_method == FN_IMAGE_FILENAME_WITH_METADATA:
                file_name_suffix = single_file_name
                wants_file_suffix = cps.YES
                file_name_method = FN_FROM_IMAGE
            elif file_name_method == FN_WITH_METADATA:
                file_name_method = FN_SINGLE_NAME
            setting_values[3] = file_name_method
            setting_values[6] = wants_file_suffix
            setting_values[7] = file_name_suffix
            variable_revision_number = 6
            
        ######################
        #
        # Version 6 - added objects
        #
        ######################
        if (not from_matlab) and (variable_revision_number == 6):
            setting_values = (
                setting_values[:2] + ["None"] + setting_values[2:14] +
                [ GC_GRAYSCALE ] + setting_values[14:])
            variable_revision_number = 7
        setting_values[OFFSET_DIRECTORY_PATH] = \
            SaveImagesDirectoryPath.upgrade_setting(setting_values[OFFSET_DIRECTORY_PATH])
        
        return setting_values, variable_revision_number, from_matlab
    
    def validate_module(self, pipeline):
        if (self.save_image_or_figure in (IF_IMAGE, IF_MASK, IF_CROPPING) and
            self.when_to_save in (WS_FIRST_CYCLE, WS_EVERY_CYCLE)):
            #
            # Make sure that the image name is available on every cycle
            #
            for setting in cps.get_name_providers(pipeline,
                                                  self.image_name):
                if setting.provided_attributes.get(cps.AVAILABLE_ON_LAST_ATTRIBUTE):
                    #
                    # If we fell through, then you can only save on the last cycle
                    #
                    raise cps.ValidationError("%s is only available after processing all images in an image group" %
                                              self.image_name.value,
                                              self.when_to_save)

        # XXX - should check that if file_name_method is
        # FN_FROM_IMAGE, that the named image actually has the
        # required path measurement

        # Make sure metadata tags exist
        if self.file_name_method == FN_SINGLE_NAME or \
                (self.file_name_method == FN_FROM_IMAGE and self.wants_file_name_suffix.value):
            text_str = self.single_file_name.value if self.file_name_method == FN_SINGLE_NAME else self.file_name_suffix.value
            undefined_tags = pipeline.get_undefined_metadata_tags(text_str)
            if len(undefined_tags) > 0:
                raise cps.ValidationError("%s is not a defined metadata tag. Check the metadata specifications in your load modules" %
                                     undefined_tags[0], 
                                     self.single_file_name if self.file_name_method == FN_SINGLE_NAME else self.file_name_suffix)
    
class SaveImagesDirectoryPath(cps.DirectoryPath):
    '''A specialized version of DirectoryPath to handle saving in the image dir'''
    
    def __init__(self, text, file_image_name, doc):
        '''Constructor
        text - explanatory text to display
        file_image_name - the file_image_name setting so we can save in same dir
        doc - documentation for user
        '''
        super(SaveImagesDirectoryPath, self).__init__(
            text, dir_choices = [
                cps.DEFAULT_OUTPUT_FOLDER_NAME, cps.DEFAULT_INPUT_FOLDER_NAME,
                PC_WITH_IMAGE, cps.ABSOLUTE_FOLDER_NAME,
                cps.DEFAULT_OUTPUT_SUBFOLDER_NAME, 
                cps.DEFAULT_INPUT_SUBFOLDER_NAME], doc=doc)
        self.file_image_name = file_image_name
        
    def get_absolute_path(self, measurements=None, image_set_index=None):
        if self.dir_choice == PC_WITH_IMAGE:
            path_name_feature = "PathName_%s" % self.file_image_name.value
            return measurements.get_current_image_measurement(path_name_feature)
        return super(SaveImagesDirectoryPath, self).get_absolute_path(
            measurements, image_set_index)
    
    def test_valid(self, pipeline):
        if self.dir_choice not in self.dir_choices:
            raise cps.ValidationError("%s is not a valid directory option" %
                                      self.dir_choice, self)
        
    @staticmethod
    def upgrade_setting(value):
        '''Upgrade setting from previous version'''
        dir_choice, custom_path = cps.DirectoryPath.split_string(value)
        if dir_choice in OLD_PC_WITH_IMAGE_VALUES:
            dir_choice = PC_WITH_IMAGE
        elif dir_choice in (PC_CUSTOM, PC_WITH_METADATA):
            if custom_path.startswith('.'):
                dir_choice = cps.DEFAULT_OUTPUT_SUBFOLDER_NAME
            elif custom_path.startswith('&'):
                dir_choice = cps.DEFAULT_INPUT_SUBFOLDER_NAME
                custom_path = '.' + custom_path[1:]
            else:
                dir_choice = cps.ABSOLUTE_FOLDER_NAME
        else:
            return cps.DirectoryPath.upgrade_setting(value)
        return cps.DirectoryPath.static_join_string(dir_choice, custom_path)
                  
if __name__=="__main__":
    from subimager.client import start_subimager, stop_subimager
    start_subimager()
    i, j = np.mgrid[0:100, 0:100]
    img = np.zeros((100,100,3))
    img[np.sqrt((i - 50)**2 + (j-50)**2) < 25, 0] = 255
    img[np.sqrt((i - 25)**2 + (j-25)**2) < 25, 1] = 255
    img[np.sqrt((i - 25)**2 + (j-75)**2) < 25, 2] = 255
    s = SaveImages()
    s.do_save_image(None, "c:\\temp\\image.tif", img, "uint8")
    stop_subimager()<|MERGE_RESOLUTION|>--- conflicted
+++ resolved
@@ -51,8 +51,9 @@
      DEFAULT_INPUT_SUBFOLDER_NAME, DEFAULT_OUTPUT_SUBFOLDER_NAME, \
      IO_FOLDER_CHOICE_HELP_TEXT, IO_WITH_METADATA_HELP_TEXT
 from cellprofiler.utilities.relpath import relpath
-from cellprofiler.modules.loadimages import C_FILE_NAME, C_PATH_NAME
-from cellprofiler.modules.loadimages import C_OBJECTS_FILE_NAME, C_OBJECTS_PATH_NAME
+from cellprofiler.modules.loadimages import C_FILE_NAME, C_PATH_NAME, C_URL
+from cellprofiler.modules.loadimages import \
+     C_OBJECTS_FILE_NAME, C_OBJECTS_PATH_NAME, C_OBJECTS_URL
 from cellprofiler.modules.loadimages import pathname2url
 from cellprofiler.cpmath.cpmorphology import distance_color_labels
 from subimager.client import post_image
@@ -493,44 +494,9 @@
         if filename is None:  # failed overwrite check
             return
 
-<<<<<<< HEAD
-        pixels = objects.segmented
-=======
-        pixels = np.dstack([l for l,c in objects.get_labels()])
-        if ((self.gray_or_color == GC_GRAYSCALE) and 
-            (self.file_format in (FF_TIF, FF_TIFF) and 
-             (objects.count > 255 or pixels.shape[2] > 1))):
-            if has_bioformats:
-                self.save_image_with_bioformats(
-                    workspace, pixels, 
-                    channel_names = ["Labels%d" for i in range(pixels.shape[2])])
-            else:
-                self.save_image_with_libtiff(workspace, pixels)
-            return
-        pixels = pixels[:, :, 0]
-        if self.file_format != FF_MAT:
-            if self.gray_or_color == GC_GRAYSCALE:
-                if objects.count > 255:
-                    sys.stderr.write(
-                        "Warning: %s has %d objects, but the file format can "
-                        "only support 255 objects. %s may not be correct\n" %
-                        (objects_name, objects.count, filename))
-                pixels = pixels.astype(np.uint8)
-                mode = "L"
-            else:
-                if self.colormap == cps.DEFAULT:
-                    colormap = cpp.get_default_colormap()
-                else:
-                    colormap = self.colormap.value
-                cm = matplotlib.cm.get_cmap(colormap)
-                
-                mapper = matplotlib.cm.ScalarMappable(cmap=cm)
-                cpixels = mapper.to_rgba(distance_color_labels(pixels), bytes=True)
-                cpixels[pixels == 0,:3] = 0
-                pixels = cpixels
-                mode = 'RGBA'
->>>>>>> 5b37d034
+        labels = [l for l, c in objects.get_labels()]
         if self.get_file_format() == FF_MAT:
+            pixels = objects.segmented
             scipy.io.matlab.mio.savemat(filename,{"Image":pixels},format='5')
         
         elif self.gray_or_color == GC_GRAYSCALE:
@@ -538,7 +504,9 @@
                 pixel_type = ome.PT_UINT16
             else:
                 pixel_type = ome.PT_UINT8
-            self.do_save_image(workspace, filename, pixels, pixel_type)
+            for i, l in enumerate(labels):
+                self.do_save_image(
+                    workspace, filename, l, pixel_type, c=i, size_c=len(labels))
         
         else:
             if self.colormap == cps.DEFAULT:
@@ -547,9 +515,16 @@
                 colormap = self.colormap.value
             cm = matplotlib.cm.get_cmap(colormap)
                 
+            cpixels = np.zeros((labels[0].shape[0], labels[0].shape[1], 3))
+            counts = np.zeros(labels[0].shape, int)
             mapper = matplotlib.cm.ScalarMappable(cmap=cm)
-            cpixels = mapper.to_rgba(distance_color_labels(pixels), bytes=True)
-            cpixels[pixels == 0,:3] = 0
+            for pixels in labels:
+                cpixels[pixels != 0, :] += \
+                    mapper.to_rgba(distance_color_labels(pixels), 
+                                   bytes=True)[pixels != 0, :3]
+                counts[pixels != 0] += 1
+            counts[counts == 0] = 1
+            cpixels = cpixels / counts[:, :, np.newaxis]
             self.do_save_image(workspace, filename, cpixels, ome.PT_UINT8)
         self.save_filename_measurements(workspace)
         workspace.display_data.wrote_image = True
@@ -567,55 +542,18 @@
         
         workspace - the current workspace
         
-<<<<<<< HEAD
         filename - save to this filename
-=======
-        if pixels is None:
-            # Get the image data to be written
-            image = workspace.image_set.get_image(self.image_name.value)
-            pixels = image.pixel_data
-            if image.has_channel_names:
-                channel_names = image.channel_names
->>>>>>> 5b37d034
         
         pixels - the image to save
         
         pixel_type - save using this pixel type
         
-<<<<<<< HEAD
         c - the image's channel index
-=======
-            workspace.display_data.wrote_image = True
-            
-            if self.when_to_save != WS_LAST_CYCLE:
-                self.save_filename_measurements(workspace)
-        finally:
-            jutil.detach()
-                        
-    def save_image_with_libtiff(self, workspace, pixels = None):
-        ''' Saves using libtiff.
-        '''
-        assert self.file_format in (FF_TIF, FF_TIFF)
-        assert self.save_image_or_figure in (IF_IMAGE, IF_OBJECTS)
-
-        workspace.display_data.wrote_image = False
-
-        # get the filename and check overwrite
-        filename = self.get_filename(workspace)
-        if filename is None:  # failed overwrite check
-            return
-
-        if os.path.isfile(filename):
-            # Important: bioformats will append to files by default, so we must
-            # delete it explicitly if it exists.
-            os.remove(filename)
->>>>>>> 5b37d034
         
         z - the image's z index
         
         t - the image's t index
         
-<<<<<<< HEAD
         sizeC - # of channels in the stack
         
         sizeZ - # of z stacks
@@ -641,36 +579,12 @@
             p.Channel(0).SamplesPerPixel = pixels.shape[2]
             omexml.structured_annotations.add_original_metadata(
                 ome.OM_SAMPLES_PER_PIXEL, str(pixels.shape[2]))
+        elif size_c > 1:
+            p.channel_count = size_c
         
         url = pathname2url(filename)
         post_image(url, pixels, omexml.to_xml(), index = str(index))
 
-=======
-        if pixels.dtype in (np.uint32, np.uint64, np.int32, np.int64):
-            sys.stderr.write("Warning: converting %s image to 16-bit could result in incorrect values.\n" % repr(pixels.dtype))
-        elif issubclass(pixels.dtype.type, np.floating):
-            # Scale pixel vals to 16 bit
-            pixels = (np.clip(pixels, 0, 1) * 65535)
-        # convert to uint16
-        pixels = pixels.astype(np.uint16)
-
-        planar = (self.save_image_or_figure == IF_OBJECTS and
-                  self.gray_or_color == GC_GRAYSCALE and pixels.ndim == 3)
-        if (not planar) and len(pixels.shape) == 3 and pixels.shape[2] == 3:  
-            pixels = np.array([pixels[:,:,0], pixels[:,:,1], pixels[:,:,2]])
-
-        out = libtiff.TIFF.open(filename, 'w')
-        if planar:
-            for i in range(pixels.shape[2]):
-                out.write_image(pixels[:, :, i], write_rgb = False)
-        else:
-            out.write_image(pixels, write_rgb=True)
-        out.close()
-        workspace.display_data.wrote_image = True
-        if self.when_to_save != WS_LAST_CYCLE:
-            self.save_filename_measurements(workspace)
-                        
->>>>>>> 5b37d034
     def save_image(self, workspace):
         workspace.display_data.wrote_image = False
         image = workspace.image_set.get_image(self.image_name.value)
@@ -773,13 +687,18 @@
             filename = self.get_filename(workspace, make_dirs = False,
                                          check_overwrite = False)
             pn, fn = os.path.split(filename)
-            workspace.measurements.add_measurement('Image',
+            url = pathname2url(filename)
+            workspace.measurements.add_measurement(cpmeas.IMAGE,
                                                    self.file_name_feature,
                                                    fn,
                                                    can_overwrite=True)
-            workspace.measurements.add_measurement('Image',
+            workspace.measurements.add_measurement(cpmeas.IMAGE,
                                                    self.path_name_feature,
                                                    pn,
+                                                   can_overwrite=True)
+            workspace.measurements.add_measurement(cpmeas.IMAGE,
+                                                   self.url_feature,
+                                                   url,
                                                    can_overwrite=True)
     
     @property
@@ -795,6 +714,13 @@
         if self.save_image_or_figure == IF_OBJECTS:
             return '_'.join((C_OBJECTS_PATH_NAME, self.objects_name.value))
         return '_'.join((C_PATH_NAME, self.image_name.value))
+    
+    @property
+    def url_feature(self):
+        '''The URL measurement for the output file'''
+        if self.save_image_or_figure == IF_OBJECTS:
+            return '_'.join((C_OBJECTS_URL, self.objects_name.value))
+        return '_'.join((C_URL, self.image_name.value))
     
     @property
     def source_file_name_feature(self):
