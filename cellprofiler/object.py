--- conflicted
+++ resolved
@@ -155,14 +155,7 @@
         and the label at the pixel in slot 2.
         """
         sparse = self.__segmented.sparse
-<<<<<<< HEAD
-        return numpy.column_stack(
-            [sparse[axis] for axis in
-             ("y", "x",
-             "label")])
-=======
         return numpy.column_stack([sparse[axis] for axis in ("y", "x", "label")])
->>>>>>> 269742ef
 
     ijv = property(get_ijv, set_ijv)
 
@@ -625,13 +618,8 @@
         dense, indices = self.get_dense()
         axes = list(("c", "t", "z", "y", "x"))
         axes, shape = [
-<<<<<<< HEAD
-            [a for a, s in zip(aa, self.shape) if s > 1]
-            for aa in (axes, self.shape)]
-=======
             [a for a, s in zip(aa, self.shape) if s > 1] for aa in (axes, self.shape)
         ]
->>>>>>> 269742ef
         #
         # dense.shape[0] is the overlap-axis - it's usually 1
         # except if there are multiply-labeled pixels and overlapping
