--- conflicted
+++ resolved
@@ -422,7 +422,6 @@
         # c.csc?
         return (parent_matrix.tocsc() * child_matrix.tocsc()).toarray()
 
-<<<<<<< HEAD
     @property
     def indices(self):
         """Get the indices for a scipy.ndimage-style function from the segmented labels
@@ -453,10 +452,7 @@
 
         return numpy.bincount(self.ijv[:, 2])[self.indices]
 
-    def fn_of_label_and_index(self, function):
-=======
     def fn_of_label_and_index(self, func):
->>>>>>> 6b32798d
         """Call a function taking a label matrix with the segmented labels
 
         function - should have signature like
