--- conflicted
+++ resolved
@@ -16,18 +16,6 @@
 import h5py
 import numpy as np
 import six
-<<<<<<< HEAD
-
-import cellprofiler.utilities.legacy
-
-from future.standard_library import install_aliases
-install_aliases()
-import urllib.parse
-
-
-try:
-    buffer         # Python 2
-=======
 from future.standard_library import install_aliases
 
 import cellprofiler.utilities.legacy
@@ -38,7 +26,6 @@
 
 try:
     buffer  # Python 2
->>>>>>> 269742ef
 except NameError:  # Python 3
     buffer = memoryview
 
@@ -424,18 +411,12 @@
         return (isinstance(idx, int) or isinstance(idx, np.integer)) and idx >= 0
 
     def __getitem__(self, idxs):
-<<<<<<< HEAD
-        assert isinstance(idxs, tuple), "Accessing HDF5_Dict requires a tuple of (object_name, feature_name[, integer])"
-        assert (isinstance(idxs[0], six.string_types) and
-                isinstance(idxs[1], six.string_types)), "First two indices must be of type str."
-=======
         assert isinstance(
             idxs, tuple
         ), "Accessing HDF5_Dict requires a tuple of (object_name, feature_name[, integer])"
         assert isinstance(idxs[0], six.string_types) and isinstance(
             idxs[1], six.string_types
         ), "First two indices must be of type str."
->>>>>>> 269742ef
 
         object_name, feature_name, num_idx = idxs
         if np.isscalar(num_idx):
@@ -566,14 +547,6 @@
         )
 
     def __setitem__(self, idxs, vals):
-<<<<<<< HEAD
-        assert isinstance(idxs, tuple), \
-            "Assigning to HDF5_Dict requires a tuple of (object_name, feature_name, integer)"
-        assert (isinstance(idxs[0], six.string_types) and
-                isinstance(idxs[1], six.string_types)), "First two indices must be of type str."
-        assert (not np.isscalar(idxs[2]) or self.__is_positive_int(idxs[2])), \
-            "Third index must be a non-negative integer"
-=======
         assert isinstance(
             idxs, tuple
         ), "Assigning to HDF5_Dict requires a tuple of (object_name, feature_name, integer)"
@@ -583,7 +556,6 @@
         assert not np.isscalar(idxs[2]) or self.__is_positive_int(
             idxs[2]
         ), "Third index must be a non-negative integer"
->>>>>>> 269742ef
 
         object_name, feature_name, num_idx = idxs[:3]
 
@@ -735,18 +707,12 @@
                 ds_index[slot, :] = row
 
     def __delitem__(self, idxs):
-<<<<<<< HEAD
-        assert isinstance(idxs, tuple), "Accessing HDF5_Dict requires a tuple of (object_name, feature_name, integer)"
-        assert (isinstance(idxs[0], six.string_types) and
-                isinstance(idxs[1], six.string_types)), "First two indices must be of type str."
-=======
         assert isinstance(
             idxs, tuple
         ), "Accessing HDF5_Dict requires a tuple of (object_name, feature_name, integer)"
         assert isinstance(idxs[0], six.string_types) and isinstance(
             idxs[1], six.string_types
         ), "First two indices must be of type str."
->>>>>>> 269742ef
         if len(idxs) == 3:
             assert (
                 isinstance(idxs[2], int) and idxs[2] >= 0
@@ -1173,22 +1139,14 @@
                        in the "//foo.jpg" directory.
 
         returns a two tuple of schema + path part sequence
-<<<<<<< HEAD
-        '''
-=======
-        """
->>>>>>> 269742ef
+        """
         if isinstance(url, six.text_type):
             url = url.encode("utf-8")
         else:
             url = str(url)
-<<<<<<< HEAD
-        schema, rest = urllib.parse.splittype(url)
-=======
         import urllib
 
         schema, rest = urllib.splittype(url)
->>>>>>> 269742ef
         if schema is not None and schema.lower() == "omero":
             return schema, [rest]
         #
@@ -1239,16 +1197,11 @@
                         leaves += to_add
                         dest.extend(to_add)
                         sort_order = sorted(
-<<<<<<< HEAD
-                                range(len(leaves)),
-                                cmp=lambda x, y: cellprofiler.utilities.legacy.cmp(leaves[x], leaves[y]))
-=======
                             range(len(leaves)),
                             cmp=lambda x, y: cellprofiler.utilities.legacy.cmp(
                                 leaves[x], leaves[y]
                             ),
                         )
->>>>>>> 269742ef
                         dest.reorder(sort_order)
                         metadata.extend([None] * len(to_add))
                         metadata.reorder(sort_order)
@@ -1428,11 +1381,7 @@
         path_tuple - the tuple of path parts to get to g
 
         returns the URL list
-<<<<<<< HEAD
-        '''
-=======
-        """
->>>>>>> 269742ef
+        """
         if path_tuple in self.__cache:
             return self.__cache[path_tuple].urls
         a = tuple([x.encode("utf-8") for x in VStringArray(g)])
@@ -2245,11 +2194,6 @@
     def set_all(self, strings):
         """Store the strings passed, overwriting any previously stored data"""
         nulls = np.array([s is None for s in strings])
-<<<<<<< HEAD
-        strings = ["" if s is None
-                   else s.encode("utf-8") if isinstance(s, six.text_type)
-        else str(s) for s in strings]
-=======
         strings = [
             ""
             if s is None
@@ -2258,7 +2202,6 @@
             else str(s)
             for s in strings
         ]
->>>>>>> 269742ef
         with self.lock:
             target_len = len(strings)
             self.index.resize(target_len, 0)
@@ -2309,13 +2252,9 @@
                     dj = self.data[(j0 + idx) : (j0 + idx_end)]
                     diff = np.argwhere(di != dj).flatten()
                     if len(diff) > 0:
-<<<<<<< HEAD
-                        return cellprofiler.utilities.legacy.cmp(di[diff[0]], dj[diff[0]])
-=======
                         return cellprofiler.utilities.legacy.cmp(
                             di[diff[0]], dj[diff[0]]
                         )
->>>>>>> 269742ef
                 return cellprofiler.utilities.legacy.cmp(li, lj)
 
             order = list(range(len(self)))
@@ -2365,11 +2304,6 @@
         if len(strings) == 0:
             return
         nulls = np.array([s is None for s in strings])
-<<<<<<< HEAD
-        strings = ["" if s is None
-                   else s.encode("utf-8") if isinstance(s, six.text_type)
-        else str(s) for s in strings]
-=======
         strings = [
             ""
             if s is None
@@ -2378,7 +2312,6 @@
             else str(s)
             for s in strings
         ]
->>>>>>> 269742ef
         with self.lock:
             old_len = len(self)
             old_data_len = self.data.shape[0]
@@ -2444,11 +2377,7 @@
         return lo
 
     def is_not_none(self, index=slice(0, sys.maxsize)):
-<<<<<<< HEAD
-        '''Return True for indices that are not None
-=======
         """Return True for indices that are not None
->>>>>>> 269742ef
 
         index - either a single index (in which case, we return a single
                 True / False value) or some suitable slicing construct
@@ -2624,15 +2553,9 @@
 
     @staticmethod
     def string_to_uint8(s):
-<<<<<<< HEAD
-        '''Convert a utf-8 encoded string to a np.uint8 array'''
-        if isinstance(s, six.text_type):
-            s = s.encode('utf-8')
-=======
         """Convert a utf-8 encoded string to a np.uint8 array"""
         if isinstance(s, six.text_type):
             s = s.encode("utf-8")
->>>>>>> 269742ef
         elif not isinstance(s, str):
             s = str(s)
         result = np.zeros(len(s), np.uint8)
@@ -2902,26 +2825,6 @@
                 return block_idx, lo, False
 
 
-<<<<<<< HEAD
-if __name__ == '__main__':
-    h = HDF5Dict('temp.hdf5')
-    h['Object1', 'objfeature1', 1] = [1, 2, 3]
-    h['Object1', 'objfeature2', 1] = [1, 2, 3]
-    h['Image', 'f1', 1] = 5
-    h['Image', 'f2', 1] = 4
-    print(h['Image', 'f2', 1])
-    h['Image', 'f1', 2] = 6
-    h['Image', 'f2', 1] = 6
-    print(h['Image', 'f2', 1])
-    print(h['Object1', 'objfeature1', 1])
-    h['Object1', 'objfeature1', 2] = 3.0
-    print(h['Object1', 'objfeature1', 1])
-    h['Object1', 'objfeature1', 1] = [1, 2, 3]
-    h['Object1', 'objfeature1', 1] = [1, 2, 3, 5, 6]
-    h['Object1', 'objfeature1', 1] = [9, 4.0, 2.5]
-    print(h['Object1', 'objfeature1', 1])
-
-=======
 if __name__ == "__main__":
     h = HDF5Dict("temp.hdf5")
     h["Object1", "objfeature1", 1] = [1, 2, 3]
@@ -2939,7 +2842,6 @@
     h["Object1", "objfeature1", 1] = [1, 2, 3, 5, 6]
     h["Object1", "objfeature1", 1] = [9, 4.0, 2.5]
     print(h["Object1", "objfeature1", 1])
->>>>>>> 269742ef
 
     def randtext():
         return "".join(
