--- conflicted
+++ resolved
@@ -4,14 +4,7 @@
 import re
 
 import numpy as np
-<<<<<<< HEAD
-
 import six
-
-import cellprofiler.measurement as cpmeas
-=======
-import six
->>>>>>> 269742ef
 
 
 class Rules(object):
@@ -89,17 +82,6 @@
         fd_or_file - either a filename or a file descriptor. Parse assumes
                      that fd_or_file is a file name if it's a string or
                      unicode, otherwise it assumes that it's a file descriptor.
-<<<<<<< HEAD
-        '''
-        line_pattern = ("^IF\\s+\\((?P<object_name>[^_]+)"
-                        "_(?P<feature>\\S+)"
-                        "\\s*(?P<comparitor>[><]=?)"
-                        "\\s*(?P<threshold>[^,]+)"
-                        ",\\s*\\[\\s*(?P<true>[^\\]]+)\\s*\\]"
-                        ",\\s*\\[\\s*(?P<false>[^\\]]+)\\s*\\]\\s*\\)$")
-        if isinstance(fd_or_file, six.string_types):
-            fd = open(fd_or_file, 'r')
-=======
         """
         line_pattern = (
             "^IF\\s+\\((?P<object_name>[^_]+)"
@@ -111,7 +93,6 @@
         )
         if isinstance(fd_or_file, six.string_types):
             fd = open(fd_or_file, "r")
->>>>>>> 269742ef
             needs_close = True
         else:
             fd = fd_or_file
