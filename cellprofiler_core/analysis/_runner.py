import collections
import io
import logging
import os
import queue
import subprocess
import sys
import tempfile
import threading
from typing import List, Any

import numpy
import psutil

from .event import Finished
from .event import Paused
from .event import Progress
from .event import Resumed
from .event import Started
from . import reply as anareply
from . import request as anarequest
from ..image import ImageSetList
from ..measurement import Measurements
from ..utilities.java import JAVA_STARTED
from ..utilities.measurement import load_measurements_from_buffer
from ..pipeline import dump
from ..preferences import get_plugin_directory
from ..preferences import get_conserve_memory
from ..preferences import get_temporary_directory
from ..preferences import get_always_continue
from ..preferences import preferences_as_dict
from ..utilities.analysis import close_all_on_exec, start_daemon_thread
from ..utilities.analysis import find_analysis_worker_source
from ..utilities.analysis import find_python
from ..utilities.analysis import find_worker_env
from ..utilities.zmq import start_boundary, Boundary
from ..utilities.zmq.communicable.reply import Reply
from ..workspace import Workspace


class Runner:
    """The Runner manages two threads (per instance) and all of the
    workers (per class, i.e., singletons).

    The two threads run interface() and jobserver(), below.

    interface() is responsible grouping jobs for dispatch, tracking job
    progress, integrating measurements returned from workers.

    jobserver() is a lightweight thread that serves jobs and receives their
    requests, acting as a switchboard between workers, interface(), and
    whatever event_listener is present (via post_event()).

    workers are stored in AnalysisRunner.workers[], and are separate processes.
    They are expected to exit if their stdin() closes, e.g., if the parent
    process goes away.

    interface() and jobserver() communicate via Queues and using condition
    variables to get each other's attention.  zmqrequest is used to communicate
    between jobserver() and workers[].
    """

    # measurement status
    STATUS = "ProcessingStatus"
    STATUS_UNPROCESSED = "Unprocessed"
    STATUS_IN_PROCESS = "InProcess"
    STATUS_FINISHED_WAITING = "FinishedWaitingMeasurements"
    STATUS_DONE = "Done"
    STATUSES = [
        STATUS_UNPROCESSED,
        STATUS_IN_PROCESS,
        STATUS_FINISHED_WAITING,
        STATUS_DONE,
    ]

    def __init__(
        self, analysis_id, pipeline, initial_measurements_buf, event_listener,
    ):
        self.initial_measurements_buf = initial_measurements_buf

        self.analysis_id = analysis_id
        self.pipeline = pipeline.copy()
        self.event_listener = event_listener

        self.interface_work_cv = threading.Condition()
        self.jobserver_work_cv = threading.Condition()
        self.paused = False
        self.cancelled = False

        self.work_queue = queue.Queue()
        self.in_process_queue = queue.Queue()
        self.finished_queue = queue.Queue()

        self.workers = []

        # We use a queue size of 10 because we keep measurements in memory (as
        # their HDF5 file contents) until they get merged into the full
        # measurements set.  If at some point, this size is too limiting, we
        # should have jobserver() call load_measurements_from_buffer() rather
        # than interface() doing so.  Currently, passing measurements in this
        # way seems like it might be buggy:
        # http://code.google.com/p/h5py/issues/detail?id=244
        self.received_measurements_queue = queue.Queue(maxsize=10)

        self.shared_dicts = None

        self.boundary = None
        self.interface_thread = None
        self.jobserver_thread = None

    # External control interfaces
    def start(self, num_workers=None, overwrite=True):
        """start the analysis run

        num_workers - # of workers to run, default = # of cores
        overwrite - if True, overwrite existing image set measurements, False
                    try to reuse them.
        """

        # Although it would be nice to reuse the worker pool, I'm not entirely
        # sure they recover correctly from the user cancelling an analysis
        # (e.g., during an interaction request).  This should be handled by
        # zmqRequest.cancel_analysis, but just in case, we stop the workers and
        # restart them.  Note that this creates a new announce port, so we
        # don't have to worry about old workers taking a job before noticing
        # that their stdin has closed.
        self.stop_workers()

        self.boundary = Boundary("tcp://127.0.0.1")

        start_signal = threading.Semaphore(0)
        self.interface_thread = start_daemon_thread(
            target=self.interface,
            args=(start_signal,),
            kwargs=dict(overwrite=overwrite),
            name="AnalysisRunner.interface",
        )
        #
        # Wait for signal on interface started.
        #
        start_signal.acquire()
        self.jobserver_thread = start_daemon_thread(
            target=self.jobserver,
            args=(start_signal, ),
            name="AnalysisRunner.jobserver",
        )
        #
        # Wait for signal on jobserver started.
        #
        start_signal.acquire()
        # start worker pool via class method (below)
        self.start_workers(num_workers)

    def check(self):
        return (
            (self.interface_thread is not None)
            and (self.jobserver_thread is not None)
            and self.interface_thread.is_alive()
            and self.jobserver_thread.is_alive()
        )

    def notify_threads(self):
        with self.interface_work_cv:
            self.interface_work_cv.notify()
        with self.jobserver_work_cv:
            self.jobserver_work_cv.notify()

    def cancel(self):
        """cancel the analysis run"""
        logging.debug("Stopping workers")
        self.stop_workers()
        logging.debug("Canceling run")
        self.cancelled = True
        self.paused = False
        self.notify_threads()
        logging.debug("Waiting on interface thread")
        self.interface_thread.join()
        logging.debug("Waiting on jobserver thread")
        self.jobserver_thread.join()
        self.interface_thread = None
        self.jobserver_thread = None
        self.work_queue = queue.Queue()
        self.in_process_queue = queue.Queue()
        self.finished_queue = queue.Queue()
        logging.debug("Cancel complete")

    def pause(self):
        """pause the analysis run"""
        self.paused = True
        self.notify_threads()

    def resume(self):
        """resume a paused analysis run"""
        self.paused = False
        self.notify_threads()

    # event posting
    def post_event(self, evt):
        self.event_listener(evt)

    def post_run_display_handler(self, workspace, module):
        event = anarequest.DisplayPostRun(module.module_num, workspace.display_data)
        self.event_listener(event)

    # XXX - catch and deal with exceptions in interface() and jobserver() threads
    def interface(
        self, start_signal, image_set_start=1, image_set_end=None, overwrite=True
    ):
        """Top-half thread for running an analysis.  Sets up grouping for jobs,
        deals with returned measurements, reports status periodically.

        start_signal- signal this semaphore when jobs are ready.
        image_set_start - beginning image set number to process
        image_set_end - last image set number to process
        overwrite - whether to recompute imagesets that already have data in initial_measurements.
        """
        from javabridge import attach, detach

        posted_analysis_started = False
        acknowledged_thread_start = False
        measurements = None
        workspace = None
        try:
            # listen for pipeline events, and pass them upstream
            self.pipeline.add_listener(lambda pipe, evt: self.post_event(evt))

            initial_measurements = None
            # Make a temporary measurements file.
            fd, filename = tempfile.mkstemp(".h5", dir=get_temporary_directory())
            try:
                fd = os.fdopen(fd, "wb")
                fd.write(self.initial_measurements_buf)
                fd.close()
                initial_measurements = Measurements(filename=filename, mode="r")
                measurements = Measurements(
                    image_set_start=None, copy=initial_measurements, mode="a"
                )
            finally:
                if initial_measurements is not None:
                    initial_measurements.close()
                os.unlink(filename)

            # The shared dicts are needed in jobserver()
            self.shared_dicts = [m.get_dictionary() for m in self.pipeline.modules()]
            workspace = Workspace(
                self.pipeline, None, None, None, measurements, ImageSetList(),
            )

            if image_set_end is None:
                image_set_end = measurements.get_image_numbers()[-1]
            image_sets_to_process = list(
                filter(
                    lambda x: image_set_start <= x <= image_set_end,
                    measurements.get_image_numbers(),
                )
            )

            self.post_event(Started())
            posted_analysis_started = True

            # reset the status of every image set that needs to be processed
            has_groups = measurements.has_groups()
            if self.pipeline.requires_aggregation():
                overwrite = True
            if has_groups and not overwrite:
                if not measurements.has_feature("Image", self.STATUS):
                    overwrite = True
                else:
                    group_status = {}
                    for image_number in measurements.get_image_numbers():
                        group_number = measurements[
                            "Image", "Group_Number", image_number,
                        ]
                        status = measurements[
                            "Image", self.STATUS, image_number,
                        ]
                        if status != self.STATUS_DONE:
                            group_status[group_number] = self.STATUS_UNPROCESSED
                        elif group_number not in group_status:
                            group_status[group_number] = self.STATUS_DONE

            new_image_sets_to_process = []
            for image_set_number in image_sets_to_process:
                needs_reset = False
                if (
                    overwrite
                    or (
                        not measurements.has_measurements(
                            "Image", self.STATUS, image_set_number,
                        )
                    )
                    or (
                        measurements["Image", self.STATUS, image_set_number,]
                        != self.STATUS_DONE
                    )
                ):
                    needs_reset = True
                elif has_groups:
                    group_number = measurements[
                        "Image", "Group_Number", image_set_number,
                    ]
                    if group_status[group_number] != self.STATUS_DONE:
                        needs_reset = True
                if needs_reset:
                    new_image_sets_to_process.append(image_set_number)
            measurements["Image", self.STATUS, new_image_sets_to_process] = \
                [self.STATUS_UNPROCESSED] * len(new_image_sets_to_process)
            image_sets_to_process = new_image_sets_to_process

            # Find image groups.  These are written into measurements prior to
            # analysis.  Groups are processed as a single job.
            if has_groups or self.pipeline.requires_aggregation():
                worker_runs_post_group = True
                job_groups = {}
                for image_set_number in image_sets_to_process:
                    group_number = measurements[
                        "Image", "Group_Number", image_set_number,
                    ]
                    group_index = measurements[
                        "Image", "Group_Index", image_set_number,
                    ]
                    job_groups[group_number] = job_groups.get(group_number, []) + [
                        (group_index, image_set_number)
                    ]
                job_groups = [
                    [isn for _, isn in sorted(job_groups[group_number])]
                    for group_number in sorted(job_groups)
                ]
            else:
                worker_runs_post_group = False  # prepare_group will be run in worker, but post_group is below.
                job_groups = [
                    [image_set_number] for image_set_number in image_sets_to_process
                ]

            # XXX - check that any constructed groups are complete, i.e.,
            # image_set_start and image_set_end shouldn't carve them up.

            if not worker_runs_post_group:
                # put the first job in the queue, then wait for the first image to
                # finish (see the check of self.finish_queue below) to post the rest.
                # This ensures that any shared data from the first imageset is
                # available to later imagesets.
                self.work_queue.put((job_groups[0], worker_runs_post_group, True))
                waiting_for_first_imageset = True
                del job_groups[0]
            else:
                waiting_for_first_imageset = False
                for job in job_groups:
                    self.work_queue.put((job, worker_runs_post_group, False))
                job_groups = []
            start_signal.release()
            acknowledged_thread_start = True

            # We loop until every image is completed, or an outside event breaks the loop.
            while not self.cancelled:

                # gather measurements
                while not self.received_measurements_queue.empty():
                    image_numbers, buf = self.received_measurements_queue.get()
                    image_numbers = [int(i) for i in image_numbers]
                    recd_measurements = load_measurements_from_buffer(buf)
                    self.copy_recieved_measurements(
                        recd_measurements, measurements, image_numbers
                    )
                    recd_measurements.close()
                    del recd_measurements

                # check for jobs in progress
                while not self.in_process_queue.empty():
                    image_set_numbers = self.in_process_queue.get()
                    for image_set_number in image_set_numbers:
                        measurements[
                            "Image", self.STATUS, int(image_set_number),
                        ] = self.STATUS_IN_PROCESS

                # check for finished jobs that haven't returned measurements, yet
                while not self.finished_queue.empty():
                    finished_req = self.finished_queue.get()
                    measurements[
                        "Image", self.STATUS, int(finished_req.image_set_number),
                    ] = self.STATUS_FINISHED_WAITING
                    if waiting_for_first_imageset:
                        assert isinstance(
                            finished_req, anareply.ImageSetSuccessWithDictionary,
                        )
                        self.shared_dicts = finished_req.shared_dicts
                        waiting_for_first_imageset = False
                        assert len(self.shared_dicts) == len(self.pipeline.modules())
                        # if we had jobs waiting for the first image set to finish,
                        # queue them now that the shared state is available.
                        for job in job_groups:
                            self.work_queue.put((job, worker_runs_post_group, False))
                    finished_req.reply(anareply.Ack())

                # check progress and report
                counts = collections.Counter(
                    measurements["Image", self.STATUS, image_set_number,]
                    for image_set_number in image_sets_to_process
                )
                self.post_event(Progress(counts))

                # Are we finished?
                if counts[self.STATUS_DONE] == len(image_sets_to_process):
                    last_image_number = measurements.get_image_numbers()[-1]
                    measurements.image_set_number = last_image_number
                    if not worker_runs_post_group:
                        self.pipeline.post_group(workspace, {})

                    workspace = Workspace(
                        self.pipeline, None, None, None, measurements, None, None
                    )
                    workspace.post_run_display_handler = self.post_run_display_handler
                    self.pipeline.post_run(workspace)
                    break

                measurements.flush()
                # not done, wait for more work
                with self.interface_work_cv:
                    while self.paused or (
                        (not self.cancelled)
                        and self.in_process_queue.empty()
                        and self.finished_queue.empty()
                        and self.received_measurements_queue.empty()
                    ):
                        self.interface_work_cv.wait()  # wait for a change of status or work to arrive
        except Exception as e:
            print(e)
        finally:
            if JAVA_STARTED:
                import javabridge
                javabridge.detach()
            # Note - the measurements file is owned by the queue consumer
            #        after this post_event.
            #
            if not acknowledged_thread_start:
                start_signal.release()
            if posted_analysis_started:
                was_cancelled = self.cancelled
                self.post_event(Finished(measurements, was_cancelled))
        self.analysis_id = False  # this will cause the jobserver thread to exit

    def copy_recieved_measurements(
        self, recd_measurements, measurements, image_numbers
    ):
        """Copy the received measurements to the local process' measurements

        recd_measurements - measurements received from worker

        measurements - local measurements = destination for copy

        image_numbers - image numbers processed by worker
        """
        measurements.copy_relationships(recd_measurements)
        for o in recd_measurements.get_object_names():
            if o == "Experiment":
                continue  # Written during prepare_run / post_run
            elif o == "Image":
                # Some have been previously written. It's worth the time
                # to check values and only write changes
                for feature in recd_measurements.get_feature_names(o):
                    if not measurements.has_feature("Image", feature):
                        f_image_numbers = image_numbers
                    else:
                        local_values = measurements["Image", feature, image_numbers]
                        remote_values = recd_measurements[
                            "Image", feature, image_numbers
                        ]
                        f_image_numbers = [
                            i
                            for i, lv, rv in zip(
                                image_numbers, local_values, remote_values
                            )
                            if (
                                numpy.any(rv != lv)
                                if isinstance(lv, numpy.ndarray)
                                else lv != rv
                            )
                        ]
                    if len(f_image_numbers) > 0:
                        measurements[o, feature, f_image_numbers] = recd_measurements[
                            o, feature, f_image_numbers
                        ]
            else:
                for feature in recd_measurements.get_feature_names(o):
                    measurements[o, feature, image_numbers] = recd_measurements[
                        o, feature, image_numbers
                    ]
        for image_set_number in image_numbers:
            measurements["Image", self.STATUS, image_set_number] = self.STATUS_DONE

    def jobserver(self, start_signal):
        # this server subthread should be very lightweight, as it has to handle
        # all the requests from workers, of which there might be several.

        # start the zmqrequest Boundary
        request_queue = queue.Queue()
        self.boundary.register_analysis(self.analysis_id, request_queue)
        #
        # The boundary is announcing our analysis at this point. Workers
        # will get announcements if they connect.
        #
        start_signal.release()

        # XXX - is this just to keep from posting another AnalysisPaused event?
        # If so, probably better to simplify the code and keep sending them
        # (should be only one per second).
        i_was_paused_before = False

        # start serving work until the analysis is done (or changed)
        while not self.cancelled:

            with self.jobserver_work_cv:
                if self.paused and not i_was_paused_before:
                    self.post_event(Paused())
                    i_was_paused_before = True
                if self.paused or request_queue.empty():
                    self.jobserver_work_cv.wait(
                        1
                    )  # we timeout in order to keep announcing ourselves.
                    continue  # back to while... check that we're still running

            if i_was_paused_before:
                self.post_event(Resumed())
                i_was_paused_before = False

            try:
                req = request_queue.get(timeout=0.25)
            except queue.Empty:
                continue

            if isinstance(req, anarequest.PipelinePreferences):
                logging.debug("Received pipeline preferences request")
                req.reply(
                    Reply(
                        pipeline_blob=numpy.array(self.pipeline_as_string()),
                        preferences=preferences_as_dict(),
                    )
                )
                logging.debug("Replied to pipeline preferences request")
            elif isinstance(req, anarequest.InitialMeasurements):
                logging.debug("Received initial measurements request")
                req.reply(Reply(buf=self.initial_measurements_buf))
                logging.debug("Replied to initial measurements request")
            elif isinstance(req, anarequest.Work):
                if not self.work_queue.empty():
                    logging.debug("Received work request")
                    (
                        job,
                        worker_runs_post_group,
                        wants_dictionary,
                    ) = self.work_queue.get()
                    req.reply(
                        anareply.Work(
                            image_set_numbers=job,
                            worker_runs_post_group=worker_runs_post_group,
                            wants_dictionary=wants_dictionary,
                        )
                    )
                    self.queue_dispatched_job(job)
                    logging.debug(
                        "Dispatched job: image sets=%s"
                        % ",".join([str(i) for i in job])
                    )
                else:
                    # there may be no work available, currently, but there
                    # may be some later.
                    req.reply(anareply.NoWork())
            elif isinstance(req, anareply.ImageSetSuccess):
                # interface() is responsible for replying, to allow it to
                # request the shared_state dictionary if needed.
                logging.debug("Received ImageSetSuccess")
                self.queue_imageset_finished(req)
                logging.debug("Enqueued ImageSetSuccess")
            elif isinstance(req, anarequest.SharedDictionary):
                logging.debug("Received shared dictionary request")
                req.reply(anareply.SharedDictionary(dictionaries=self.shared_dicts))
                logging.debug("Sent shared dictionary reply")
            elif isinstance(req, anarequest.MeasurementsReport):
                logging.debug("Received measurements report")
                self.queue_received_measurements(req.image_set_numbers, req.buf)
                req.reply(anareply.Ack())
                logging.debug("Acknowledged measurements report")
            elif isinstance(req, anarequest.AnalysisCancel):
                # Signal the interface that we are cancelling
                logging.debug("Received analysis worker cancel request")
                with self.interface_work_cv:
                    self.cancelled = True
                    self.interface_work_cv.notify()
                req.reply(anareply.Ack())
            elif isinstance(
                req,
                (
                    anarequest.Interaction,
                    anarequest.Display,
                    anarequest.DisplayPostGroup,
                    anarequest.ExceptionReport,
                    anarequest.DebugWaiting,
                    anarequest.DebugComplete,
                    anarequest.OmeroLogin,
                ),
            ):
                logging.debug("Enqueueing interactive request")
                # bump upward
                self.post_event(req)
                logging.debug("Interactive request enqueued")
            else:
                msg = "Unknown request from worker: %s of type %s" % (req, type(req))
                logging.error(msg)
                raise ValueError(msg)

        # stop the ZMQ-boundary thread - will also deal with any requests waiting on replies
        if self.boundary is not None:
            self.boundary.cancel(self.analysis_id)

    def queue_job(self, image_set_number):
        self.work_queue.put(image_set_number)

    def queue_dispatched_job(self, job):
        self.in_process_queue.put(job)
        # notify interface thread
        with self.interface_work_cv:
            self.interface_work_cv.notify()

    def queue_imageset_finished(self, finished_req):
        self.finished_queue.put(finished_req)
        # notify interface thread
        with self.interface_work_cv:
            self.interface_work_cv.notify()

    def queue_received_measurements(self, image_set_numbers, measurements):
        self.received_measurements_queue.put((image_set_numbers, measurements))
        # notify interface thread
        with self.interface_work_cv:
            self.interface_work_cv.notify()

    def pipeline_as_string(self):
        s = io.StringIO()
        dump(self.pipeline, s, version=5, save_image_plane_details=False)
        return s.getvalue()

    def start_workers(self, num=None):
        if self.workers:
            return

        if num is None:
            num = psutil.cpu_count(logical=False)

        boundary = self.boundary

        logging.info("Starting workers on address %s" % boundary.request_address)

        close_fds = False

        aw_args = [
            "--analysis-id",
            self.analysis_id,
            "--work-server",
            boundary.request_address,
            "--notify-server",
            boundary.keepalive_address,
            "--plugins-directory",
            get_plugin_directory(),
            "--conserve-memory",
            str(get_conserve_memory()),
        ]

        # start workers
        for idx in range(num):
            if sys.platform == "darwin":
                close_all_on_exec()

<<<<<<< HEAD
=======
            aw_args = [
                "--work-announce",
                cls.work_announce_address,
                "--plugins-directory",
                get_plugin_directory(),
                "--conserve-memory",
                str(get_conserve_memory()),
                "--always-continue",
                str(get_always_continue())
            ]
            # stdin for the subprocesses serves as a deadman's switch.  When
            # closed, the subprocess exits.
>>>>>>> 9b8e2287
            if hasattr(sys, "frozen"):
                if sys.platform == "darwin":
                    executable = os.path.join(os.path.dirname(sys.executable), "cp")
                    args = [executable] + aw_args
                elif sys.platform.startswith("linux"):
                    aw_path = os.path.join(os.path.dirname(__file__), "__init__.py")
                    args = [sys.executable, aw_path] + aw_args
                else:
                    args = [sys.executable] + aw_args

                worker = subprocess.Popen(
                    args,
                    env=find_worker_env(idx),
                    stdin=subprocess.PIPE,
                    stdout=subprocess.PIPE,
                    stderr=subprocess.STDOUT,
                    close_fds=close_fds,
                )
            else:
                worker = subprocess.Popen(
                    [find_python(), "-u", find_analysis_worker_source(),]  # unbuffered
                    + aw_args,
                    env=find_worker_env(idx),
                    stdin=subprocess.PIPE,
                    stdout=subprocess.PIPE,
                    stderr=subprocess.STDOUT,
                    close_fds=close_fds,
                )

            def run_logger(workR, widx):
                while True:
                    try:
                        line = workR.stdout.readline()
                        line = line.decode("utf-8")
                        if not line:
                            break
                        logging.info("Worker %d: %s", widx, line.rstrip())
                    except:
                        break

            start_daemon_thread(
                target=run_logger, args=(worker, idx), name="worker stdout logger"
            )

            self.workers += [worker]

    def stop_workers(self):
        if self.boundary is not None:
            self.boundary.join()
            self.boundary.zmq_context.destroy(0)
            self.boundary = None
        for worker in self.workers:
            worker.wait()
        self.workers = []<|MERGE_RESOLUTION|>--- conflicted
+++ resolved
@@ -662,6 +662,8 @@
             get_plugin_directory(),
             "--conserve-memory",
             str(get_conserve_memory()),
+            "--always-continue",
+            str(get_always_continue())
         ]
 
         # start workers
@@ -669,21 +671,6 @@
             if sys.platform == "darwin":
                 close_all_on_exec()
 
-<<<<<<< HEAD
-=======
-            aw_args = [
-                "--work-announce",
-                cls.work_announce_address,
-                "--plugins-directory",
-                get_plugin_directory(),
-                "--conserve-memory",
-                str(get_conserve_memory()),
-                "--always-continue",
-                str(get_always_continue())
-            ]
-            # stdin for the subprocesses serves as a deadman's switch.  When
-            # closed, the subprocess exits.
->>>>>>> 9b8e2287
             if hasattr(sys, "frozen"):
                 if sys.platform == "darwin":
                     executable = os.path.join(os.path.dirname(sys.executable), "cp")
