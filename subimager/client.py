--- conflicted
+++ resolved
@@ -117,12 +117,7 @@
     logging.debug("Deadman port = %d" % deadman_port)
     logging.debug("Starting subimager subprocess")
     args = [
-<<<<<<< HEAD
-        "java",
-        "-Djava.awt.headless=true",
-=======
         __java_executable,
->>>>>>> a70ea742
         "-cp",
         __jar_path,
         "org.cellprofiler.subimager.Main",
