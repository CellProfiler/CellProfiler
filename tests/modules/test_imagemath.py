import StringIO
import base64
import unittest
import zlib

import numpy
import pytest

import cellprofiler.image
import cellprofiler.measurement
import cellprofiler.module
import cellprofiler.modules.imagemath
import cellprofiler.object
import cellprofiler.pipeline
import cellprofiler.preferences
import cellprofiler.workspace

cellprofiler.preferences.set_headless()

MEASUREMENT_NAME = 'mymeasurement'


@pytest.fixture(scope="function")
def image_a():
    image_a = cellprofiler.image.Image()

    data_a = numpy.zeros((11, 11, 15))

    k, i, j = numpy.mgrid[-5:6, -5:6, -5:10]

    data_a[k ** 2 + i ** 2 + j ** 2 <= 25] = 1

    image_a.pixel_data = data_a

    image_a.dimensions = 3

    return image_a


@pytest.fixture(scope="function")
def image_b():
    image_b = cellprofiler.image.Image()

    data_b = numpy.zeros((11, 11, 15))

    k, i, j = numpy.mgrid[-5:6, -5:6, -10:5]

    data_b[k ** 2 + i ** 2 + j ** 2 <= 25] = 0.5

    image_b.pixel_data = data_b

    image_b.dimensions = 3

    return image_b


@pytest.fixture(scope="function")
def module():
    return cellprofiler.modules.imagemath.ImageMath()


@pytest.fixture(scope="function")
def workspace(image_a, image_b, module):
    image_set_list = cellprofiler.image.ImageSetList()

    image_set = image_set_list.get_image_set(0)

    workspace = cellprofiler.workspace.Workspace(
        image_set=image_set,
        image_set_list=image_set_list,
        module=module,
        pipeline=cellprofiler.pipeline.Pipeline(),
        measurements=cellprofiler.measurement.Measurements(),
        object_set=cellprofiler.object.ObjectSet()
    )

    workspace.image_set.add("input_a", image_a)

    workspace.image_set.add("input_b", image_b)

    module.images[0].image_name.value = "input_a"

    module.images[0].factor.value = 1.0

    module.images[1].image_name.value = "input_b"

    module.images[1].factor.value = 1.0

    module.truncate_low.value = False

    module.truncate_high.value = False

    module.output_image_name.value = "output"

    return workspace


def test_add(image_a, image_b, module, workspace):
    module.operation.value = "Add"

    module.run(workspace)

    output = workspace.image_set.get_image("output")

    actual = output.pixel_data

    expected = image_a.pixel_data + image_b.pixel_data

    numpy.testing.assert_array_equal(expected, actual)


def test_subtract(image_a, image_b, module, workspace):
    module.operation.value = "Subtract"

    module.run(workspace)

    output = workspace.image_set.get_image("output")

    actual = output.pixel_data

    expected = image_a.pixel_data - image_b.pixel_data

    numpy.testing.assert_array_equal(expected, actual)


def test_absolute_difference(image_a, image_b, module, workspace):
    module.operation.value = "Absolute Difference"

    module.run(workspace)

    output = workspace.image_set.get_image("output")

    actual = output.pixel_data

    expected = numpy.abs(image_a.pixel_data - image_b.pixel_data)

    numpy.testing.assert_array_equal(expected, actual)


def test_multiply(image_a, image_b, module, workspace):
    module.operation.value = "Multiply"

    module.run(workspace)

    output = workspace.image_set.get_image("output")

    actual = output.pixel_data

    expected = image_a.pixel_data * image_b.pixel_data

    numpy.testing.assert_array_equal(expected, actual)


def test_divide(image_a, image_b, module, workspace):
    module.operation.value = "Divide"

    module.run(workspace)

    output = workspace.image_set.get_image("output")

    actual = output.pixel_data

    expected = image_a.pixel_data / image_b.pixel_data

    numpy.testing.assert_array_equal(expected, actual)


def test_average(image_a, image_b, module, workspace):
    module.operation.value = "Average"

    module.run(workspace)

    output = workspace.image_set.get_image("output")

    actual = output.pixel_data

    expected = (image_a.pixel_data + image_b.pixel_data) / 2.0

    numpy.testing.assert_array_equal(expected, actual)


def test_minimum(image_a, image_b, module, workspace):
    module.operation.value = "Minimum"

    module.run(workspace)

    output = workspace.image_set.get_image("output")

    actual = output.pixel_data

    expected = numpy.minimum(image_a.pixel_data, image_b.pixel_data)

    numpy.testing.assert_array_equal(expected, actual)


def test_maximum(image_a, image_b, module, workspace):
    module.operation.value = "Maximum"

    module.run(workspace)

    output = workspace.image_set.get_image("output")

    actual = output.pixel_data

    expected = numpy.maximum(image_a.pixel_data, image_b.pixel_data)

    numpy.testing.assert_array_equal(expected, actual)


def test_invert(image_a, module, workspace):
    module.operation.value = "Invert"

    module.run(workspace)

    output = workspace.image_set.get_image("output")

    actual = output.pixel_data

    expected = image_a.pixel_data.max() - image_a.pixel_data

    numpy.testing.assert_array_equal(expected, actual)


def test_log_transform(image_a, module, workspace):
    module.operation.value = "Log transform (base 2)"

    module.run(workspace)

    output = workspace.image_set.get_image("output")

    actual = output.pixel_data

    expected = numpy.log2(image_a.pixel_data + 1)

    numpy.testing.assert_array_equal(expected, actual)


def test_and(image_a, image_b, module, workspace):
    module.operation.value = "And"

    module.run(workspace)

    output = workspace.image_set.get_image("output")

    actual = output.pixel_data

    expected = 1.0 * numpy.logical_and(image_a.pixel_data, image_b.pixel_data)

    numpy.testing.assert_array_equal(expected, actual)


def test_or(image_a, image_b, module, workspace):
    module.operation.value = "Or"

    module.run(workspace)

    output = workspace.image_set.get_image("output")

    actual = output.pixel_data

    expected = numpy.logical_or(image_a.pixel_data, image_b.pixel_data)

    numpy.testing.assert_array_equal(expected, actual)


def test_not(image_a, module, workspace):
    module.operation.value = "Not"

    module.run(workspace)

    output = workspace.image_set.get_image("output")

    actual = output.pixel_data

    expected = numpy.logical_not(image_a.pixel_data)

    numpy.testing.assert_array_equal(expected, actual)


def test_equals(image_a, image_b, module, workspace):
    module.operation.value = "Equals"

    module.run(workspace)

    output = workspace.image_set.get_image("output")

    actual = output.pixel_data

    expected = image_a.pixel_data == image_b.pixel_data

    numpy.testing.assert_array_equal(expected, actual)


class TestImageMath(unittest.TestCase):
<<<<<<< HEAD
=======
    def test_01_000_load_subtract(self):
        data = r"""CellProfiler Pipeline: http://www.cellprofiler.org
Version:1
SVNRevision:8925
FromMatlab:True

Subtract:[module_num:1|svn_version:\'8913\'|variable_revision_number:3|show_window:False|notes:\x5B\x5D]
    Subtract this image\x3A:MySubtrahend
    From this image\x3A:MyMinuend
    What do you want to call the resulting image?:MyOutput
    Enter the factor to multiply the first image by before subtracting\x3A:1.5
    Enter the factor to multiply the second image by before subtracting\x3A:2.6
    Do you want negative values in the image to be set to zero?:Yes
    """
        pipeline = cellprofiler.pipeline.Pipeline()

        def callback(caller, event):
            self.assertFalse(isinstance(event, cellprofiler.pipeline.LoadExceptionEvent))

        pipeline.add_listener(callback)
        pipeline.load(StringIO.StringIO(data))
        self.assertEqual(len(pipeline.modules()), 1)
        module = pipeline.modules()[0]
        self.assertTrue(isinstance(module, cellprofiler.modules.imagemath.ImageMath))
        self.assertEqual(len(module.images), 2)
        self.assertEqual(module.images[0].image_name, "MyMinuend")
        self.assertEqual(module.images[1].image_name, "MySubtrahend")
        self.assertEqual(module.output_image_name, "MyOutput")
        self.assertEqual(module.operation, cellprofiler.modules.imagemath.O_SUBTRACT)
        self.assertAlmostEqual(module.images[0].factor.value, 2.6)
        self.assertAlmostEqual(module.images[1].factor.value, 1.5)
        self.assertTrue(module.truncate_low)
        self.assertFalse(module.truncate_high)

    def test_01_001_load_combine(self):
        data = r"""CellProfiler Pipeline: http://www.cellprofiler.org
Version:1
SVNRevision:8925
FromMatlab:True

Combine:[module_num:1|svn_version:\'8913\'|variable_revision_number:3|show_window:False|notes:\x5B\x5D]
    What did you call the first image to be combined?:MyFirstImage
    What did you call the second image to be combined?:MySecondImage
    What did you call the third image to be combined?:Do not use
    What do you want to call the combined image?:MyOutputImage
    Enter the weight you want to give the first image:0.2
    Enter the weight you want to give the second image:0.7
    Enter the weight you want to give the third image:.10
    """
        pipeline = cellprofiler.pipeline.Pipeline()

        def callback(caller, event):
            self.assertFalse(isinstance(event, cellprofiler.pipeline.LoadExceptionEvent))

        pipeline.add_listener(callback)
        pipeline.load(StringIO.StringIO(data))
        self.assertEqual(len(pipeline.modules()), 1)
        module = pipeline.modules()[0]
        self.assertTrue(isinstance(module, cellprofiler.modules.imagemath.ImageMath))
        self.assertEqual(len(module.images), 2)
        self.assertEqual(module.images[0].image_name, "MyFirstImage")
        self.assertEqual(module.images[1].image_name, "MySecondImage")
        self.assertAlmostEqual(module.images[0].factor.value, 0.2)
        self.assertAlmostEqual(module.images[1].factor.value, 0.7)
        self.assertAlmostEqual(module.after_factor.value, 1.0 / 0.9)
        self.assertEqual(module.operation.value, cellprofiler.modules.imagemath.O_ADD)
        self.assertEqual(module.output_image_name, "MyOutputImage")

    def test_01_002_load_invert_intensity(self):
        data = r"""CellProfiler Pipeline: http://www.cellprofiler.org
Version:1
SVNRevision:8925
FromMatlab:True

InvertIntensity:[module_num:1|svn_version:\'8913\'|variable_revision_number:1|show_window:False|notes:\x5B\x5D]
    What did you call the image to be inverted (made negative)?:MyImage
    What do you want to call the inverted image?:MyInvertedImage
"""
        pipeline = cellprofiler.pipeline.Pipeline()

        def callback(caller, event):
            self.assertFalse(isinstance(event, cellprofiler.pipeline.LoadExceptionEvent))

        pipeline.add_listener(callback)
        pipeline.load(StringIO.StringIO(data))
        self.assertEqual(len(pipeline.modules()), 1)
        module = pipeline.modules()[0]
        self.assertTrue(isinstance(module, cellprofiler.modules.imagemath.ImageMath))
        self.assertEqual(len(module.images), 2)  # there are two, but only 1 shown
        self.assertEqual(module.images[0].image_name, "MyImage")
        self.assertEqual(module.output_image_name, "MyInvertedImage")
        self.assertEqual(module.operation, cellprofiler.modules.imagemath.O_INVERT)

    def test_01_003_load_multiply(self):
        data = r"""CellProfiler Pipeline: http://www.cellprofiler.org
Version:1
SVNRevision:8925
FromMatlab:True

Multiply:[module_num:1|svn_version:\'8913\'|variable_revision_number:1|show_window:False|notes:\x5B\x5D]
    What is the name of the first image you would like to use:MyFirstImage
    What is the name of the second image you would like to use:MySecondImage
    What do you want to call the resulting image?:MyOutputImage
"""
        pipeline = cellprofiler.pipeline.Pipeline()

        def callback(caller, event):
            self.assertFalse(isinstance(event, cellprofiler.pipeline.LoadExceptionEvent))

        pipeline.add_listener(callback)
        pipeline.load(StringIO.StringIO(data))
        self.assertEqual(len(pipeline.modules()), 1)
        module = pipeline.modules()[0]
        self.assertTrue(isinstance(module, cellprofiler.modules.imagemath.ImageMath))
        self.assertEqual(len(module.images), 2)
        self.assertEqual(module.images[0].image_name, "MyFirstImage")
        self.assertEqual(module.images[1].image_name, "MySecondImage")
        self.assertEqual(module.images[0].factor, 1)
        self.assertEqual(module.images[1].factor, 1)
        self.assertEqual(module.output_image_name, "MyOutputImage")

    def test_01_01_load_matlab(self):
        data = ('eJzzdQzxcXRSMNUzUPB1DNFNy8xJ1VEIyEksScsvyrVSCHAO9/TTUXAuSk0s'
                'SU1RyM+zUgjJKFXwKs1RMDQDIitDCytjMwUjAwNLBZIBA6OnLz8DA0MWEwND'
                'xZy3EXfzLhuIlG1aIr0i5HaehJD4zidt9RN25EQ4dh+5lTVbTbHwsVleumbn'
                '4iMro+Z1HH9QWMHzZtKWzqkm9ryKHDGRFwvPfa+1O26/8TYzQ48804XE88ph'
                'qR9Wr1ioe1Rr+3rBpTdm/tYKOBB549/cq9EvEi02XtDdwvSk2bfzFm+6W17Y'
                'u2dXVQ2ZuXkXypanpUrcEH7yc3EkC098/0ehyOs/tJlOCu2MXcj6zbDQqeaE'
                '/ra8Ek7Rkuo1u/i3VU5osdFYM+/YrZ318jl/p07ZI3v8T//hquZpX162q84J'
                'OttWUnW8Mu7JBxmVCr4DCSuazR5NYfFjZK7NebN4+vT71U51O2v3LTqydUF+'
                '+9vST1t070fuKLe0CO2YfvvXFN3XXYV1Mr1cL8tYYvOkzzFVbpm1Lm9Wawk/'
                'a2zefOHqJtkrL/5MELIRqrgZNGfG8++/Qhf/rdmaXrO/+t910eevbb/+stzx'
                '22nOHTmBs4oh3H8+ON9K2ZP/b2PFfbM14SV2na9/G1tzix48yTmHpy3Ffm8d'
                '37p1H3O894hb7hBWjMtLPn6EO4ftwqUNvM9nB2dP/FPKape32bjJbvGJ3S1f'
                '1mn4+z94uO2gtXDyqsnLX+1w+dhxftPrF5Fs/hdrls4VfyYX8zM4Y6HIvk1/'
                'z86KD/356tzyG/bPLe+c/O57t/Z91/nHRo8nbKtfI37xjnLj7bh5276t1py3'
                'pfrzNPfkaKWi/8d2nOqrv7Z53R/Rq7/X/0//fdNsHrdm9f5pDp/qF6x6/Ui4'
                'cZmg9YeQv+/WWS467Odd+ej+ZT8/u9S0uWW77+56J+r6JSRy2tHqUjk/ztv7'
                'beq2/Cv8wx+Qd8/m5kP5qdt+/WfJeirzEgCAxWF+')
        pipeline = cellprofiler.pipeline.Pipeline()

        def callback(caller, event):
            self.assertFalse(isinstance(event, cellprofiler.pipeline.LoadExceptionEvent))

        pipeline.add_listener(callback)
        pipeline.load(StringIO.StringIO(zlib.decompress(base64.b64decode(data))))
        #
        # There are 3 ImageMath modules:
        # 1)
        #   image_name[0] = DNA, factor[0] = 1, operation = invert, truncation
        #   output_image_name = DNAAfterMath
        # 2)
        #   image_name[0] = DNA, factor[0] = 1
        #   image_name[1] = Cytoplasm, factor[1] = 2
        #   operation = add, exponent = 4, multiply = 5, no truncation
        #   output_image_name = ImageAfterMath
        # 3)  DNA, Cytoplasm, Actin
        self.assertEqual(len(pipeline.modules()), 4)
        module = pipeline.modules()[1]
        self.assertTrue(isinstance(module, cellprofiler.modules.imagemath.ImageMath))
        self.assertEqual(len(module.images), 2)
        self.assertEqual(module.images[0].image_name.value, 'DNA')
        self.assertEqual(module.output_image_name.value, 'DNAAfterMath')
        self.assertEqual(module.operation.value, cellprofiler.modules.imagemath.O_INVERT)
        self.assertTrue(module.truncate_low.value)
        self.assertTrue(module.truncate_high.value)

        module = pipeline.modules()[2]
        self.assertTrue(isinstance(module, cellprofiler.modules.imagemath.ImageMath))
        self.assertEqual(len(module.images), 2)
        self.assertEqual(module.images[0].image_name.value, 'DNA')
        self.assertEqual(module.images[0].factor.value, 1)
        self.assertEqual(module.images[1].image_name.value, 'Cytoplasm')
        self.assertEqual(module.images[1].factor.value, 2)
        self.assertEqual(module.output_image_name.value, 'ImageAfterMath')
        self.assertEqual(module.operation.value, cellprofiler.modules.imagemath.O_ADD)
        self.assertEqual(module.exponent.value, 4)
        self.assertEqual(module.after_factor.value, 5)
        self.assertFalse(module.truncate_low.value)
        self.assertFalse(module.truncate_high.value)

        module = pipeline.modules()[3]
        self.assertTrue(isinstance(module, cellprofiler.modules.imagemath.ImageMath))
        self.assertEqual(len(module.images), 3)
        self.assertEqual(module.images[0].image_name.value, 'DNA')
        self.assertEqual(module.images[1].image_name.value, 'Cytoplasm')
        self.assertEqual(module.images[2].image_name.value, 'Actin')
        self.assertEqual(module.output_image_name.value, 'ImageAfterMath')
        self.assertEqual(module.operation.value, cellprofiler.modules.imagemath.O_ADD)

    def test_01_02_load_wierd_matlab(self):
        '''Load some ImageMath modules with constants typed in instead of images'''
        data = ('eJzzdQzxcXRSMNUzUPB1DNFNy8xJ1VEIyEksScsvyrVSCHAO9/TTUXAuSk0s'
                'SU1RyM+zUgjJKFXwKs1RMDQDIisTSysTMwUjAwNLBZIBA6OnLz8DA8M2JgaG'
                'ijlvIvzzbxmI1C88cCNk4brdOZf4LN9teuevbz1pmq+rVMDW0KWeuyWSDgQJ'
                'uXcGH7S72/eb47dFt2LjEe5ez5NebnKb1jz/8f1z9flzj4/6MvxYynTl776H'
                '27l0loi98FpS+FfK2G3NxuhmrT08x+p/vRWzZOHlqenm4d+9YUrBnuTeF2fP'
                'xNm9CrprXMA/8+LJfV9sihtkt9tzNR587G109Jjpz0ZFvYdbtGvcY5zWMsh/'
                '6F58ulRT+FruL9/ajV3NSkca++Xdj/38I7bmWbjwozKRmfUiW6RtUvPt/S9O'
                'WKmWdJjzeeX8Q8UCjy0byvybhbZLRD9cdeGanrWRhWpb8APmhitVtw/VnpEM'
                'n/L3ttm7YK51Yod1S3JfLDc+uSMs6QfXnDlpt/v1/9apzVn2OqjOTOHdc5v8'
                'auZnPyLVtfe9luy5ccyHLV78Q0z+ZOtFyRM2/e9seP7L0pT9yKGgyu8rgeyf'
                'PYG3HdZJ9ogr+r/R8rOZnn7rqt+tndo79ny+tO7Hz/WFa0XuGCuui8kPvrrI'
                '5+udBRN0Ju1PrfkuXa7VKfz5s/n/aHX/ORHiX188vnHT62Du6z3vsmv0gwrO'
                't/4omhthtf6PTcqKIy6Pn4ZvP1Mny1UT8z27NvfIhsuuOUqnL4tU7Lj38JjL'
                'jH/p89Y81+7Jj9qfKWc98Qnv7y0WKld/J7OfvaNoVMB03/lv5Pe6nG77938F'
                '3m6/t7D3h3rv7/cnF71/q/Z7xpT5zz2T3wSc16tMqSy7uq72qecu9riPK/7F'
                'q2zrfhEeWGn29vK1qXfvr3k9/dvT7PvJv0M/3Tn/OToyPl9DYH/+uVnq+4KW'
                'lCvJa0S+Pmfp/qMw6JPHR5f37q85bS7+Xcvy66Pi9Pa7+1Mit4c9/LT9f2ZF'
                'nvj67v3767b+af0Xn1Ox7/6BXz8Xnjj3n5mB4f//5AYmN42z7EekHM6wHZHx'
                'eLQm4F9COD8Dk26hOwCE1ox/')
        pipeline = cellprofiler.pipeline.Pipeline()

        def callback(caller, event):
            self.assertFalse(isinstance(event, cellprofiler.pipeline.LoadExceptionEvent))

        pipeline.add_listener(callback)
        pipeline.load(StringIO.StringIO(zlib.decompress(base64.b64decode(data))))
        #
        # Modules:
        # 1) Add, 1
        # 2) Subtract, 1
        # 3) Multiply, 2
        # 4) Divide, 2
        # 5) Combine, .3
        self.assertEqual(len(pipeline.modules()), 6)
        for i in range(1, 5):
            module = pipeline.modules()[i]
            self.assertEqual(len(module.images), 2)
            self.assertEqual(module.operation.value, cellprofiler.modules.imagemath.O_NONE)
        self.assertEqual(pipeline.modules()[1].addend.value, 1)
        self.assertEqual(pipeline.modules()[2].addend.value, -1)
        self.assertAlmostEqual(pipeline.modules()[3].after_factor.value, 2)
        self.assertAlmostEqual(pipeline.modules()[4].after_factor.value, .5)
        module = pipeline.modules()[5]
        self.assertEqual(len(module.images), 2)
        self.assertAlmostEqual(module.addend.value, .3)

>>>>>>> fef8d5bf
    def test_01_03_load_v3(self):
        data = r"""CellProfiler Pipeline: http://www.cellprofiler.org
Version:3
DateRevision:20140124151645
GitHash:0c7fb94
ModuleCount:5
HasImagePlaneDetails:False

Images:[module_num:1|svn_version:\'Unknown\'|variable_revision_number:2|show_window:False|notes:\x5B\'To begin creating your project, use the Images module to compile a list of files and/or folders that you want to analyze. You can also specify a set of rules to include only the desired files in your selected folders.\'\x5D|batch_state:array(\x5B\x5D, dtype=uint8)|enabled:True]
    :
    Filter images?:Images only
    Select the rule criteria:and (extension does isimage) (directory doesnot containregexp "\x5B\\\\\\\\\\\\\\\\/\x5D\\\\\\\\.")

Metadata:[module_num:2|svn_version:\'Unknown\'|variable_revision_number:4|show_window:False|notes:\x5B\'The Metadata module optionally allows you to extract information describing your images (i.e, metadata) which will be stored along with your measurements. This information can be contained in the file name and/or location, or in an external file.\'\x5D|batch_state:array(\x5B\x5D, dtype=uint8)|enabled:True]
    Extract metadata?:No
    Metadata data type:Text
    Metadata types:{}
    Extraction method count:1
    Metadata extraction method:Extract from file/folder names
    Metadata source:File name
    Regular expression:^(?P<Plate>.*)_(?P<Well>\x5BA-P\x5D\x5B0-9\x5D{2})_s(?P<Site>\x5B0-9\x5D)_w(?P<ChannelNumber>\x5B0-9\x5D)
    Regular expression:(?P<Date>\x5B0-9\x5D{4}_\x5B0-9\x5D{2}_\x5B0-9\x5D{2})$
    Extract metadata from:All images
    Select the filtering criteria:and (file does contain "")
    Metadata file location:
    Match file and image metadata:\x5B\x5D
    Use case insensitive matching?:No

NamesAndTypes:[module_num:3|svn_version:\'Unknown\'|variable_revision_number:5|show_window:False|notes:\x5B\'The NamesAndTypes module allows you to assign a meaningful name to each image by which other modules will refer to it.\'\x5D|batch_state:array(\x5B\x5D, dtype=uint8)|enabled:True]
    Assign a name to:All images
    Select the image type:Grayscale image
    Name to assign these images:DNA
    Match metadata:\x5B\x5D
    Image set matching method:Order
    Set intensity range from:Image metadata
    Assignments count:1
    Single images count:0
    Select the rule criteria:and (file does contain "")
    Name to assign these images:DNA
    Name to assign these objects:Cell
    Select the image type:Grayscale image
    Set intensity range from:Image metadata
    Retain outlines of loaded objects?:No
    Name the outline image:LoadedOutlines

Groups:[module_num:4|svn_version:\'Unknown\'|variable_revision_number:2|show_window:False|notes:\x5B\'The Groups module optionally allows you to split your list of images into image subsets (groups) which will be processed independently of each other. Examples of groupings include screening batches, microtiter plates, time-lapse movies, etc.\'\x5D|batch_state:array(\x5B\x5D, dtype=uint8)|enabled:True]
    Do you want to group your images?:No
    grouping metadata count:1
    Metadata category:None

ImageMath:[module_num:5|svn_version:\'Unknown\'|variable_revision_number:3|show_window:True|notes:\x5B\x5D|batch_state:array(\x5B\x5D, dtype=uint8)|enabled:True]
    Operation:Log transform (base 2)
    Raise the power of the result by:1.5
    Multiply the result by:0.5
    Add to result:0.1
    Set values less than 0 equal to 0?:Yes
    Set values greater than 1 equal to 1?:No
    Ignore the image masks?:Yes
    Name the output image:LogTransformed
    Image or measurement?:Image
    Select the first image:DNA
    Multiply the first image by:1.2
    Measurement:
    Image or measurement?:Measurement
    Select the second image:
    Multiply the second image by:1.5
    Measurement:Count_Nuclei
"""
        pipeline = cellprofiler.pipeline.Pipeline()

        def callback(caller, event):
            self.assertFalse(isinstance(event, cellprofiler.pipeline.LoadExceptionEvent))

        pipeline.add_listener(callback)
        pipeline.load(StringIO.StringIO(data))
        module = pipeline.modules()[-1]
        self.assertTrue(isinstance(module, cellprofiler.modules.imagemath.ImageMath))
        self.assertEqual(module.operation, cellprofiler.modules.imagemath.O_LOG_TRANSFORM_LEGACY)
        self.assertEqual(module.exponent, 1.5)
        self.assertEqual(module.after_factor, 0.5)
        self.assertEqual(module.addend, 0.1)
        self.assertTrue(module.truncate_low)
        self.assertFalse(module.truncate_high)
        self.assertTrue(module.ignore_mask)
        self.assertEqual(module.output_image_name, "LogTransformed")
        self.assertEqual(module.images[0].image_or_measurement, cellprofiler.modules.imagemath.IM_IMAGE)
        self.assertEqual(module.images[0].image_name, "DNA")
        self.assertEqual(module.images[0].factor, 1.2)
        self.assertEqual(module.images[1].image_or_measurement, cellprofiler.modules.imagemath.IM_MEASUREMENT)
        self.assertEqual(module.images[1].measurement, "Count_Nuclei")
        self.assertEqual(module.images[1].factor, 1.5)

    def test_01_04_load_v4(self):
        data = r"""CellProfiler Pipeline: http://www.cellprofiler.org
Version:3
DateRevision:20140124151645
GitHash:0c7fb94
ModuleCount:5
HasImagePlaneDetails:False

Images:[module_num:1|svn_version:\'Unknown\'|variable_revision_number:2|show_window:False|notes:\x5B\'To begin creating your project, use the Images module to compile a list of files and/or folders that you want to analyze. You can also specify a set of rules to include only the desired files in your selected folders.\'\x5D|batch_state:array(\x5B\x5D, dtype=uint8)|enabled:True]
    :
    Filter images?:Images only
    Select the rule criteria:and (extension does isimage) (directory doesnot containregexp "\x5B\\\\\\\\\\\\\\\\/\x5D\\\\\\\\.")

Metadata:[module_num:2|svn_version:\'Unknown\'|variable_revision_number:4|show_window:False|notes:\x5B\'The Metadata module optionally allows you to extract information describing your images (i.e, metadata) which will be stored along with your measurements. This information can be contained in the file name and/or location, or in an external file.\'\x5D|batch_state:array(\x5B\x5D, dtype=uint8)|enabled:True]
    Extract metadata?:No
    Metadata data type:Text
    Metadata types:{}
    Extraction method count:1
    Metadata extraction method:Extract from file/folder names
    Metadata source:File name
    Regular expression:^(?P<Plate>.*)_(?P<Well>\x5BA-P\x5D\x5B0-9\x5D{2})_s(?P<Site>\x5B0-9\x5D)_w(?P<ChannelNumber>\x5B0-9\x5D)
    Regular expression:(?P<Date>\x5B0-9\x5D{4}_\x5B0-9\x5D{2}_\x5B0-9\x5D{2})$
    Extract metadata from:All images
    Select the filtering criteria:and (file does contain "")
    Metadata file location:
    Match file and image metadata:\x5B\x5D
    Use case insensitive matching?:No

NamesAndTypes:[module_num:3|svn_version:\'Unknown\'|variable_revision_number:5|show_window:False|notes:\x5B\'The NamesAndTypes module allows you to assign a meaningful name to each image by which other modules will refer to it.\'\x5D|batch_state:array(\x5B\x5D, dtype=uint8)|enabled:True]
    Assign a name to:All images
    Select the image type:Grayscale image
    Name to assign these images:DNA
    Match metadata:\x5B\x5D
    Image set matching method:Order
    Set intensity range from:Image metadata
    Assignments count:1
    Single images count:0
    Select the rule criteria:and (file does contain "")
    Name to assign these images:DNA
    Name to assign these objects:Cell
    Select the image type:Grayscale image
    Set intensity range from:Image metadata
    Retain outlines of loaded objects?:No
    Name the outline image:LoadedOutlines

Groups:[module_num:4|svn_version:\'Unknown\'|variable_revision_number:2|show_window:False|notes:\x5B\'The Groups module optionally allows you to split your list of images into image subsets (groups) which will be processed independently of each other. Examples of groupings include screening batches, microtiter plates, time-lapse movies, etc.\'\x5D|batch_state:array(\x5B\x5D, dtype=uint8)|enabled:True]
    Do you want to group your images?:No
    grouping metadata count:1
    Metadata category:None

ImageMath:[module_num:5|svn_version:\'Unknown\'|variable_revision_number:4|show_window:True|notes:\x5B\x5D|batch_state:array(\x5B\x5D, dtype=uint8)|enabled:True]
    Operation:Log transform (base 2)
    Raise the power of the result by:1.5
    Multiply the result by:0.5
    Add to result:0.1
    Set values less than 0 equal to 0?:Yes
    Set values greater than 1 equal to 1?:No
    Ignore the image masks?:Yes
    Name the output image:LogTransformed
    Image or measurement?:Image
    Select the first image:DNA
    Multiply the first image by:1.2
    Measurement:
    Image or measurement?:Measurement
    Select the second image:
    Multiply the second image by:1.5
    Measurement:Count_Nuclei
"""
        pipeline = cellprofiler.pipeline.Pipeline()

        def callback(caller, event):
            self.assertFalse(isinstance(event, cellprofiler.pipeline.LoadExceptionEvent))

        pipeline.add_listener(callback)
        pipeline.load(StringIO.StringIO(data))
        module = pipeline.modules()[-1]
        self.assertTrue(isinstance(module, cellprofiler.modules.imagemath.ImageMath))
        self.assertEqual(module.operation, cellprofiler.modules.imagemath.O_LOG_TRANSFORM)
        self.assertEqual(module.exponent, 1.5)
        self.assertEqual(module.after_factor, 0.5)
        self.assertEqual(module.addend, 0.1)
        self.assertTrue(module.truncate_low)
        self.assertFalse(module.truncate_high)
        self.assertTrue(module.ignore_mask)
        self.assertEqual(module.output_image_name, "LogTransformed")
        self.assertEqual(module.images[0].image_or_measurement, cellprofiler.modules.imagemath.IM_IMAGE)
        self.assertEqual(module.images[0].image_name, "DNA")
        self.assertEqual(module.images[0].factor, 1.2)
        self.assertEqual(module.images[1].image_or_measurement, cellprofiler.modules.imagemath.IM_MEASUREMENT)
        self.assertEqual(module.images[1].measurement, "Count_Nuclei")
        self.assertEqual(module.images[1].factor, 1.5)

    def run_imagemath(self, images, modify_module_fn=None, measurement=None):
        '''Run the ImageMath module, returning the image created

        images - a list of dictionaries. The dictionary has keys:
                 pixel_data - image pixel data
                 mask - mask for image
                 cropping - cropping mask for image
        modify_module_fn - a function of the signature, fn(module)
                 that allows the test to modify the module.
        measurement - an image measurement value
        '''
        image_set_list = cellprofiler.image.ImageSetList()
        image_set = image_set_list.get_image_set(0)
        module = cellprofiler.modules.imagemath.ImageMath()
        module.module_num = 1
        for i, image in enumerate(images):
            pixel_data = image['pixel_data']
            mask = image.get('mask', None)
            cropping = image.get('cropping', None)
            if i >= 2:
                module.add_image()
            name = 'inputimage%s' % i
            module.images[i].image_name.value = name
            img = cellprofiler.image.Image(pixel_data, mask=mask, crop_mask=cropping)
            image_set.add(name, img)
        module.output_image_name.value = 'outputimage'
        if modify_module_fn is not None:
            modify_module_fn(module)
        pipeline = cellprofiler.pipeline.Pipeline()
        pipeline.add_module(module)
        measurements = cellprofiler.measurement.Measurements()
        if measurement is not None:
            measurements.add_image_measurement(MEASUREMENT_NAME, str(measurement))
        workspace = cellprofiler.workspace.Workspace(pipeline, module, image_set, cellprofiler.object.ObjectSet(),
                                                     measurements, image_set_list)
        module.run(workspace)
        return image_set.get_image('outputimage')

    def check_expected(self, image, expected, mask=None, ignore=False):
        if mask is None and not image.has_crop_mask:
            self.assertTrue(numpy.all(numpy.abs(image.pixel_data - expected <
                                                numpy.sqrt(numpy.finfo(numpy.float32).eps))))
            self.assertFalse(image.has_mask)
        elif mask is not None and ignore == True:
            self.assertTrue(numpy.all(numpy.abs(image.pixel_data - expected <
                                                numpy.sqrt(numpy.finfo(numpy.float32).eps))))
            self.assertTrue(image.has_mask)
        elif mask is not None and ignore == False:
            self.assertTrue(image.has_mask)
            if not image.has_crop_mask:
                self.assertTrue(numpy.all(mask == image.mask))
            self.assertTrue(numpy.all(numpy.abs(image.pixel_data[image.mask] -
                                                expected[image.mask]) <
                                      numpy.sqrt(numpy.finfo(numpy.float32).eps)))

    def test_02_01_exponent(self):
        '''Test exponentiation of an image'''

        def fn(module):
            module.exponent.value = 2
            module.operation.value = cellprofiler.modules.imagemath.O_NONE

        numpy.random.seed(0)
        image = numpy.random.uniform(size=(10, 10)).astype(numpy.float32)
        expected = image ** 2
        output = self.run_imagemath([{'pixel_data': image}], fn)
        self.check_expected(output, expected)

    def test_02_02_factor(self):
        '''Test multiplicative factor'''

        def fn(module):
            module.after_factor.value = .5
            module.operation.value = cellprofiler.modules.imagemath.O_NONE

        numpy.random.seed(0)
        image = numpy.random.uniform(size=(10, 10))
        expected = image * .5
        output = self.run_imagemath([{'pixel_data': image}], fn)
        self.check_expected(output, expected)

    def test_02_03_addend(self):
        '''Test adding a value to image'''

        def fn(module):
            module.addend.value = .5
            module.operation.value = cellprofiler.modules.imagemath.O_NONE

        numpy.random.seed(0)
        image = numpy.random.uniform(size=(10, 10)) * .5
        image = image.astype(numpy.float32)
        expected = image + .5
        output = self.run_imagemath([{'pixel_data': image}], fn)
        self.check_expected(output, expected)

    def test_02_04_mask(self):
        '''Test a mask in the first image'''

        def fn(module):
            module.operation.value = cellprofiler.modules.imagemath.O_NONE

        numpy.random.seed(0)
        image = numpy.random.uniform(size=(10, 10)).astype(numpy.float32)
        mask = numpy.random.uniform(size=(10, 10)) > .3
        output = self.run_imagemath([{'pixel_data': image,
                                      'mask': mask
                                      }], fn)
        self.check_expected(output, image, mask)

    def test_03_01_add(self):
        '''Test adding'''

        def fn(module):
            module.operation.value = cellprofiler.modules.imagemath.O_ADD
            module.truncate_high.value = False

        numpy.random.seed(0)
        for n in range(2, 5):
            images = [{'pixel_data': numpy.random.uniform(size=(10, 10)).astype(numpy.float32)}
                      for i in range(n)]
            expected = reduce(numpy.add, [x['pixel_data'] for x in images])
            output = self.run_imagemath(images, fn)
            self.check_expected(output, expected)

    def test_03_02_add_mask(self):
        '''Test adding masked images'''
        '''Test adding'''

        def fn(module):
            module.operation.value = cellprofiler.modules.imagemath.O_ADD
            module.truncate_high.value = False

        numpy.random.seed(0)
        for n in range(2, 5):
            images = [{'pixel_data': numpy.random.uniform(size=(50, 50)).astype(numpy.float32),
                       'mask': (numpy.random.uniform(size=(50, 50)) > .1)}
                      for i in range(n)]
            expected = reduce(numpy.add, [x['pixel_data'] for x in images])
            mask = reduce(numpy.logical_and, [x['mask'] for x in images])
            output = self.run_imagemath(images, fn)
            self.check_expected(output, expected, mask)

    def test_03_03_add_mask_truncate(self):
        def fn(module):
            module.operation.value = cellprofiler.modules.imagemath.O_ADD
            module.truncate_high.value = True

        numpy.random.seed(0)
        for n in range(2, 5):
            images = [{'pixel_data': numpy.random.uniform(size=(50, 50)).astype(numpy.float32),
                       'mask': (numpy.random.uniform(size=(50, 50)) > .1)}
                      for i in range(n)]
            expected = reduce(numpy.add, [x['pixel_data'] for x in images])
            expected[expected > 1] = 1
            mask = reduce(numpy.logical_and, [x['mask'] for x in images])
            output = self.run_imagemath(images, fn)
            self.check_expected(output, expected, mask)

    def test_03_04_add_crop(self):
        '''Add images, cropping to border'''

        def fn(module):
            module.operation.value = cellprofiler.modules.imagemath.O_ADD
            module.truncate_high.value = False

        numpy.random.seed(0)
        crop_mask = numpy.zeros((20, 20), bool)
        crop_mask[5:15, 5:15] = True
        for n in range(2, 3):
            for m in range(n):
                images = [{'pixel_data': numpy.random.uniform(size=(20, 20)).astype(numpy.float32)}
                          for i in range(n)]
                for i, img in enumerate(images):
                    img['cropped_data'] = img['pixel_data'][5:15, 5:15]
                    if m == i:
                        img['pixel_data'] = img['cropped_data']
                        img['cropping'] = crop_mask
                expected = reduce(numpy.add, [x['cropped_data'] for x in images])
                output = self.run_imagemath(images, fn)
                self.check_expected(output, expected)

    def test_03_05_add_factors(self):
        '''Test adding with factors'''
        numpy.random.seed(0)
        for n in range(2, 5):
            images = [{'pixel_data': numpy.random.uniform(size=(10, 10)).astype(numpy.float32)}
                      for i in range(n)]
            factors = numpy.random.uniform(size=n)
            expected = reduce(numpy.add, [x['pixel_data'] * factor
                                          for x, factor in zip(images, factors)])

            def fn(module):
                module.operation.value = cellprofiler.modules.imagemath.O_ADD
                module.truncate_high.value = False
                for i in range(n):
                    module.images[i].factor.value = factors[i]

            output = self.run_imagemath(images, fn)
            self.check_expected(output, expected)

    def test_03_06_ignore_mask(self):
        '''Test adding images with masks, but ignoring the masks'''

        def fn(module):
            module.operation.value = cellprofiler.modules.imagemath.O_ADD
            module.truncate_high.value = False
            module.ignore_mask.value = True

        numpy.random.seed(0)
        for n in range(2, 5):
            images = [{'pixel_data': numpy.random.uniform(size=(50, 50)).astype(numpy.float32),
                       'mask': (numpy.random.uniform(size=(50, 50)) > .1)}
                      for i in range(n)]
            expected = reduce(numpy.add, [x['pixel_data'] for x in images])
            mask = reduce(numpy.logical_and, [x['mask'] for x in images])
            output = self.run_imagemath(images, fn)
            self.check_expected(output, expected, mask, True)

    def test_04_01_subtract(self):
        '''Test subtracting'''

        def fn(module):
            module.operation.value = cellprofiler.modules.imagemath.O_SUBTRACT
            module.truncate_low.value = False

        numpy.random.seed(0)
        for n in range(2, 5):
            images = [{'pixel_data': numpy.random.uniform(size=(10, 10)).astype(numpy.float32)}
                      for i in range(n)]
            expected = reduce(numpy.subtract, [x['pixel_data'] for x in images])
            output = self.run_imagemath(images, fn)
            self.check_expected(output, expected)

    def test_04_02_subtract_truncate(self):
        '''Test subtracting with truncation'''

        def fn(module):
            module.operation.value = cellprofiler.modules.imagemath.O_SUBTRACT
            module.truncate_low.value = True

        numpy.random.seed(0)
        for n in range(2, 5):
            images = [{'pixel_data': numpy.random.uniform(size=(10, 10)).astype(numpy.float32)}
                      for i in range(n)]
            expected = reduce(numpy.subtract, [x['pixel_data'] for x in images])
            expected[expected < 0] = 0
            output = self.run_imagemath(images, fn)
            self.check_expected(output, expected)

    def test_05_01_multiply(self):
        def fn(module):
            module.operation.value = cellprofiler.modules.imagemath.O_MULTIPLY
            module.truncate_low.value = False

        numpy.random.seed(0)
        for n in range(2, 5):
            images = [{'pixel_data': numpy.random.uniform(size=(10, 10)).astype(numpy.float32)}
                      for i in range(n)]
            expected = reduce(numpy.multiply, [x['pixel_data'] for x in images])
            output = self.run_imagemath(images, fn)
            self.check_expected(output, expected)

    def test_05_02_multiply_binary(self):
        # Regression test of issue # 42
        #
        # Multiplying two binary images should yield a binary image
        #
        def fn(module):
            module.operation.value = cellprofiler.modules.imagemath.O_MULTIPLY
            module.truncate_low.value = False

        r = numpy.random.RandomState()
        r.seed(52)
        images = [{'pixel_data': numpy.random.uniform(size=(10, 10)) > .5}
                  for i in range(2)]
        output = self.run_imagemath(images, fn)
        self.assertTrue(output.pixel_data.dtype == numpy.bool)

    def test_06_01_divide(self):
        def fn(module):
            module.operation.value = cellprofiler.modules.imagemath.O_DIVIDE
            module.truncate_low.value = False

        numpy.random.seed(0)
        for n in range(2, 5):
            images = [{'pixel_data': numpy.random.uniform(size=(10, 10)).astype(numpy.float32)}
                      for i in range(n)]
            expected = reduce(numpy.divide, [x['pixel_data'] for x in images])
            output = self.run_imagemath(images, fn)
            self.check_expected(output, expected)

    def test_07_01_average(self):
        def fn(module):
            module.operation.value = cellprofiler.modules.imagemath.O_AVERAGE
            module.truncate_low.value = False

        numpy.random.seed(0)
        for n in range(2, 5):
            images = [{'pixel_data': numpy.random.uniform(size=(10, 10)).astype(numpy.float32)}
                      for i in range(n)]
            expected = reduce(numpy.add, [x['pixel_data'] for x in images]) / n
            output = self.run_imagemath(images, fn)
            self.check_expected(output, expected)

    def test_07_02_average_factors(self):
        '''Test averaging with factors'''
        numpy.random.seed(0)
        for n in range(2, 5):
            images = [{'pixel_data': numpy.random.uniform(size=(10, 10)).astype(numpy.float32)}
                      for i in range(n)]
            factors = numpy.random.uniform(size=n)
            expected = reduce(numpy.add, [x['pixel_data'] * factor
                                          for x, factor in zip(images, factors)])
            expected /= numpy.sum(factors)

            def fn(module):
                module.operation.value = cellprofiler.modules.imagemath.O_AVERAGE
                module.truncate_high.value = False
                for i in range(n):
                    module.images[i].factor.value = factors[i]

            output = self.run_imagemath(images, fn)
            self.check_expected(output, expected)

    def test_08_01_invert(self):
        '''Test invert of an image'''

        def fn(module):
            module.operation.value = cellprofiler.modules.imagemath.O_INVERT

        numpy.random.seed(0)
        image = numpy.random.uniform(size=(10, 10)).astype(numpy.float32)
        expected = 1 - image
        output = self.run_imagemath([{'pixel_data': image}], fn)
        self.check_expected(output, expected)

    def test_09_01_log_transform(self):
        '''Test log transform of an image'''

        def fn(module):
            module.operation.value = cellprofiler.modules.imagemath.O_LOG_TRANSFORM
            module.truncate_low.value = False

        numpy.random.seed(0)
        image = numpy.random.uniform(size=(10, 10)).astype(numpy.float32)
        expected = numpy.log2(image + 1)
        output = self.run_imagemath([{'pixel_data': image}], fn)
        self.check_expected(output, expected)

    def test_09_02_log_transform_legacy(self):
        def fn(module):
            module.operation.value = cellprofiler.modules.imagemath.O_LOG_TRANSFORM_LEGACY
            module.truncate_low.value = False

        numpy.random.seed(0)
        image = numpy.random.uniform(size=(10, 10)).astype(numpy.float32)
        expected = numpy.log2(image)
        output = self.run_imagemath([{'pixel_data': image}], fn)
        self.check_expected(output, expected)

    def test_10_01_with_measurement(self):
        '''Test multiplying an image by a measurement'''

        def fn(module):
            module.operation.value = cellprofiler.modules.imagemath.O_MULTIPLY
            module.images[1].image_or_measurement.value = cellprofiler.modules.imagemath.IM_MEASUREMENT
            module.images[1].measurement.value = MEASUREMENT_NAME

        numpy.random.seed(101)
        measurement = 1.23
        expected = numpy.random.uniform(size=(10, 20)).astype(numpy.float32)
        image = expected / measurement
        output = self.run_imagemath([{'pixel_data': image}],
                                    modify_module_fn=fn,
                                    measurement=measurement)
        self.check_expected(output, expected)

    def test_10_02_with_measurement_and_mask(self):
        '''Test a measurement operation on a masked image'''

        def fn(module):
            module.operation.value = cellprofiler.modules.imagemath.O_MULTIPLY
            module.images[1].image_or_measurement.value = cellprofiler.modules.imagemath.IM_MEASUREMENT
            module.images[1].measurement.value = MEASUREMENT_NAME

        numpy.random.seed(102)
        measurement = 1.52
        expected = numpy.random.uniform(size=(10, 20)).astype(numpy.float32)
        image = expected / measurement
        mask = numpy.random.uniform(size=(10, 20)) < .2
        output = self.run_imagemath([{'pixel_data': image, 'mask': mask}],
                                    modify_module_fn=fn,
                                    measurement=measurement)
        self.check_expected(output, expected, mask)

    def test_11_01_add_and_do_nothing(self):
        #
        # Regression for issue #1333 - add one, do nothing, input image
        # is changed
        #
        r = numpy.random.RandomState()
        r.seed(1101)
        m = cellprofiler.measurement.Measurements()
        pixel_data = r.uniform(size=(20, 20))
        m.add("inputimage", cellprofiler.image.Image(pixel_data))
        module = cellprofiler.modules.imagemath.ImageMath()
        module.images[0].image_name.value = "inputimage"
        module.output_image_name.value = "outputimage"
        module.operation.value = cellprofiler.modules.imagemath.O_NONE
        module.addend.value = 0.5
        module.module_num = 1
        pipeline = cellprofiler.pipeline.Pipeline()
        pipeline.add_module(module)
        workspace = cellprofiler.workspace.Workspace(pipeline, module, m, None, m, None)
        module.run(workspace)
        numpy.testing.assert_array_almost_equal(
                pixel_data, m.get_image("inputimage").pixel_data)

    def test_11_02_invert_binary_invert(self):
        #
        # Regression for issue #1329
        #
        r = numpy.random.RandomState()
        r.seed(1102)
        m = cellprofiler.measurement.Measurements()
        pixel_data = r.uniform(size=(20, 20)) > .5
        m.add("inputimage", cellprofiler.image.Image(pixel_data))
        module = cellprofiler.modules.imagemath.ImageMath()
        module.images[0].image_name.value = "inputimage"
        module.output_image_name.value = "intermediateimage"
        module.operation.value = cellprofiler.modules.imagemath.O_INVERT
        module.module_num = 1
        pipeline = cellprofiler.pipeline.Pipeline()
        pipeline.add_module(module)
        module = cellprofiler.modules.imagemath.ImageMath()
        module.images[0].image_name.value = "intermediateimage"
        module.output_image_name.value = "outputimage"
        module.operation.value = cellprofiler.modules.imagemath.O_INVERT
        module.module_num = 2
        pipeline = cellprofiler.pipeline.Pipeline()
        workspace = cellprofiler.workspace.Workspace(pipeline, module, m, None, m, None)
        for module in pipeline.modules():
            module.run(workspace)
        numpy.testing.assert_array_equal(
                pixel_data, m.get_image("inputimage").pixel_data > .5)

    def test_12_01_or_binary(self):
        def fn(module):
            module.operation.value = cellprofiler.modules.imagemath.O_OR

        numpy.random.seed(1201)
        for n in range(2, 5):
            images = [
                {'pixel_data': numpy.random.uniform(size=(10, 10)) > .5}
                for i in range(n)]
            expected = reduce(numpy.logical_or, [x['pixel_data'] for x in images])
            output = self.run_imagemath(images, fn)
            self.check_expected(output, expected)

    def test_12_02_or_numeric(self):
        def fn(module):
            module.operation.value = cellprofiler.modules.imagemath.O_OR

        numpy.random.seed(1201)
        images = []
        for _ in range(2):
            pixel_data = numpy.random.uniform(size=(10, 10))
            pixel_data[pixel_data < .5] = 0
            images.append({'pixel_data': pixel_data})
        expected = reduce(numpy.logical_or, [x['pixel_data'] for x in images])
        output = self.run_imagemath(images, fn)
        self.check_expected(output, expected)

    def test_13_01_and_binary(self):
        def fn(module):
            module.operation.value = cellprofiler.modules.imagemath.O_AND

        numpy.random.seed(1301)
        for n in range(2, 5):
            images = [
                {'pixel_data': numpy.random.uniform(size=(10, 10)) > .5}
                for i in range(n)]
            expected = reduce(numpy.logical_and, [x['pixel_data'] for x in images])
            output = self.run_imagemath(images, fn)
            self.check_expected(output, expected)

    def test_14_01_not(self):
        def fn(module):
            module.operation.value = cellprofiler.modules.imagemath.O_NOT

        numpy.random.seed(4201)
        pixel_data = numpy.random.uniform(size=(10, 10)) > .5
        expected = ~ pixel_data
        output = self.run_imagemath([{'pixel_data': pixel_data}], fn)
        self.check_expected(output, expected)

    def test_15_01_equals_binary(self):
        def fn(module):
            module.operation.value = cellprofiler.modules.imagemath.O_EQUALS

        numpy.random.seed(1501)

        for n in range(2, 5):
            image0 = numpy.random.uniform(size=(20, 20)) > .5
            images = [{'pixel_data': image0}]
            expected = numpy.ones(image0.shape, bool)
            for i in range(1, n):
                image = numpy.random.uniform(size=(20, 20)) > .5
                expected = expected & (image == image0)
                images.append(dict(pixel_data=image))
            output = self.run_imagemath(images, fn)
            self.check_expected(output, expected)

    def test_15_02_equals_numeric(self):
        def fn(module):
            module.operation.value = cellprofiler.modules.imagemath.O_EQUALS

        numpy.random.seed(1502)

        image0 = numpy.random.uniform(size=(20, 20))
        image1 = numpy.random.uniform(size=(20, 20))
        expected = numpy.random.uniform(size=(20, 20)) > .5
        image1[expected] = image0[expected]
        images = [{'pixel_data': image0},
                  {'pixel_data': image1}]
        output = self.run_imagemath(images, fn)
        self.check_expected(output, expected)

    def test_16_01_minimum(self):
        def fn(module):
            module.operation.value = cellprofiler.modules.imagemath.O_MINIMUM

        numpy.random.seed(1502)

        for n in range(2, 5):
            image0 = numpy.random.uniform(size=(20, 20))
            images = [{'pixel_data': image0}]
            expected = image0.copy()
            for i in range(1, n):
                image = numpy.random.uniform(size=(20, 20))
                expected = numpy.minimum(expected, image)
                images.append(dict(pixel_data=image))
            output = self.run_imagemath(images, fn)
            self.check_expected(output, expected)

    def test_17_01_maximum(self):
        def fn(module):
            module.operation.value = cellprofiler.modules.imagemath.O_MAXIMUM

        numpy.random.seed(1502)

        for n in range(2, 5):
            image0 = numpy.random.uniform(size=(20, 20))
            images = [{'pixel_data': image0}]
            expected = image0.copy()
            for i in range(1, n):
                image = numpy.random.uniform(size=(20, 20))
                expected = numpy.maximum(expected, image)
                images.append(dict(pixel_data=image))
            output = self.run_imagemath(images, fn)
            self.check_expected(output, expected)<|MERGE_RESOLUTION|>--- conflicted
+++ resolved
@@ -292,247 +292,6 @@
 
 
 class TestImageMath(unittest.TestCase):
-<<<<<<< HEAD
-=======
-    def test_01_000_load_subtract(self):
-        data = r"""CellProfiler Pipeline: http://www.cellprofiler.org
-Version:1
-SVNRevision:8925
-FromMatlab:True
-
-Subtract:[module_num:1|svn_version:\'8913\'|variable_revision_number:3|show_window:False|notes:\x5B\x5D]
-    Subtract this image\x3A:MySubtrahend
-    From this image\x3A:MyMinuend
-    What do you want to call the resulting image?:MyOutput
-    Enter the factor to multiply the first image by before subtracting\x3A:1.5
-    Enter the factor to multiply the second image by before subtracting\x3A:2.6
-    Do you want negative values in the image to be set to zero?:Yes
-    """
-        pipeline = cellprofiler.pipeline.Pipeline()
-
-        def callback(caller, event):
-            self.assertFalse(isinstance(event, cellprofiler.pipeline.LoadExceptionEvent))
-
-        pipeline.add_listener(callback)
-        pipeline.load(StringIO.StringIO(data))
-        self.assertEqual(len(pipeline.modules()), 1)
-        module = pipeline.modules()[0]
-        self.assertTrue(isinstance(module, cellprofiler.modules.imagemath.ImageMath))
-        self.assertEqual(len(module.images), 2)
-        self.assertEqual(module.images[0].image_name, "MyMinuend")
-        self.assertEqual(module.images[1].image_name, "MySubtrahend")
-        self.assertEqual(module.output_image_name, "MyOutput")
-        self.assertEqual(module.operation, cellprofiler.modules.imagemath.O_SUBTRACT)
-        self.assertAlmostEqual(module.images[0].factor.value, 2.6)
-        self.assertAlmostEqual(module.images[1].factor.value, 1.5)
-        self.assertTrue(module.truncate_low)
-        self.assertFalse(module.truncate_high)
-
-    def test_01_001_load_combine(self):
-        data = r"""CellProfiler Pipeline: http://www.cellprofiler.org
-Version:1
-SVNRevision:8925
-FromMatlab:True
-
-Combine:[module_num:1|svn_version:\'8913\'|variable_revision_number:3|show_window:False|notes:\x5B\x5D]
-    What did you call the first image to be combined?:MyFirstImage
-    What did you call the second image to be combined?:MySecondImage
-    What did you call the third image to be combined?:Do not use
-    What do you want to call the combined image?:MyOutputImage
-    Enter the weight you want to give the first image:0.2
-    Enter the weight you want to give the second image:0.7
-    Enter the weight you want to give the third image:.10
-    """
-        pipeline = cellprofiler.pipeline.Pipeline()
-
-        def callback(caller, event):
-            self.assertFalse(isinstance(event, cellprofiler.pipeline.LoadExceptionEvent))
-
-        pipeline.add_listener(callback)
-        pipeline.load(StringIO.StringIO(data))
-        self.assertEqual(len(pipeline.modules()), 1)
-        module = pipeline.modules()[0]
-        self.assertTrue(isinstance(module, cellprofiler.modules.imagemath.ImageMath))
-        self.assertEqual(len(module.images), 2)
-        self.assertEqual(module.images[0].image_name, "MyFirstImage")
-        self.assertEqual(module.images[1].image_name, "MySecondImage")
-        self.assertAlmostEqual(module.images[0].factor.value, 0.2)
-        self.assertAlmostEqual(module.images[1].factor.value, 0.7)
-        self.assertAlmostEqual(module.after_factor.value, 1.0 / 0.9)
-        self.assertEqual(module.operation.value, cellprofiler.modules.imagemath.O_ADD)
-        self.assertEqual(module.output_image_name, "MyOutputImage")
-
-    def test_01_002_load_invert_intensity(self):
-        data = r"""CellProfiler Pipeline: http://www.cellprofiler.org
-Version:1
-SVNRevision:8925
-FromMatlab:True
-
-InvertIntensity:[module_num:1|svn_version:\'8913\'|variable_revision_number:1|show_window:False|notes:\x5B\x5D]
-    What did you call the image to be inverted (made negative)?:MyImage
-    What do you want to call the inverted image?:MyInvertedImage
-"""
-        pipeline = cellprofiler.pipeline.Pipeline()
-
-        def callback(caller, event):
-            self.assertFalse(isinstance(event, cellprofiler.pipeline.LoadExceptionEvent))
-
-        pipeline.add_listener(callback)
-        pipeline.load(StringIO.StringIO(data))
-        self.assertEqual(len(pipeline.modules()), 1)
-        module = pipeline.modules()[0]
-        self.assertTrue(isinstance(module, cellprofiler.modules.imagemath.ImageMath))
-        self.assertEqual(len(module.images), 2)  # there are two, but only 1 shown
-        self.assertEqual(module.images[0].image_name, "MyImage")
-        self.assertEqual(module.output_image_name, "MyInvertedImage")
-        self.assertEqual(module.operation, cellprofiler.modules.imagemath.O_INVERT)
-
-    def test_01_003_load_multiply(self):
-        data = r"""CellProfiler Pipeline: http://www.cellprofiler.org
-Version:1
-SVNRevision:8925
-FromMatlab:True
-
-Multiply:[module_num:1|svn_version:\'8913\'|variable_revision_number:1|show_window:False|notes:\x5B\x5D]
-    What is the name of the first image you would like to use:MyFirstImage
-    What is the name of the second image you would like to use:MySecondImage
-    What do you want to call the resulting image?:MyOutputImage
-"""
-        pipeline = cellprofiler.pipeline.Pipeline()
-
-        def callback(caller, event):
-            self.assertFalse(isinstance(event, cellprofiler.pipeline.LoadExceptionEvent))
-
-        pipeline.add_listener(callback)
-        pipeline.load(StringIO.StringIO(data))
-        self.assertEqual(len(pipeline.modules()), 1)
-        module = pipeline.modules()[0]
-        self.assertTrue(isinstance(module, cellprofiler.modules.imagemath.ImageMath))
-        self.assertEqual(len(module.images), 2)
-        self.assertEqual(module.images[0].image_name, "MyFirstImage")
-        self.assertEqual(module.images[1].image_name, "MySecondImage")
-        self.assertEqual(module.images[0].factor, 1)
-        self.assertEqual(module.images[1].factor, 1)
-        self.assertEqual(module.output_image_name, "MyOutputImage")
-
-    def test_01_01_load_matlab(self):
-        data = ('eJzzdQzxcXRSMNUzUPB1DNFNy8xJ1VEIyEksScsvyrVSCHAO9/TTUXAuSk0s'
-                'SU1RyM+zUgjJKFXwKs1RMDQDIitDCytjMwUjAwNLBZIBA6OnLz8DA0MWEwND'
-                'xZy3EXfzLhuIlG1aIr0i5HaehJD4zidt9RN25EQ4dh+5lTVbTbHwsVleumbn'
-                '4iMro+Z1HH9QWMHzZtKWzqkm9ryKHDGRFwvPfa+1O26/8TYzQ48804XE88ph'
-                'qR9Wr1ioe1Rr+3rBpTdm/tYKOBB549/cq9EvEi02XtDdwvSk2bfzFm+6W17Y'
-                'u2dXVQ2ZuXkXypanpUrcEH7yc3EkC098/0ehyOs/tJlOCu2MXcj6zbDQqeaE'
-                '/ra8Ek7Rkuo1u/i3VU5osdFYM+/YrZ318jl/p07ZI3v8T//hquZpX162q84J'
-                'OttWUnW8Mu7JBxmVCr4DCSuazR5NYfFjZK7NebN4+vT71U51O2v3LTqydUF+'
-                '+9vST1t070fuKLe0CO2YfvvXFN3XXYV1Mr1cL8tYYvOkzzFVbpm1Lm9Wawk/'
-                'a2zefOHqJtkrL/5MELIRqrgZNGfG8++/Qhf/rdmaXrO/+t910eevbb/+stzx'
-                '22nOHTmBs4oh3H8+ON9K2ZP/b2PFfbM14SV2na9/G1tzix48yTmHpy3Ffm8d'
-                '37p1H3O894hb7hBWjMtLPn6EO4ftwqUNvM9nB2dP/FPKape32bjJbvGJ3S1f'
-                '1mn4+z94uO2gtXDyqsnLX+1w+dhxftPrF5Fs/hdrls4VfyYX8zM4Y6HIvk1/'
-                'z86KD/356tzyG/bPLe+c/O57t/Z91/nHRo8nbKtfI37xjnLj7bh5276t1py3'
-                'pfrzNPfkaKWi/8d2nOqrv7Z53R/Rq7/X/0//fdNsHrdm9f5pDp/qF6x6/Ui4'
-                'cZmg9YeQv+/WWS467Odd+ej+ZT8/u9S0uWW77+56J+r6JSRy2tHqUjk/ztv7'
-                'beq2/Cv8wx+Qd8/m5kP5qdt+/WfJeirzEgCAxWF+')
-        pipeline = cellprofiler.pipeline.Pipeline()
-
-        def callback(caller, event):
-            self.assertFalse(isinstance(event, cellprofiler.pipeline.LoadExceptionEvent))
-
-        pipeline.add_listener(callback)
-        pipeline.load(StringIO.StringIO(zlib.decompress(base64.b64decode(data))))
-        #
-        # There are 3 ImageMath modules:
-        # 1)
-        #   image_name[0] = DNA, factor[0] = 1, operation = invert, truncation
-        #   output_image_name = DNAAfterMath
-        # 2)
-        #   image_name[0] = DNA, factor[0] = 1
-        #   image_name[1] = Cytoplasm, factor[1] = 2
-        #   operation = add, exponent = 4, multiply = 5, no truncation
-        #   output_image_name = ImageAfterMath
-        # 3)  DNA, Cytoplasm, Actin
-        self.assertEqual(len(pipeline.modules()), 4)
-        module = pipeline.modules()[1]
-        self.assertTrue(isinstance(module, cellprofiler.modules.imagemath.ImageMath))
-        self.assertEqual(len(module.images), 2)
-        self.assertEqual(module.images[0].image_name.value, 'DNA')
-        self.assertEqual(module.output_image_name.value, 'DNAAfterMath')
-        self.assertEqual(module.operation.value, cellprofiler.modules.imagemath.O_INVERT)
-        self.assertTrue(module.truncate_low.value)
-        self.assertTrue(module.truncate_high.value)
-
-        module = pipeline.modules()[2]
-        self.assertTrue(isinstance(module, cellprofiler.modules.imagemath.ImageMath))
-        self.assertEqual(len(module.images), 2)
-        self.assertEqual(module.images[0].image_name.value, 'DNA')
-        self.assertEqual(module.images[0].factor.value, 1)
-        self.assertEqual(module.images[1].image_name.value, 'Cytoplasm')
-        self.assertEqual(module.images[1].factor.value, 2)
-        self.assertEqual(module.output_image_name.value, 'ImageAfterMath')
-        self.assertEqual(module.operation.value, cellprofiler.modules.imagemath.O_ADD)
-        self.assertEqual(module.exponent.value, 4)
-        self.assertEqual(module.after_factor.value, 5)
-        self.assertFalse(module.truncate_low.value)
-        self.assertFalse(module.truncate_high.value)
-
-        module = pipeline.modules()[3]
-        self.assertTrue(isinstance(module, cellprofiler.modules.imagemath.ImageMath))
-        self.assertEqual(len(module.images), 3)
-        self.assertEqual(module.images[0].image_name.value, 'DNA')
-        self.assertEqual(module.images[1].image_name.value, 'Cytoplasm')
-        self.assertEqual(module.images[2].image_name.value, 'Actin')
-        self.assertEqual(module.output_image_name.value, 'ImageAfterMath')
-        self.assertEqual(module.operation.value, cellprofiler.modules.imagemath.O_ADD)
-
-    def test_01_02_load_wierd_matlab(self):
-        '''Load some ImageMath modules with constants typed in instead of images'''
-        data = ('eJzzdQzxcXRSMNUzUPB1DNFNy8xJ1VEIyEksScsvyrVSCHAO9/TTUXAuSk0s'
-                'SU1RyM+zUgjJKFXwKs1RMDQDIisTSysTMwUjAwNLBZIBA6OnLz8DA8M2JgaG'
-                'ijlvIvzzbxmI1C88cCNk4brdOZf4LN9teuevbz1pmq+rVMDW0KWeuyWSDgQJ'
-                'uXcGH7S72/eb47dFt2LjEe5ez5NebnKb1jz/8f1z9flzj4/6MvxYynTl776H'
-                '27l0loi98FpS+FfK2G3NxuhmrT08x+p/vRWzZOHlqenm4d+9YUrBnuTeF2fP'
-                'xNm9CrprXMA/8+LJfV9sihtkt9tzNR587G109Jjpz0ZFvYdbtGvcY5zWMsh/'
-                '6F58ulRT+FruL9/ajV3NSkca++Xdj/38I7bmWbjwozKRmfUiW6RtUvPt/S9O'
-                'WKmWdJjzeeX8Q8UCjy0byvybhbZLRD9cdeGanrWRhWpb8APmhitVtw/VnpEM'
-                'n/L3ttm7YK51Yod1S3JfLDc+uSMs6QfXnDlpt/v1/9apzVn2OqjOTOHdc5v8'
-                'auZnPyLVtfe9luy5ccyHLV78Q0z+ZOtFyRM2/e9seP7L0pT9yKGgyu8rgeyf'
-                'PYG3HdZJ9ogr+r/R8rOZnn7rqt+tndo79ny+tO7Hz/WFa0XuGCuui8kPvrrI'
-                '5+udBRN0Ju1PrfkuXa7VKfz5s/n/aHX/ORHiX188vnHT62Du6z3vsmv0gwrO'
-                't/4omhthtf6PTcqKIy6Pn4ZvP1Mny1UT8z27NvfIhsuuOUqnL4tU7Lj38JjL'
-                'jH/p89Y81+7Jj9qfKWc98Qnv7y0WKld/J7OfvaNoVMB03/lv5Pe6nG77938F'
-                '3m6/t7D3h3rv7/cnF71/q/Z7xpT5zz2T3wSc16tMqSy7uq72qecu9riPK/7F'
-                'q2zrfhEeWGn29vK1qXfvr3k9/dvT7PvJv0M/3Tn/OToyPl9DYH/+uVnq+4KW'
-                'lCvJa0S+Pmfp/qMw6JPHR5f37q85bS7+Xcvy66Pi9Pa7+1Mit4c9/LT9f2ZF'
-                'nvj67v3767b+af0Xn1Ox7/6BXz8Xnjj3n5mB4f//5AYmN42z7EekHM6wHZHx'
-                'eLQm4F9COD8Dk26hOwCE1ox/')
-        pipeline = cellprofiler.pipeline.Pipeline()
-
-        def callback(caller, event):
-            self.assertFalse(isinstance(event, cellprofiler.pipeline.LoadExceptionEvent))
-
-        pipeline.add_listener(callback)
-        pipeline.load(StringIO.StringIO(zlib.decompress(base64.b64decode(data))))
-        #
-        # Modules:
-        # 1) Add, 1
-        # 2) Subtract, 1
-        # 3) Multiply, 2
-        # 4) Divide, 2
-        # 5) Combine, .3
-        self.assertEqual(len(pipeline.modules()), 6)
-        for i in range(1, 5):
-            module = pipeline.modules()[i]
-            self.assertEqual(len(module.images), 2)
-            self.assertEqual(module.operation.value, cellprofiler.modules.imagemath.O_NONE)
-        self.assertEqual(pipeline.modules()[1].addend.value, 1)
-        self.assertEqual(pipeline.modules()[2].addend.value, -1)
-        self.assertAlmostEqual(pipeline.modules()[3].after_factor.value, 2)
-        self.assertAlmostEqual(pipeline.modules()[4].after_factor.value, .5)
-        module = pipeline.modules()[5]
-        self.assertEqual(len(module.images), 2)
-        self.assertAlmostEqual(module.addend.value, .3)
-
->>>>>>> fef8d5bf
     def test_01_03_load_v3(self):
         data = r"""CellProfiler Pipeline: http://www.cellprofiler.org
 Version:3
