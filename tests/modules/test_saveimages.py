--- conflicted
+++ resolved
@@ -494,7 +494,6 @@
     numpy.testing.assert_array_equal(data, volume.pixel_data)
 
 @pytest.mark.parametrize(
-<<<<<<< HEAD
     "volume,outshape",
     [# an yxc image
     (cellprofiler.image.Image(image=numpy.random.rand(100, 200, 8), dimensions=2),
@@ -521,9 +520,6 @@
          lambda x: x)
 
 ]
-=======
-    "volume", [cellprofiler.image.Image(image=numpy.ones((100, 100, 5)))]
->>>>>>> 4e0a2a7b
 )
 def test_save_hdf5_saving(tmpdir, volume, module, workspace,
                               outshape, bit_depth, dtype, convfun):
@@ -548,7 +544,6 @@
 
     module.run(workspace)
 
-<<<<<<< HEAD
     assert os.path.exists(os.path.join(directory, "example_volume.h5"))
 
     fn = (os.path.join(directory, "example_volume.h5"))
@@ -572,15 +567,4 @@
             "Input HDF5 file should have exactly 1 dataset, but {} has {} datasets\n"
                     .format(f.filename, len(dataset_names)))
         data = f[dataset_names[0]][:]
-    return data
-=======
-    assert os.path.exists(os.path.join(directory, "example_volume.tiff"))
-
-    data = skimage.io.imread(os.path.join(directory, "example_volume.tiff"))
-
-    assert data.dtype == numpy.uint16
-
-    numpy.testing.assert_array_equal(
-        data, numpy.transpose(skimage.util.img_as_uint(volume.pixel_data), (2, 0, 1))
-    )
->>>>>>> 4e0a2a7b
+    return data