import cellprofiler.modules.watershed
import cellprofiler.image
import numpy
import numpy.testing
import scipy.ndimage
import skimage.color
import skimage.feature
import skimage.filters
import skimage.filters.rank
import skimage.measure
import skimage.morphology
import skimage.util

instance = cellprofiler.modules.watershed.Watershed()


def test_run_markers(image, module, image_set, workspace):
    module.operation.value = "Markers"

    module.x_name.value = "gradient"

    module.y_name.value = "watershed"

    module.markers_name.value = "markers"

    if image.multichannel or image.dimensions is 3:
        denoised = numpy.zeros_like(image.pixel_data)

        for idx, data in enumerate(image.pixel_data):
            denoised[idx] = skimage.filters.rank.median(data, skimage.morphology.disk(2))
    else:
        denoised = skimage.filters.rank.median(image.pixel_data, skimage.morphology.disk(2))

    denoised = denoised.astype(numpy.uint8)

    if image.multichannel or image.dimensions is 3:
        markers = numpy.zeros_like(denoised)

        for idx, data in enumerate(denoised):
            markers[idx] = skimage.filters.rank.gradient(data, skimage.morphology.disk(5))
    else:
        markers = skimage.filters.rank.median(denoised, skimage.morphology.disk(5))

    markers = skimage.measure.label(markers)

    image_set.add(
        "markers",
        cellprofiler.image.Image(
            image=markers,
            convert=False,
            dimensions=image.dimensions
        )
    )

    if image.multichannel or image.dimensions is 3:
        gradient = numpy.zeros_like(denoised)

        for idx, data in enumerate(denoised):
            gradient[idx] = skimage.filters.rank.gradient(data, skimage.morphology.disk(2))
    else:
        gradient = skimage.filters.rank.median(denoised, skimage.morphology.disk(2))

    image_set.add(
        "gradient",
        cellprofiler.image.Image(
            image=gradient,
            convert=False,
            dimensions=image.dimensions
        )
    )

    module.run(workspace)

    expected = skimage.morphology.watershed(gradient, markers)

    expected = skimage.measure.label(expected)

    actual = workspace.get_objects("watershed")

    numpy.testing.assert_array_equal(expected, actual.segmented)


def test_run_distance(image, module, image_set, workspace):
    module.operation.value = "Distance"

    module.x_name.value = "binary"

    module.y_name.value = "watershed"

<<<<<<< HEAD
=======
    module.distance_name.value = "distance"

    module.size.value = 32

>>>>>>> 3ec0343f
    data = image.pixel_data

    if image.multichannel:
        data = skimage.color.rgb2gray(data)

    threshold = skimage.filters.threshold_otsu(data)

    binary = data > threshold

    image_set.add(
        "binary",
        cellprofiler.image.Image(
            image=binary,
            convert=False,
            dimensions=image.dimensions
        )
    )

    module.run(workspace)

<<<<<<< HEAD
    distance = scipy.ndimage.distance_transform_edt(binary)

    if image.dimensions is 3:
        footprint = numpy.ones((3, 3, 3))
    else:
        footprint = numpy.ones((3, 3))

=======
>>>>>>> 3ec0343f
    local_maximums = skimage.feature.peak_local_max(
        distance,
        indices=False,
        min_distance=15,
        labels=binary
    )

    markers = skimage.measure.label(local_maximums)

    expected = skimage.morphology.watershed(-distance, markers, mask=binary)

    expected = skimage.measure.label(expected)

    actual = workspace.get_objects("watershed")

    numpy.testing.assert_array_equal(expected, actual.segmented)<|MERGE_RESOLUTION|>--- conflicted
+++ resolved
@@ -87,13 +87,8 @@
 
     module.y_name.value = "watershed"
 
-<<<<<<< HEAD
-=======
-    module.distance_name.value = "distance"
-
     module.size.value = 32
 
->>>>>>> 3ec0343f
     data = image.pixel_data
 
     if image.multichannel:
@@ -114,16 +109,8 @@
 
     module.run(workspace)
 
-<<<<<<< HEAD
     distance = scipy.ndimage.distance_transform_edt(binary)
 
-    if image.dimensions is 3:
-        footprint = numpy.ones((3, 3, 3))
-    else:
-        footprint = numpy.ones((3, 3))
-
-=======
->>>>>>> 3ec0343f
     local_maximums = skimage.feature.peak_local_max(
         distance,
         indices=False,
